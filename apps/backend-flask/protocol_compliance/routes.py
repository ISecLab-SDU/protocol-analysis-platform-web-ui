--- conflicted
+++ resolved
@@ -287,209 +287,6 @@
     if "." not in filename:
         return filename
     return filename.rsplit(".", 1)[0]
-<<<<<<< HEAD
-    
-import os  
-import sqlite3  
-import uuid  
-from datetime import datetime  
-  
-# 新增的路由端点  
-  
-@bp.route("/detection-results/<implementation_name>", methods=["GET"])  
-def get_detection_results(implementation_name: str):  
-    """获取指定协议实现的检测结果"""  
-    _, error = _ensure_authenticated()  
-    if error:  
-        return error  
-      
-    # 数据库文件路径  
-    db_path = os.path.join(  
-        os.path.dirname(__file__),   
-        "databases",   
-        f"sqlite_{implementation_name}.db"  
-    )  
-      
-    # 检查文件是否存在  
-    if not os.path.exists(db_path):  
-        return make_response(  
-            error_response(f"未找到协议实现 '{implementation_name}' 的数据库文件"),   
-            404  
-        )  
-      
-    try:  
-        conn = sqlite3.connect(db_path)  
-        conn.row_factory = sqlite3.Row  
-        cursor = conn.cursor()  
-          
-        # 从 rule_code_snippet 表读取数据  
-        cursor.execute("""  
-            SELECT rule_desc, code_snippet, llm_response   
-            FROM rule_code_snippet  
-        """)  
-          
-        rows = cursor.fetchall()  
-        items = []  
-          
-        for idx, row in enumerate(rows):  
-            # 解析 JSON 格式的 llm_response  
-            llm_response = {}  
-            if row['llm_response']:  
-                try:  
-                    llm_response = json.loads(row['llm_response'])  
-                except json.JSONDecodeError:  
-                    llm_response = {'result': 'error', 'reason': '解析失败'}  
-              
-            items.append({  
-                'id': idx + 1,  # 使用索引作为 id  
-                'rule_desc': row['rule_desc'],  
-                'code_snippet': row['code_snippet'],  
-                'llm_response': llm_response  
-            })  
-          
-        conn.close()  
-        return success_response({'items': items})  
-          
-    except sqlite3.Error as e:  
-        return make_response(  
-            error_response(f"数据库读取错误: {str(e)}"),   
-            500  
-        )  
-  
-  
-@bp.route("/available-implementations", methods=["GET"])  
-def list_available_implementations():  
-    """获取所有可用的协议实现列表"""  
-    _, error = _ensure_authenticated()  
-    if error:  
-        return error  
-      
-    db_dir = os.path.join(os.path.dirname(__file__), "databases")  
-      
-    if not os.path.exists(db_dir):  
-        return success_response({'items': []})  
-      
-    # 扫描目录中的所有 .db 文件  
-    implementations = []  
-    for filename in os.listdir(db_dir):  
-        if filename.startswith("sqlite_") and filename.endswith(".db"):  
-            # 提取实现名称（去掉 sqlite_ 前缀和 .db 后缀）  
-            impl_name = filename[7:-3]  
-            implementations.append(impl_name)  
-      
-    return success_response({'items': implementations})  
-  
-  
-@bp.route("/analysis-history", methods=["GET"])  
-def get_analysis_history():  
-    """获取历史记录"""  
-    _, error = _ensure_authenticated()  
-    if error:  
-        return error  
-      
-    history_file = os.path.join(os.path.dirname(__file__), "query_history.json")  
-      
-    if not os.path.exists(history_file):  
-        return success_response({'items': []})  
-      
-    try:  
-        with open(history_file, 'r', encoding='utf-8') as f:  
-            history = json.load(f)  
-        return success_response({'items': history})  
-    except (json.JSONDecodeError, IOError) as e:  
-        return make_response(  
-            error_response(f"读取历史记录失败: {str(e)}"),   
-            500  
-        )  
-  
-  
-@bp.route("/analysis-history", methods=["POST"])  
-def add_analysis_history():  
-    """添加历史记录"""  
-    _, error = _ensure_authenticated()  
-    if error:  
-        return error  
-      
-    data = request.get_json()  
-    implementation_name = data.get('implementationName')  
-    protocol_name = data.get('protocolName')  
-      
-    if not implementation_name or not protocol_name:  
-        return make_response(  
-            error_response("缺少必要参数"),   
-            400  
-        )  
-      
-    # 读取数据库统计信息  
-    db_path = os.path.join(  
-        os.path.dirname(__file__),   
-        "databases",   
-        f"sqlite_{implementation_name}.db"  
-    )  
-      
-    statistics = {'total': 0, 'violations': 0, 'noViolations': 0, 'noResult': 0}  
-      
-    if os.path.exists(db_path):  
-        try:  
-            conn = sqlite3.connect(db_path)  
-            cursor = conn.cursor()  
-              
-            # 从 rule_code_snippet 表读取  
-            cursor.execute("SELECT llm_response FROM rule_code_snippet")  
-            rows = cursor.fetchall()  
-              
-            statistics['total'] = len(rows)  
-            for row in rows:  
-                if row[0]:  
-                    try:  
-                        response = json.loads(row[0])  
-                        result = response.get('result', '').lower()  
-                        if 'no violation' in result:  
-                            statistics['noViolations'] += 1  
-                        elif 'violation' in result:  
-                            statistics['violations'] += 1  
-                        else:  
-                            statistics['noResult'] += 1  
-                    except json.JSONDecodeError:  
-                        statistics['noResult'] += 1  
-              
-            conn.close()  
-        except sqlite3.Error:  
-            pass  
-      
-    # 保存历史记录  
-    history_file = os.path.join(os.path.dirname(__file__), "query_history.json")  
-    history = []  
-      
-    if os.path.exists(history_file):  
-        try:  
-            with open(history_file, 'r', encoding='utf-8') as f:  
-                history = json.load(f)  
-        except (json.JSONDecodeError, IOError):  
-            history = []  
-      
-    history.insert(0, {  
-        'id': str(uuid.uuid4()),  
-        'implementationName': implementation_name,  
-        'protocolName': protocol_name,  
-        'statistics': statistics,  
-        'createdAt': datetime.now().isoformat()  
-    })  
-      
-    # 只保留最近 50 条记录  
-    history = history[:50]  
-      
-    try:  
-        with open(history_file, 'w', encoding='utf-8') as f:  
-            json.dump(history, f, ensure_ascii=False, indent=2)  
-    except IOError as e:  
-        return make_response(  
-            error_response(f"保存历史记录失败: {str(e)}"),   
-            500  
-        )  
-      
-    return success_response({'message': '已添加到历史记录'})
-=======
 
 
 # RTSP Protocol Specific Routes ---------------------------------------------
@@ -688,5 +485,4 @@
     except subprocess.CalledProcessError:
         return make_response(error_response(f"进程 {pid} 不存在或已停止"), 404)
     except Exception as e:
-        return make_response(error_response(f"停止进程失败: {str(e)}"), 500)
->>>>>>> ad4e7abc
+        return make_response(error_response(f"停止进程失败: {str(e)}"), 500)