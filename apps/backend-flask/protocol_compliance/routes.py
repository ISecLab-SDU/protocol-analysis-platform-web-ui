--- conflicted
+++ resolved
@@ -10,10 +10,6 @@
 import sqlite3
 import subprocess
 import threading
-<<<<<<< HEAD
-import sqlite3
-=======
->>>>>>> c587629a
 import uuid
 from datetime import datetime, timezone
 from pathlib import Path
@@ -277,7 +273,6 @@
         return make_response(
             error_response("请上传源码、Builder Dockerfile、协议规则和配置文件"), 400
         )
-<<<<<<< HEAD
 
     uploads_map = {
         "codeArchive": request.files.get("codeArchive"),
@@ -286,16 +281,6 @@
         "config": request.files.get("config"),
     }
 
-=======
-
-    uploads_map = {
-        "codeArchive": request.files.get("codeArchive"),
-        "builderDockerfile": request.files.get("builderDockerfile"),
-        "rules": request.files.get("rules"),
-        "config": request.files.get("config"),
-    }
-
->>>>>>> c587629a
     missing = [
         key for key, value in uploads_map.items() if not isinstance(value, FileStorage)
     ]
@@ -1413,12 +1398,8 @@
         return make_response(error_response(f"清理过程失败: {str(e)}"), 500)
 
 
-<<<<<<< HEAD
-# Detection Results Routes ---------------------------------------------------
-=======
 # Detection Results Routes ------------------------------------------------------
 
->>>>>>> c587629a
 
 @bp.route("/detection-results/<implementation_name>", methods=["GET"])
 def get_detection_results(implementation_name: str):
