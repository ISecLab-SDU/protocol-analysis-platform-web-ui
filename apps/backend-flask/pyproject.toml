--- conflicted
+++ resolved
@@ -7,10 +7,7 @@
 dependencies = [
     "flask>=3.1.2",
     "faker>=33.0.0",
-<<<<<<< HEAD
     "docker>=7.0.0",
     "toml>=0.10.2",
-=======
     "flask-cors>=6.0.1",
->>>>>>> 0075ff0a
 ]