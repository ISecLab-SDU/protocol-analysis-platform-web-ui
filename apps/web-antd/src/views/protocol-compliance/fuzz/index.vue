--- conflicted
+++ resolved
@@ -7,10 +7,6 @@
 import type { TableColumnType } from 'ant-design-vue';
 
 import { Page } from '@vben/common-ui';
-<<<<<<< HEAD
-import { IconifyIcon as IconIcon } from '@vben/icons';
-=======
->>>>>>> c587629a
 
 import {
   Alert,
@@ -104,12 +100,7 @@
   stopAllRealtimeStreams
 } = useProtocolDataManager();
 
-const TypographyParagraph = Typography.Paragraph;
-const TypographyText = Typography.Text;
-const TypographyTitle = Typography.Title;
-
-// Parsed data - kept for backward compatibility
-const fuzzData = ref<FuzzPacket[]>([]);
+// fuzzData现在通过useSNMP composable管理，使用snmpFuzzData
 const totalPacketsInFile = ref(0);
 // File-level summary stats parsed from txt
 const fileTotalPackets = ref(0);
@@ -117,15 +108,12 @@
 const fileTimeoutCount = ref(0);
 const fileFailedCount = ref(0);
 
-<<<<<<< HEAD
-=======
 const TypographyParagraph = Typography.Paragraph;
 const TypographyText = Typography.Text;
 const TypographyTitle = Typography.Title;
 
 // 协议统计数据现在通过composables管理 (protocolStats, messageTypeStats)
 
->>>>>>> c587629a
 // Runtime stats
 const packetCount = ref(0);
 const successCount = ref(0);
@@ -149,27 +137,76 @@
 const targetPort = ref(161);
 const rtspCommandConfig = ref('afl-fuzz -d -i $AFLNET/tutorials/live555/in-rtsp -o out-live555 -N tcp://127.0.0.1/8554 -x $AFLNET/tutorials/live555/rtsp.dict -P RTSP -D 10000 -q 3 -s 3 -E -K -R ./testOnDemandRTSPServer 8554');
 
-<<<<<<< HEAD
-// Real-time log reading
-const isReadingLogOld = ref(false);
-const logReadingIntervalOld = ref<number | null>(null);
-const rtspProcessId = ref<number | null>(null);
-const logReadPositionOld = ref(0);
-=======
 
 // Real-time log reading (现在通过useLogReader管理)
 const rtspProcessId = ref<number | string | null>(null);
->>>>>>> c587629a
-
-// Watch for protocol changes to update port
-watch(protocolType, (newProtocol) => {
+
+// Watch for protocol changes to update port and fuzz engine
+watch(protocolType, (newProtocol, oldProtocol) => {
+  console.log(`[DEBUG] 协议切换: ${oldProtocol} -> ${newProtocol}`);
+  
+  // 立即停止当前运行的测试和所有异步操作
+  if (isRunning.value) {
+    console.log('[DEBUG] 停止当前运行的测试');
+    isRunning.value = false;
+    isTestCompleted.value = false;
+    
+    // 取消MQTT模拟
+    if (oldProtocol === 'MQTT') {
+      mqttSimulationCancelled = true;
+      console.log('[DEBUG] 取消MQTT模拟操作');
+    }
+    
+    if (testTimer) {
+      clearInterval(testTimer as any);
+      testTimer = null;
+    }
+  }
+  
+  // 停止所有实时流和日志读取
+  console.log('[DEBUG] 停止所有实时流和日志读取');
+  stopAllRealtimeStreams();
+  stopLogReading();
+  
+  // 清理之前协议的状态
+  if (oldProtocol === 'MQTT') {
+    console.log('[DEBUG] 清理MQTT协议状态');
+    // 清理MQTT动画
+    cleanupMQTTAnimations();
+    // 使用nextTick确保在下一个tick中清理，避免当前更新周期的冲突
+    nextTick(() => {
+      // 清理定时器
+      if (mqttUpdateTimer) {
+        clearTimeout(mqttUpdateTimer);
+        mqttUpdateTimer = null;
+      }
+      // 清理非响应式日志数据
+      mqttDifferentialLogsData = [];
+      mqttLogsPendingUpdate = false;
+      mqttLogsUpdateKey.value++;
+      resetMQTTStats();
+      resetMQTTDifferentialStats();
+    });
+  }
+  
+  // 设置新协议的配置
   if (newProtocol === 'SNMP') {
     targetPort.value = 161;
+    fuzzEngine.value = 'SNMP_Fuzz';
   } else if (newProtocol === 'RTSP') {
-    targetPort.value = 554;
+    targetPort.value = 8554;
+    fuzzEngine.value = 'AFLNET';
   } else if (newProtocol === 'MQTT') {
     targetPort.value = 1883;
-  }
+    fuzzEngine.value = 'MBFuzzer';
+    // MQTT动画将在测试开始时初始化
+  }
+  
+  // 重置测试状态
+  nextTick(() => {
+    resetTestState();
+    console.log('[DEBUG] 协议切换完成，状态已重置');
+  });
 });
 const showCharts = ref(false);
 const crashDetails = ref<any>(null);
@@ -208,35 +245,7 @@
 const showNotification = ref(false);
 const notificationMessage = ref('');
 
-// 历史结果数据接口
-interface HistoryResult {
-  id: string;
-  timestamp: string;
-  protocol: string;
-  fuzzEngine: string;
-  targetHost: string;
-  targetPort: number;
-  duration: number;
-  totalPackets: number;
-  successCount: number;
-  timeoutCount: number;
-  failedCount: number;
-  crashCount: number;
-  successRate: number;
-  protocolStats: {
-    v1: number;
-    v2c: number;
-    v3: number;
-  };
-  messageTypeStats: {
-    get: number;
-    set: number;
-    getnext: number;
-    getbulk: number;
-  };
-  hasCrash: boolean;
-  crashDetails?: any;
-}
+// HistoryResult 接口现在从 composables 导入
 
 // 模拟历史结果数据
 const historyResults = ref<HistoryResult[]>([
@@ -245,7 +254,7 @@
     timestamp: '2025-01-20 14:30:25',
     protocol: 'SNMP',
     fuzzEngine: 'SNMP_Fuzz',
-    targetHost: '192.168.102.2',
+    targetHost: '127.0.0.1',
     targetPort: 161,
     duration: 127,
     totalPackets: 2847,
@@ -263,7 +272,7 @@
     timestamp: '2025-01-20 11:15:42',
     protocol: 'SNMP',
     fuzzEngine: 'SNMP_Fuzz',
-    targetHost: '192.168.102.5',
+    targetHost: '127.0.0.1',
     targetPort: 161,
     duration: 89,
     totalPackets: 1924,
@@ -302,15 +311,78 @@
     protocolStats: { v1: 1789, v2c: 1456, v3: 1276 },
     messageTypeStats: { get: 1823, set: 1124, getnext: 892, getbulk: 682 },
     hasCrash: false
+  },
+  {
+    id: 'hist_004',
+    timestamp: '2025-01-23 20:36:44',
+    protocol: 'MQTT',
+    fuzzEngine: 'MBFuzzer',
+    targetHost: '127.0.0.1',
+    targetPort: 1883,
+    duration: 13,
+    totalPackets: 953,
+    successCount: 650,
+    timeoutCount: 303,
+    failedCount: 0,
+    crashCount: 0,
+    successRate: 68,
+    mqttStats: {
+      fuzzing_start_time: '2024-07-06 00:39:14',
+      fuzzing_end_time: '2024-07-07 10:15:23',
+      client_request_count: 851051,
+      broker_request_count: 523790,
+      total_request_count: 1374841,
+      crash_number: 0,
+      diff_number: 0,
+      duplicate_diff_number: 118563,
+      valid_connect_number: 1362,
+      duplicate_connect_diff: 1507,
+      total_differences: 0,
+      client_messages: {
+        CONNECT: 125000, CONNACK: 0, PUBLISH: 320000, PUBACK: 180000,
+        PUBREC: 45000, PUBREL: 45000, PUBCOMP: 45000, SUBSCRIBE: 85000,
+        SUBACK: 0, UNSUBSCRIBE: 25000, UNSUBACK: 0, PINGREQ: 21051,
+        PINGRESP: 0, DISCONNECT: 0, AUTH: 0
+      },
+      broker_messages: {
+        CONNECT: 0, CONNACK: 125000, PUBLISH: 180000, PUBACK: 85000,
+        PUBREC: 25000, PUBREL: 25000, PUBCOMP: 25000, SUBSCRIBE: 0,
+        SUBACK: 45000, UNSUBSCRIBE: 0, UNSUBACK: 12790, PINGREQ: 0,
+        PINGRESP: 21000, DISCONNECT: 0, AUTH: 0
+      },
+      duplicate_diffs: {
+        CONNECT: 1507, CONNACK: 0, PUBLISH: 0, PUBACK: 0,
+        PUBREC: 0, PUBREL: 0, PUBCOMP: 0, SUBSCRIBE: 0,
+        SUBACK: 0, UNSUBSCRIBE: 0, UNSUBACK: 0, PINGREQ: 0,
+        PINGRESP: 0, DISCONNECT: 0, AUTH: 0
+      },
+      differential_reports: [],
+      q_table_states: [],
+      broker_issues: {
+        hivemq: 0, vernemq: 0, emqx: 0, flashmq: 0, nanomq: 0, mosquitto: 0
+      }
+    },
+    protocolSpecificData: {
+      clientRequestCount: 851051,
+      brokerRequestCount: 523790,
+      diffNumber: 5841,
+      duplicateDiffNumber: 118563,
+      validConnectNumber: 1362,
+      duplicateConnectDiff: 1507,
+      fuzzingStartTime: '2024-07-06 00:39:14',
+      fuzzingEndTime: '2024-07-07 10:15:23'
+    },
+    hasCrash: false
   }
 ]);
 
-// UI refs
-const logContainer = ref<HTMLDivElement | null>(null);
+// UI refs (logContainer现在通过useLogReader管理)
 const messageCanvas = ref<HTMLCanvasElement>();
 const versionCanvas = ref<HTMLCanvasElement>();
+const mqttMessageCanvas = ref<HTMLCanvasElement>();
 let messageTypeChart: any = null;
 let versionChart: any = null;
+let mqttMessageChart: any = null;
 
 // Computed properties
 const progressWidth = computed(() => {
@@ -333,43 +405,12 @@
   return total > 0 ? Math.round((failedCount.value / total) * 100) : 0;
 });
 
-// 生成默认测试数据
-function generateDefaultFuzzData() {
-  return `[1] 版本=v1, 类型=get
-选择OIDs=['1.3.6.1.2.1.1.1.0']
-报文HEX: 302902010004067075626C6963A01C02040E8F83C502010002010030
-[发送尝试] 长度=43 字节
-[接收成功] 42 字节
-[2] 版本=v2c, 类型=set
-选择OIDs=['1.3.6.1.2.1.1.2.0']
-报文HEX: 304502010104067075626C6963A03802040E8F83C502010002010030
-[发送尝试] 长度=71 字节
-[接收超时]
-[3] 版本=v3, 类型=getnext
-选择OIDs=['1.3.6.1.2.1.1.3.0']
-报文HEX: 305502010304067075626C6963A04802040E8F83C502010002010030
-[发送尝试] 长度=87 字节
-[接收成功] 156 字节
-[4] 生成失败: 无效的OID格式
-[5] 版本=v1, 类型=getbulk
-选择OIDs=['1.3.6.1.2.1.1.4.0']
-报文HEX: 306502010004067075626C6963A05802040E8F83C502010002010030
-[发送尝试] 长度=103 字节
-[运行监控] 收到崩溃通知: 健康服务报告 VM 不可达
-[崩溃信息] 疑似崩溃数据包: 306502010004067075626C6963A05802040E8F83C502010002010030
-[崩溃信息] 崩溃队列信息导出: /home/hhh/下载/snmp_fuzz/snmp_github/snmp_fuzz/scan_result/crash_logs/20251014-110318
-[运行监控] 检测到崩溃，停止 fuzz 循环
-统计: {'v1': 3, 'v2c': 1, 'v3': 1}, {'get': 2, 'set': 1, 'getnext': 1, 'getbulk': 1}
-开始时间: 2025-01-14 11:03:18
-结束时间: 2025-01-14 11:03:25
-总耗时: 7.2 秒
-发送总数据包: 5
-平均发送速率: 0.69 包/秒`;
-}
+// generateDefaultFuzzData 现在通过 useSNMP composable 提供
 
 async function fetchText() {
   loading.value = true;
   try {
+    // 尝试从Flask后端获取SNMP日志数据
     const resp = await getFuzzText();
     const text = (resp as any)?.text ?? (resp as any)?.data?.text ?? '';
     console.log('API响应数据长度:', text?.length || 0);
@@ -379,6 +420,7 @@
       console.warn('API返回空数据，使用默认数据');
       rawText.value = generateDefaultFuzzData();
     } else {
+      console.log('成功从SNMP日志文件加载数据');
       rawText.value = text;
     }
   } catch (e: any) {
@@ -501,6 +543,116 @@
   }
 }
 
+function initMQTTChart() {
+  if (!mqttMessageCanvas.value) {
+    console.warn('MQTT Canvas element not ready');
+    return false;
+  }
+
+  try {
+    const mqttCtx = mqttMessageCanvas.value.getContext('2d');
+    if (!mqttCtx) {
+      console.warn('Failed to get MQTT canvas context');
+      return false;
+    }
+
+    mqttMessageChart = new Chart(mqttCtx, {
+      type: 'doughnut',
+      data: {
+        labels: ['CONNECT', 'PUBLISH', 'SUBSCRIBE', 'PINGREQ', 'UNSUBSCRIBE', 'PUBACK', 'CONNACK', 'SUBACK', 'PINGRESP', '其他'],
+        datasets: [{ 
+          data: [0, 0, 0, 0, 0, 0, 0, 0, 0, 0], 
+          backgroundColor: [
+            '#3B82F6', '#10B981', '#F59E0B', '#EF4444', '#8B5CF6', 
+            '#EC4899', '#06B6D4', '#84CC16', '#F97316', '#6B7280'
+          ], 
+          borderColor: '#FFFFFF', 
+          borderWidth: 2, 
+          hoverOffset: 6 
+        }],
+      },
+      options: { 
+        responsive: true, 
+        maintainAspectRatio: false, 
+        plugins: { 
+          legend: { 
+            position: 'bottom', 
+            labels: { 
+              color: '#1F2937', 
+              padding: 10, 
+              font: { size: 10, weight: 'bold' }, 
+              usePointStyle: true 
+            } 
+          },
+          tooltip: {
+            backgroundColor: 'rgba(0, 0, 0, 0.8)',
+            titleColor: 'white',
+            bodyColor: 'white',
+            borderColor: 'rgba(255, 255, 255, 0.1)',
+            borderWidth: 1,
+            callbacks: {
+              label: function(context: any) {
+                const total = context.dataset.data.reduce((a: number, b: number) => a + b, 0);
+                const percentage = total > 0 ? Math.round((context.parsed / total) * 100) : 0;
+                return `${context.label}: ${context.parsed} (${percentage}%)`;
+              }
+            }
+          }
+        }, 
+        cutout: '50%' 
+      },
+    });
+    
+    console.log('MQTT Chart initialized successfully');
+    return true;
+  } catch (error) {
+    console.error('Failed to initialize MQTT chart:', error);
+    return false;
+  }
+}
+
+// 从fuzz数据重新计算统计信息的函数
+function recalculateStatsFromFuzzData() {
+  try {
+    if (!snmpFuzzData.value || snmpFuzzData.value.length === 0) {
+      console.warn('No fuzz data available for recalculation');
+      return;
+    }
+    
+    console.log('Recalculating statistics from fuzz data...');
+    
+    // 重置统计数据
+    const newProtocolStats = { v1: 0, v2c: 0, v3: 0 };
+    const newMessageTypeStats = { get: 0, set: 0, getnext: 0, getbulk: 0 };
+    
+    // 遍历fuzz数据重新计算统计
+    snmpFuzzData.value.forEach(packet => {
+      // 统计协议版本
+      if (packet.version === 'v1') newProtocolStats.v1++;
+      else if (packet.version === 'v2c') newProtocolStats.v2c++;
+      else if (packet.version === 'v3') newProtocolStats.v3++;
+      
+      // 统计消息类型
+      if (packet.type === 'get') newMessageTypeStats.get++;
+      else if (packet.type === 'set') newMessageTypeStats.set++;
+      else if (packet.type === 'getnext') newMessageTypeStats.getnext++;
+      else if (packet.type === 'getbulk') newMessageTypeStats.getbulk++;
+    });
+    
+    // 更新统计数据
+    protocolStats.value = newProtocolStats;
+    messageTypeStats.value = newMessageTypeStats;
+    
+    console.log('Statistics recalculated from fuzz data:', {
+      protocolStats: newProtocolStats,
+      messageTypeStats: newMessageTypeStats,
+      totalPackets: snmpFuzzData.value.length
+    });
+  } catch (error) {
+    console.error('Error recalculating stats from fuzz data:', error);
+  }
+}
+
 function updateCharts() {
   try {
     if (!messageTypeChart || !versionChart) {
@@ -529,148 +681,48 @@
       versionChart.update('none'); // Use 'none' animation mode for better performance
     }
     
-    console.log('Charts updated successfully');
+    console.log('Charts updated successfully with data:', {
+      messageTypeData: [
+        messageTypeStats.value.get || 0,
+        messageTypeStats.value.set || 0,
+        messageTypeStats.value.getnext || 0,
+        messageTypeStats.value.getbulk || 0,
+      ],
+      versionData: [
+        protocolStats.value.v1 || 0,
+        protocolStats.value.v2c || 0,
+        protocolStats.value.v3 || 0,
+      ]
+    });
   } catch (error) {
     console.error('Error updating charts:', error);
   }
 }
 
+function updateMQTTChart() {
+  try {
+    // MQTT现在使用broker差异统计卡片显示，不再需要图表更新
+    console.log('MQTT using broker difference statistics cards, chart update skipped');
+  } catch (error) {
+    console.error('Error in MQTT chart function:', error);
+  }
+}
+
 function parseText(text: string) {
-  if (!text || typeof text !== 'string') {
-    console.error('Invalid fuzz data format');
-    return;
-  }
-
-  const lines = text.split('\n');
-  console.log('解析文本总行数:', lines.length);
-  
-  if (lines.length < 5) {
-    console.error('Insufficient fuzz data');
-    return;
-  }
-
-  fuzzData.value = [];
-  let currentPacket: FuzzPacket | null = null;
-  let localFailedCount = 0;
-
-  for (let i = 0; i < lines.length; i++) {
-    const line = lines[i].trim();
-
-    const packetMatch = line.match(/^\[(\d+)\]\s+版本=([^,]+),\s+类型=([^,]+)/);
-    if (packetMatch) {
-      if (currentPacket) fuzzData.value.push(currentPacket);
-      const packetNumber = parseInt(packetMatch[1]);
-      
-      // 调试信息：每100个包输出一次
-      if (packetNumber % 100 === 0 || packetNumber <= 5) {
-        console.log(`解析数据包 #${packetNumber}: 版本=${packetMatch[2]}, 类型=${packetMatch[3]}`);
-      }
-      currentPacket = {
-        id: packetNumber,
-        version: packetMatch[2],
-        type: packetMatch[3],
-        oids: [],
-        hex: '',
-        result: 'unknown',
-        responseSize: 0,
-        timestamp: new Date().toLocaleTimeString(),
-        failed: false,
-      };
-      continue;
-    }
-
-    const failedMatch = line.match(/^\[(\d+)\]\s+生成失败:/);
-    if (failedMatch) {
-      const failedId = parseInt(failedMatch[1]);
-      localFailedCount++;
-      if (currentPacket && currentPacket.id === failedId) {
-        currentPacket.result = 'failed';
-        currentPacket.failed = true;
-        currentPacket.failedReason = line;
-        currentPacket.timestamp = new Date().toLocaleTimeString();
-        fuzzData.value.push(currentPacket);
-        currentPacket = null;
-      } else {
-        fuzzData.value.push({ id: failedId, version: 'unknown', type: 'unknown', oids: [], hex: '', result: 'failed', responseSize: 0, timestamp: new Date().toLocaleTimeString(), failed: true, failedReason: line });
-      }
-      continue;
-    }
-
-    if (line.includes('选择OIDs=') && currentPacket) {
-      const oidMatch = line.match(/选择OIDs=\[(.*?)\]/);
-      if (oidMatch) currentPacket.oids = oidMatch[1].split(',').map((oid) => oid.trim().replace(/'/g, ''));
-      continue;
-    }
-
-    if (line.includes('报文HEX:') && currentPacket) {
-      const hexMatch = line.match(/报文HEX:\s*([A-F0-9]+)/);
-      if (hexMatch) currentPacket.hex = hexMatch[1];
-      continue;
-    }
-
-    if (line.includes('[发送尝试]') && currentPacket) {
-      const sizeMatch = line.match(/长度=(\d+)\s*字节/);
-      if (sizeMatch) (currentPacket as any).sendSize = parseInt(sizeMatch[1]);
-      continue;
-    }
-
-    if (line.includes('[接收成功]') && currentPacket) {
-      const sizeMatch = line.match(/(\d+)\s*字节/);
-      if (sizeMatch) {
-        currentPacket.responseSize = parseInt(sizeMatch[1]);
-        currentPacket.result = 'success';
-      }
-      continue;
-    }
-    
-    if (line.includes('[接收超时]') && currentPacket) {
-      currentPacket.result = 'timeout';
-      continue;
-    }
-
-    if (line.includes('[运行监控]')) {
-      const isExactCrashNotice = line.includes('[运行监控] 收到崩溃通知: 健康服务报告 VM 不可达');
-      if (isExactCrashNotice || line.includes('崩溃通知')) {
-        const crashEvent = { type: 'crash_notification', message: line, timestamp: new Date().toLocaleTimeString(), crashPacket: '', crashLogPath: '' };
-        for (let j = i + 1; j < lines.length && j < i + 30; j++) {
-          const nextLine = lines[j].trim();
-          if (nextLine.includes('[崩溃信息] 疑似崩溃数据包:')) crashEvent.crashPacket = nextLine.replace('[崩溃信息] 疑似崩溃数据包: ', '');
-          else if (nextLine.includes('[崩溃信息] 崩溃队列信息导出:')) crashEvent.crashLogPath = nextLine.replace('[崩溃信息] 崩溃队列信息导出: ', '');
-          if (crashEvent.crashPacket && crashEvent.crashLogPath) break;
-        }
-        fuzzData.value.push({ id: 'crash_event', version: 'crash', type: 'crash', oids: [], hex: crashEvent.crashPacket, result: 'crash', responseSize: 0, timestamp: crashEvent.timestamp, crashEvent, });
-        if (currentPacket) { currentPacket.result = 'crash'; (currentPacket as any).crashInfo = line; }
-      } else if (line.includes('检测到崩溃')) {
-        if (currentPacket) (currentPacket as any).monitorInfo = line;
-      }
-      continue;
-    }
-  }
-
-  if (currentPacket) fuzzData.value.push(currentPacket);
-  totalPacketsInFile.value = fuzzData.value.filter((p) => typeof p.id === 'number').length;
-  
-  console.log('解析完成统计:');
-  console.log('- 总数据包数:', fuzzData.value.length);
-  console.log('- 有效数据包数:', totalPacketsInFile.value);
-  console.log('- 失败数据包数:', localFailedCount);
-
-  // Stats line
-  const statsLine = (text.match(/^统计:.*$/m) || [])[0];
-  if (statsLine) {
-    const objMatch = statsLine.match(/统计:\s*(\{[^}]+\})\s*,\s*(\{[^}]+\})/);
-    if (objMatch) {
-      try {
-        const versionJson = objMatch[1].replace(/'/g, '"');
-        const typeJson = objMatch[2].replace(/'/g, '"');
-        const parsedVersion = JSON.parse(versionJson);
-        const parsedType = JSON.parse(typeJson);
-        protocolStats.value = { v1: parsedVersion.v1 || 0, v2c: parsedVersion.v2c || 0, v3: parsedVersion.v3 || 0 };
-        messageTypeStats.value = { get: parsedType.get || 0, set: parsedType.set || 0, getnext: parsedType.getnext || 0, getbulk: parsedType.getbulk || 0 };
-      } catch {}
-    }
-  }
-
+  // 使用SNMP composable的解析功能
+  const parsedData = parseSNMPText(text);
+  snmpFuzzData.value = parsedData;
+  totalPacketsInFile.value = parsedData.filter((p) => typeof p.id === 'number').length;
+  
+  // Debug: Show distribution of packet results after parsing
+  const resultCounts = parsedData.reduce((acc, packet) => {
+    const result = packet.result || 'unknown';
+    acc[result] = (acc[result] || 0) + 1;
+    return acc;
+  }, {} as Record<string, number>);
+  console.log('解析后的数据包结果分布:', resultCounts);
+  console.log('总解析数据包数:', parsedData.length);
+  
   // Extract timing information
   const startTimeMatch = text.match(/开始时间:\s*([^\n]+)/);
   const endTimeMatch = text.match(/结束时间:\s*([^\n]+)/);
@@ -708,6 +760,14 @@
     showCrashDetails.value = false;
     logEntries.value = [];
     
+    // 重置协议专用的统计数据
+    resetSNMPStats();
+    resetRTSPStats();
+    resetMQTTStats();
+    
+    // 重置日志读取器
+    resetLogReader();
+    
     // Reset log container with proper checks
     nextTick(() => {
       try {
@@ -724,7 +784,8 @@
 }
 
 async function startTest() {
-  if (!fuzzData.value.length) return;
+  // MQTT协议不需要fuzzData，直接从文件读取
+  if (protocolType.value !== 'MQTT' && !snmpFuzzData.value.length) return;
   
   resetTestState();
   isRunning.value = true;
@@ -737,7 +798,19 @@
     if (protocolType.value === 'RTSP') {
       await startRTSPTest();
     } else if (protocolType.value === 'SNMP') {
-      await startSNMPTest();
+      // 初始化SNMP协议数据管理器
+      clearProtocolLogs('SNMP');
+      updateProtocolState('SNMP', {
+        isRunning: true,
+        isProcessing: true,
+        totalRecords: snmpFuzzData.value.length,
+        processedRecords: 0
+      });
+      
+      // 启动SNMP实时流
+      startRealtimeStream('SNMP', { batchSize: 20, interval: 100 });
+      
+      await startSNMPTest(loop);
     } else if (protocolType.value === 'MQTT') {
       await startMQTTTest();
     } else {
@@ -772,10 +845,10 @@
 async function startRTSPTest() {
   try {
     // 1. 写入脚本文件
-    await writeRTSPScript();
+    await writeRTSPScriptWrapper();
     
     // 2. 执行shell命令启动程序
-    await executeRTSPCommand();
+    await executeRTSPCommandWrapper();
     
     // 3. 开始实时读取日志
     startRTSPLogReading();
@@ -795,99 +868,197 @@
   }
 }
 
-async function startSNMPTest() {
-  // SNMP协议的原有逻辑
-  packetDelay.value = 1000 / packetsPerSecond.value;
-  loop();
-}
+// startSNMPTest 现在通过 useSNMP composable 提供
 
 async function startMQTTTest() {
-  // MQTT协议的启动逻辑（待实现）
-  console.log('MQTT test starting...');
-  addLogToUI({ 
-    timestamp: new Date().toLocaleTimeString(),
-    version: 'MQTT',
-    type: 'START',
-    oids: ['MQTT测试已启动'],
-    hex: '',
-    result: 'success'
-  } as any, false);
-}
-
-// RTSP specific functions
-async function writeRTSPScript() {
-  const scriptContent = rtspCommandConfig.value;
-  
   try {
-    // 调用后端API写入脚本文件
-    const response = await fetch('/api/protocol-compliance/write-script', {
-      method: 'POST',
-      headers: {
-        'Content-Type': 'application/json',
-      },
-      body: JSON.stringify({
-        content: scriptContent,
-        protocol: 'RTSP'
-      }),
+    console.log('开始MQTT协议测试');
+    
+    // 重置MQTT统计数据
+    resetMQTTStats();
+    
+    // 重置差异统计数据
+    resetMQTTDifferentialStats();
+    
+    // 清空协议日志
+    clearProtocolLogs('MQTT');
+    
+    // 更新协议状态
+    updateProtocolState('MQTT', {
+      isRunning: true,
+      isProcessing: true,
+      totalRecords: 0,
+      processedRecords: 0
     });
     
-    if (!response.ok) {
-      throw new Error(`写入脚本文件失败: ${response.statusText}`);
-    }
-    
-    const result = await response.json();
-    
-    addLogToUI({ 
-      timestamp: new Date().toLocaleTimeString(),
-      version: 'RTSP',
-      type: 'SCRIPT',
-      oids: [`脚本已写入: ${result.data?.filePath || '脚本文件'}`],
-      hex: '',
-      result: 'success'
-    } as any, false);
+    // 启动MQTT实时流（更快的刷新频率）
+    startRealtimeStream('MQTT', { batchSize: 20, interval: 50 });
+    
+    // 清空旧的差异日志数据（向后兼容）
+    if (mqttUpdateTimer) {
+      clearTimeout(mqttUpdateTimer);
+      mqttUpdateTimer = null;
+    }
+    mqttDifferentialLogsData = [];
+    mqttLogsPendingUpdate = false;
+    mqttLogsUpdateKey.value++;
+    
+    // 初始化MQTT动画（在测试开始时）
+    await nextTick();
+    initMQTTAnimations();
+    
+    // 开始实时模拟MQTT测试
+    await startMQTTRealTimeSimulation();
     
   } catch (error: any) {
-    console.error('写入RTSP脚本失败:', error);
-    throw new Error(`写入脚本文件失败: ${error.message}`);
-  }
-}
-
-async function executeRTSPCommand() {
+    console.error('MQTT测试启动失败:', error);
+    // 更新协议状态
+    updateProtocolState('MQTT', {
+      isRunning: false,
+      isProcessing: false
+    });
+    throw error;
+  }
+}
+
+// 重置MQTT差异统计数据
+function resetMQTTDifferentialStats() {
+  // 重置差异类型统计
+  Object.keys(mqttDifferentialStats.value.type_stats).forEach(key => {
+    mqttDifferentialStats.value.type_stats[key as keyof typeof mqttDifferentialStats.value.type_stats] = 0;
+  });
+  
+  // 重置协议版本统计
+  Object.keys(mqttDifferentialStats.value.version_stats).forEach(key => {
+    mqttDifferentialStats.value.version_stats[key as keyof typeof mqttDifferentialStats.value.version_stats] = 0;
+  });
+  
+  // 重置broker差异统计 - 与日志信息保持一致
+  Object.keys(mqttRealTimeStats.value.broker_diff_stats).forEach(key => {
+    mqttRealTimeStats.value.broker_diff_stats[key as keyof typeof mqttRealTimeStats.value.broker_diff_stats] = 0;
+  });
+  
+  // 重置client和broker发送数据统计
+  mqttRealTimeStats.value.client_sent_count = 0;
+  mqttRealTimeStats.value.broker_sent_count = 0;
+  
+  // 重置实时差异计数器（从0开始累加）
+  mqttRealTimeStats.value.diff_number = 0;
+  mqttRealTimeStats.value.crash_number = 0;
+  mqttRealTimeStats.value.duplicate_diff_number = 0;
+  mqttRealTimeStats.value.valid_connect_number = 0;
+  mqttRealTimeStats.value.duplicate_connect_diff = 0;
+  
+  // 重置总差异数
+  mqttDifferentialStats.value.total_differences = 0;
+  
+  // 重置差异类型分布统计
+  mqttDiffTypeStats.value.protocol_violations = 0;
+  mqttDiffTypeStats.value.timeout_errors = 0;
+  mqttDiffTypeStats.value.connection_failures = 0;
+  mqttDiffTypeStats.value.message_corruptions = 0;
+  mqttDiffTypeStats.value.state_inconsistencies = 0;
+  mqttDiffTypeStats.value.authentication_errors = 0;
+  mqttDiffTypeStats.value.total_differences = 0;
+}
+
+// resetMQTTStats 现在通过 useMQTT composable 提供
+
+// 解析MQTT统计数据从文件
+async function parseMQTTStatsFromFile() {
   try {
-    // 调用后端API执行shell命令
-    const response = await fetch('/api/protocol-compliance/execute-command', {
-      method: 'POST',
-      headers: {
-        'Content-Type': 'application/json',
-      },
-      body: JSON.stringify({
-        protocol: 'RTSP'
-      }),
+    console.log('[调试-统计] 开始调用MQTT统计数据API');
+    const result = await requestClient.post('/protocol-compliance/read-log', {
+      protocol: 'MQTT',
+      lastPosition: 0  // 从文件开头读取全部内容
     });
     
-    if (!response.ok) {
-      throw new Error(`执行命令失败: ${response.statusText}`);
-    }
-    
-    const result = await response.json();
-    
-    // 保存容器ID用于后续停止
-    if (result.data && (result.data.container_id || result.data.pid)) {
-      rtspProcessId.value = result.data.container_id || result.data.pid;
-    }
-    
-    addLogToUI({ 
-      timestamp: new Date().toLocaleTimeString(),
-      version: 'RTSP',
-      type: 'COMMAND',
-      oids: [`Docker容器已启动 (ID: ${result.data?.container_id || result.data?.pid || 'unknown'})`],
-      hex: '',
-      result: 'success'
-    } as any, false);
+    console.log('[调试-统计] ✅ MQTT统计数据API调用成功');
+    console.log('[调试-统计] 响应数据:', result);
+    
+    // requestClient已经处理了错误检查，直接使用返回的data
+    const content = result.content;
+    const lines = content.split('\n');
+    
+    // 解析统计数据
+    for (const line of lines) {
+      // 解析客户端请求数
+      if (line.includes('Fuzzing request number (client):')) {
+        const match = line.match(/Fuzzing request number \(client\):\s*(\d+)/);
+        if (match) {
+          mqttStats.value.client_request_count = parseInt(match[1]);
+        }
+      }
+      
+      // 解析代理端请求数
+      if (line.includes('Fuzzing request number (broker):')) {
+        const match = line.match(/Fuzzing request number \(broker\):\s*(\d+)/);
+        if (match) {
+          mqttStats.value.broker_request_count = parseInt(match[1]);
+        }
+      }
+      
+      // 解析崩溃数量
+      if (line.includes('Crash Number:')) {
+        const match = line.match(/Crash Number:\s*(\d+)/);
+        if (match) {
+          mqttStats.value.crash_number = parseInt(match[1]);
+          crashCount.value = mqttStats.value.crash_number;
+        }
+      }
+      
+      // 解析差异数量
+      if (line.includes('Diff Number:')) {
+        const match = line.match(/Diff Number:\s*(\d+)/);
+        if (match) {
+          mqttStats.value.diff_number = parseInt(match[1]);
+        }
+      }
+      
+      // 解析有效连接数
+      if (line.includes('Valid Connect Number:')) {
+        const match = line.match(/Valid Connect Number:\s*(\d+)/);
+        if (match) {
+          mqttStats.value.valid_connect_number = parseInt(match[1]);
+          successCount.value = parseInt(match[1]);
+        }
+      }
+      
+      // 解析开始时间
+      if (line.includes('Fuzzing Start Time:')) {
+        const match = line.match(/Fuzzing Start Time:\s*(.+)/);
+        if (match) {
+          mqttStats.value.fuzzing_start_time = match[1].trim();
+          startTime.value = match[1].trim();
+        }
+      }
+      
+      // 解析结束时间
+      if (line.includes('Fuzzing End Time:')) {
+        const match = line.match(/Fuzzing End Time:\s*(.+)/);
+        if (match) {
+          mqttStats.value.fuzzing_end_time = match[1].trim();
+          endTime.value = match[1].trim();
+        }
+      }
+    }
+    
+    // 计算总请求数
+    mqttStats.value.total_request_count = mqttStats.value.client_request_count + mqttStats.value.broker_request_count;
+    fileTotalPackets.value = mqttStats.value.total_request_count;
+    fileSuccessCount.value = mqttStats.value.valid_connect_number;
+    
+    console.log('MQTT统计数据解析完成:', mqttStats.value);
+    console.log('MQTT关键数据检查:', {
+      client_request_count: mqttStats.value.client_request_count,
+      broker_request_count: mqttStats.value.broker_request_count,
+      diff_number: mqttStats.value.diff_number,
+      valid_connect_number: mqttStats.value.valid_connect_number,
+      duplicate_connect_diff: mqttStats.value.duplicate_connect_diff,
+      total_differences: mqttStats.value.total_differences
+    });
     
   } catch (error: any) {
-<<<<<<< HEAD
-=======
     console.error('解析MQTT统计数据失败:', error);
   }
 }
@@ -2369,7 +2540,6 @@
     } as any, false);
     
   } catch (error: any) {
->>>>>>> c587629a
     console.error('执行RTSP命令失败:', error);
     throw new Error(`执行启动命令失败: ${error.message}`);
   }
@@ -2377,6 +2547,9 @@
 
 function startRTSPLogReading() {
   isReadingLog.value = true;
+  
+  // 先检查状态
+  checkRTSPStatus();
   
   // 开始实时日志读取
   readRTSPLogPeriodically();
@@ -2391,8 +2564,6 @@
   } as any, false);
 }
 
-<<<<<<< HEAD
-=======
 // 检查RTSP状态
 async function checkRTSPStatus() {
   try {
@@ -2441,7 +2612,6 @@
   }
 }
 
->>>>>>> c587629a
 async function readRTSPLogPeriodically() {
   if (logReadingInterval.value) {
     clearInterval(logReadingInterval.value);
@@ -2458,32 +2628,26 @@
     
     try {
       // 调用后端API读取日志文件
-      const response = await fetch('/api/protocol-compliance/read-log', {
-        method: 'POST',
-        headers: {
-          'Content-Type': 'application/json',
-        },
-        body: JSON.stringify({
-          protocol: 'RTSP',
-          lastPosition: logReadPosition.value // 使用实际的读取位置，实现增量读取
-        }),
+      const result = await requestClient.post('/protocol-compliance/read-log', {
+        protocol: 'RTSP',
+        lastPosition: logReadPosition.value // 使用实际的读取位置，实现增量读取
       });
       
-      if (response.ok) {
-        const result = await response.json();
-        if (result.data && result.data.content && result.data.content.trim()) {
-          // 更新读取位置
-          logReadPosition.value = result.data.position || logReadPosition.value;
-          
-          // 处理AFL-NET的plot_data格式
-          const logLines = result.data.content.split('\n').filter((line: string) => line.trim());
-          logLines.forEach((line: string) => {
-            processRTSPLogLine(line);
+      console.log('[DEBUG] RTSP日志读取结果:', result);
+      
+      if (result && result.message) {
+        // 显示后端返回的状态信息
+        console.log('[DEBUG] 后端状态信息:', result.message);
+        
+        // 如果是文件不存在的情况，显示等待信息
+        if (result.message.includes('日志文件尚未创建') || result.message.includes('日志目录不存在')) {
+          addToRealtimeStream('RTSP', {
+            timestamp: new Date().toLocaleTimeString(),
+            type: 'WARNING',
+            content: result.message
           });
         }
       }
-<<<<<<< HEAD
-=======
       
       if (result && result.content && result.content.trim()) {
         // 更新读取位置
@@ -2515,143 +2679,73 @@
         // 文件存在但没有新内容
         console.log('[DEBUG] 日志文件存在但没有新内容，文件大小:', result.file_size);
       }
->>>>>>> c587629a
     } catch (error) {
       console.error('读取RTSP日志失败:', error);
-    }
-  }, 2000); // 每2秒读取一次日志
-}
-
-// 处理RTSP协议的AFL-NET日志行
-function processRTSPLogLine(line: string) {
-  const timestamp = new Date().toLocaleTimeString();
-  
-  // 处理注释行（参数说明）
-  if (line.startsWith('#')) {
-    addRTSPLogToUI({
-      timestamp,
-      type: 'HEADER',
-      content: line.replace('#', '').trim(),
-      isHeader: true
-    });
-    return;
-  }
-  
-  // 处理数据行
-  if (line.includes(',')) {
-    const parts = line.split(',').map(part => part.trim());
-    if (parts.length >= 13) {
-      const [
-        unix_time, cycles_done, cur_path, paths_total, pending_total, 
-        pending_favs, map_size, unique_crashes, unique_hangs, max_depth, 
-        execs_per_sec, n_nodes, n_edges
-      ] = parts;
-      
-<<<<<<< HEAD
-      // 格式化显示AFL-NET统计信息
-      const formattedContent = `Cycles: ${cycles_done} | Paths: ${cur_path}/${paths_total} | Pending: ${pending_total}(${pending_favs} favs) | Coverage: ${map_size} | Crashes: ${unique_crashes} | Hangs: ${unique_hangs} | Speed: ${execs_per_sec}/sec | Nodes: ${n_nodes} | Edges: ${n_edges}`;
-      
-      addRTSPLogToUI({
-        timestamp,
-        type: 'STATS',
-        content: formattedContent,
-        rawData: {
-          cycles_done: parseInt(cycles_done),
-          paths_total: parseInt(paths_total),
-          cur_path: parseInt(cur_path),
-          pending_total: parseInt(pending_total),
-          unique_crashes: parseInt(unique_crashes),
-          execs_per_sec: parseFloat(execs_per_sec)
-        }
-=======
+      
       // 显示错误信息到UI
       addToRealtimeStream('RTSP', {
         timestamp: new Date().toLocaleTimeString(),
         type: 'ERROR',
         content: `读取日志失败: ${(error as Error).message || error}`
->>>>>>> c587629a
       });
-      
-      // 更新统计信息
-      packetCount.value = parseInt(cur_path);
-      successCount.value = parseInt(paths_total) - parseInt(pending_total);
-      failedCount.value = parseInt(unique_crashes);
-      currentSpeed.value = Math.round(parseFloat(execs_per_sec));
-    }
-  } else {
-    // 处理其他类型的日志行
-    addRTSPLogToUI({
-      timestamp,
-      type: 'INFO',
-      content: line
-    });
-  }
-}
-
-<<<<<<< HEAD
-// RTSP专用的日志显示函数
-function addRTSPLogToUI(logData: any) {
-  if (!logContainer.value || showHistoryView.value) {
-    return;
-  }
-
-  const timestamp = logData.timestamp || new Date().toLocaleTimeString();
-
-  if (logData.isHeader) {
-    appendLogLine(
-      timestamp,
-      [
-        { text: 'AFL-NET', className: 'log-entry__protocol' },
-        { text: logData.content, className: 'log-entry__summary' },
-      ],
-      { variant: 'warning' },
-    );
-    return;
-  }
-
-  if (logData.type === 'STATS') {
-    appendLogLine(
-      timestamp,
-      [
-        { text: 'AFL-NET', className: 'log-entry__protocol' },
-        { text: logData.content, className: 'log-entry__summary' },
-      ],
-    );
-    return;
-  }
-
-  appendLogLine(
-    timestamp,
-    [
-      { text: 'RTSP-AFL', className: 'log-entry__protocol' },
-      { text: logData.content },
-    ],
-  );
-}
-=======
+    }
+  }, 2000); // 每2秒读取一次日志
+}
+
 // processMQTTLogLine 现在通过 useMQTT composable 提供
 // processRTSPLogLine 现在通过 useRTSP composable 提供
 // addMQTTLogToUI 和 addRTSPLogToUI 现在通过 useLogReader composable 提供
->>>>>>> c587629a
-
-async function stopRTSPProcess() {
+
+async function stopRTSPProcessWrapper() {
   if (!rtspProcessId.value) {
     return;
   }
   
   try {
-    const response = await fetch('/api/protocol-compliance/stop-process', {
-      method: 'POST',
-      headers: {
-        'Content-Type': 'application/json',
-      },
-      body: JSON.stringify({
-        pid: rtspProcessId.value,
-        protocol: 'RTSP'
-      }),
-    });
-    
-    if (response.ok) {
+    // 检查rtspProcessId是否是Docker容器ID（通常是长字符串）
+    const isDockerContainer = typeof rtspProcessId.value === 'string' && rtspProcessId.value.length > 10;
+    
+    if (isDockerContainer) {
+      // 使用新的停止和清理功能
+      const result = await stopAndCleanupRTSP(rtspProcessId.value as string);
+      
+      addLogToUI({ 
+        timestamp: new Date().toLocaleTimeString(),
+        version: 'RTSP',
+        type: 'CLEANUP',
+        oids: [
+          `Docker容器已停止 (ID: ${rtspProcessId.value})`,
+          `容器清理状态: ${result.data?.cleanup_results ? '成功' : '部分成功'}`,
+          `输出目录已清空，为下次测试做准备`
+        ],
+        hex: '',
+        result: 'success'
+      } as any, false);
+      
+      // 显示详细的清理结果
+      if (result.data?.cleanup_results) {
+        const cleanupResults = result.data.cleanup_results;
+        const details = [];
+        if (cleanupResults.container_stopped) details.push('✓ 容器已停止');
+        if (cleanupResults.container_removed) details.push('✓ 容器已删除');
+        if (cleanupResults.output_cleaned) details.push('✓ 输出目录已清空');
+        if (cleanupResults.errors && cleanupResults.errors.length > 0) {
+          details.push(`⚠ 错误: ${cleanupResults.errors.join(', ')}`);
+        }
+        
+        addLogToUI({ 
+          timestamp: new Date().toLocaleTimeString(),
+          version: 'RTSP',
+          type: 'INFO',
+          oids: details,
+          hex: '',
+          result: 'info'
+        } as any, false);
+      }
+    } else {
+      // 传统进程ID，使用原来的停止方法
+      await stopRTSPProcess(rtspProcessId.value);
+      
       addLogToUI({ 
         timestamp: new Date().toLocaleTimeString(),
         version: 'RTSP',
@@ -2660,13 +2754,11 @@
         hex: '',
         result: 'success'
       } as any, false);
-      
-      rtspProcessId.value = null;
-    }
+    }
+    
+    rtspProcessId.value = null;
   } catch (error) {
     console.error('停止RTSP进程失败:', error);
-<<<<<<< HEAD
-=======
     
     addLogToUI({ 
       timestamp: new Date().toLocaleTimeString(),
@@ -2752,12 +2844,18 @@
     
   } catch (error) {
     console.error('Error in stopMQTTTest:', error);
->>>>>>> c587629a
   }
 }
 
 function stopTest() {
   try {
+    // 如果是MQTT协议，重定向到安全的停止函数
+    if (protocolType.value === 'MQTT') {
+      console.log('Redirecting MQTT test to safe stop function');
+      stopMQTTTest();
+      return;
+    }
+    
     // Set completion state first
     isRunning.value = false;
     isPaused.value = false;
@@ -2771,13 +2869,9 @@
       logReadingInterval.value = null;
     }
     
-    // 停止RTSP进程
+    // 停止协议特定的进程
     if (protocolType.value === 'RTSP') {
-<<<<<<< HEAD
-      stopRTSPProcess();
-=======
       stopRTSPProcessWrapper();
->>>>>>> c587629a
     }
     // SNMP不需要特殊处理
     
@@ -2799,23 +2893,6 @@
     });
     
     // Use nextTick to ensure all reactive updates are complete before updating charts
-<<<<<<< HEAD
-    nextTick(() => {
-      try {
-        // Double-check charts are initialized before updating
-        if (messageTypeChart && versionChart) {
-          updateCharts();
-          showCharts.value = true;
-        } else {
-          // Try to reinitialize charts if they're not available
-          console.log('Charts not initialized, attempting to reinitialize...');
-          const success = initCharts();
-          if (success) {
-            updateCharts();
-            showCharts.value = true;
-          } else {
-            console.warn('Failed to reinitialize charts');
-=======
     // MQTT已经在上面early return了，这里只处理SNMP/RTSP
     nextTick(() => {
       try {
@@ -2854,17 +2931,11 @@
                 console.warn('Failed to reinitialize charts');
               }
             }
->>>>>>> c587629a
           }
+        } catch (error) {
+          console.error('Error updating charts on test completion:', error);
         }
-<<<<<<< HEAD
-      } catch (error) {
-        console.error('Error updating charts on test completion:', error);
-      }
-    });
-=======
       });
->>>>>>> c587629a
   } catch (error) {
     console.error('Error in stopTest function:', error);
   }
@@ -2877,31 +2948,12 @@
   }
 }
 
-<<<<<<< HEAD
-function clearLog() {
-  try {
-    logEntries.value = [];
-    
-    nextTick(() => {
-      try {
-        if (logContainer.value && !showHistoryView.value && logContainer.value.innerHTML !== undefined) {
-          logContainer.value.innerHTML = '<div class="log-empty">测试未开始，请配置参数并点击"开始测试"</div>';
-        }
-      } catch (error) {
-        console.warn('Failed to clear log container:', error);
-      }
-    });
-  } catch (error) {
-    console.warn('Failed to clear log:', error);
-  }
-=======
 // clearLog 现在通过 useLogReader composable 提供
 
 // 统一的清空日志函数
 function clearAllLogs() {
   clearLog(); // 清空原有的日志系统
   clearProtocolLogs(currentProtocol.value); // 清空统一日志系统
->>>>>>> c587629a
 }
 
 function saveLog() {
@@ -2932,25 +2984,6 @@
 }
 
 function generateTestReport() {
-<<<<<<< HEAD
-  const reportContent = `Fuzz测试报告\n` +
-                       `================\n\n` +
-                       `协议: ${protocolType.value.toUpperCase()}\n` +
-                       `引擎: ${fuzzEngine.value}\n` +
-                       `目标: ${targetHost.value}:${targetPort.value}\n` +
-                       `开始时间: ${startTime.value || (testStartTime.value ? testStartTime.value.toLocaleString() : '未开始')}\n` +
-                       `结束时间: ${endTime.value || (testEndTime.value ? testEndTime.value.toLocaleString() : '未结束')}\n` +
-                       `总耗时: ${elapsedTime.value}秒\n\n` +
-                       `性能统计:\n` +
-                       `SNMP_v1发包数: ${protocolStats.value.v1}\n` +
-                       `SNMP_v2发包数: ${protocolStats.value.v2c}\n` +
-                       `SNMP_v3发包数: ${protocolStats.value.v3}\n` +
-                       `总发包数: ${fileTotalPackets.value}\n` +
-                       `正常响应率: ${Math.round((fileSuccessCount.value / Math.max(fileTotalPackets.value, 1)) * 100)}%\n` +
-                       `超时率: ${Math.round((fileTimeoutCount.value / Math.max(fileTotalPackets.value, 1)) * 100)}%\n\n` +
-                       `崩溃信息: ${crashDetails.value ? '检测到崩溃' : '无崩溃'}\n` +
-                       `生成时间: ${new Date().toLocaleString()}`;
-=======
   let reportContent = '';
   
   if (protocolType.value === 'MQTT') {
@@ -3001,15 +3034,11 @@
                    `崩溃信息: ${crashDetails.value ? '检测到崩溃' : '无崩溃'}\n` +
                    `生成时间: ${new Date().toLocaleString()}`;
   }
->>>>>>> c587629a
   
   const blob = new Blob([reportContent], { type: 'text/plain;charset=utf-8' });
   const url = URL.createObjectURL(blob);
   const a = document.createElement('a');
   a.href = url;
-<<<<<<< HEAD
-  a.download = `fuzz_report_${new Date().getTime()}.txt`;
-=======
   const fileName = protocolType.value === 'MQTT' ? 
     `mbfuzzer_report_${new Date().getTime()}.txt` : 
     `fuzz_report_${new Date().getTime()}.txt`;
@@ -3155,7 +3184,6 @@
   const a = document.createElement('a');
   a.href = url;
   a.download = `mbfuzzer_fuzz_logs_${new Date().getTime()}.txt`;
->>>>>>> c587629a
   document.body.appendChild(a);
   a.click();
   document.body.removeChild(a);
@@ -3169,13 +3197,34 @@
       return;
     }
     
-    if (currentPacketIndex.value >= fuzzData.value.length) {
+    if (currentPacketIndex.value >= snmpFuzzData.value.length) {
       return stopTest();
     }
     
-    const packet = fuzzData.value[currentPacketIndex.value];
+    const packet = snmpFuzzData.value[currentPacketIndex.value];
     if (packet) {
-      processPacket(packet);
+      processSNMPPacket(packet, addLogToUI, (result: string) => {
+        // Update result counters based on packet result
+        switch (result) {
+          case 'success':
+            successCount.value++;
+            break;
+          case 'timeout':
+            timeoutCount.value++;
+            break;
+          case 'failed':
+            failedCount.value++;
+            break;
+          case 'crash':
+            crashCount.value++;
+            break;
+        }
+        
+        // Debug: Log every 100 packets to verify counting
+        if (packetCount.value % 100 === 0) {
+          console.log(`统计更新 [包#${packetCount.value}]: 成功=${successCount.value}, 超时=${timeoutCount.value}, 失败=${failedCount.value}, 崩溃=${crashCount.value}`);
+        }
+      });
     }
     
     // Batch update counters to prevent multiple reactive updates
@@ -3212,57 +3261,6 @@
   }
 }
 
-<<<<<<< HEAD
-function processPacket(packet: FuzzPacket) {
-  try {
-    // Update statistics in a batch to prevent multiple reactive updates
-    const updates = {
-      success: packet.result === 'success' ? 1 : 0,
-      timeout: packet.result === 'timeout' ? 1 : 0,
-      failed: packet.result === 'failed' ? 1 : 0,
-      crash: packet.result === 'crash' ? 1 : 0
-    };
-    
-    // Batch update all counters at once
-    successCount.value += updates.success;
-    timeoutCount.value += updates.timeout;
-    failedCount.value += updates.failed;
-    crashCount.value += updates.crash;
-    
-    // Add to log entries
-    const logEntry = {
-      time: packet.timestamp || new Date().toLocaleTimeString(),
-      protocol: packet.version,
-      operation: packet.type,
-      target: `${targetHost.value}:${targetPort.value}`,
-      content: packet.oids?.[0] || '',
-      result: packet.result,
-      hex: packet.hex,
-      packetId: packet.id
-    };
-    logEntries.value.push(logEntry);
-    
-    // Update UI log with proper null checks (sparse updates for performance)
-    if (isRunning.value && !showHistoryView.value && logContainer.value && logContainer.value.appendChild) {
-      if (packet.result !== 'crash' && packetCount.value % 5 === 0) {
-        addLogToUI(packet, false);
-      } else if (packet.result === 'crash') {
-        addLogToUI(packet, true);
-      }
-    }
-  } catch (error) {
-    console.warn('Error processing packet:', error);
-  }
-}
-
-function appendLogLine(
-  timestamp: string,
-  segments: Array<{ text: string; className?: string }>,
-  options: { variant?: 'crash' | 'warning' } = {},
-) {
-  if (!logContainer.value || showHistoryView.value) {
-    return;
-=======
 // processPacket 现在通过 useSNMP composable 的 processSNMPPacket 提供
 
 // 格式化SNMP数据包日志
@@ -3279,101 +3277,58 @@
                       packet.result === 'failed' ? '构造失败' : '未知状态';
     
     return `SNMP${protocol} ${op} ${content} ${resultText} ${hex}...`;
->>>>>>> c587629a
-  }
-  const entry = document.createElement('div');
-  entry.className = 'log-entry';
-  if (options.variant === 'crash') {
-    entry.classList.add('log-entry--crash');
-  } else if (options.variant === 'warning') {
-    entry.classList.add('log-entry--warning');
-  }
-
-  const timeEl = document.createElement('span');
-  timeEl.className = 'log-entry__time';
-  timeEl.textContent = `[${timestamp}]`;
-  entry.appendChild(timeEl);
-
-  segments
-    .filter((segment) => segment.text)
-    .forEach((segment) => {
-      const span = document.createElement('span');
-      span.className = segment.className
-        ? `log-entry__segment ${segment.className}`
-        : 'log-entry__segment';
-      span.textContent = segment.text;
-      entry.appendChild(span);
-    });
-
-  logContainer.value.appendChild(entry);
-  logContainer.value.scrollTop = logContainer.value.scrollHeight;
-
-  if (logContainer.value.children.length > 200) {
-    logContainer.value.removeChild(logContainer.value.firstChild as Element);
-  }
-}
-
-function addLogToUI(packet: FuzzPacket, isCrash: boolean) {
-  if (!isRunning.value || showHistoryView.value) {
-    return;
-  }
-
-  nextTick(() => {
-    if (!isRunning.value || showHistoryView.value || !logContainer.value) {
-      return;
-    }
-
-    const timestamp = packet.timestamp || new Date().toLocaleTimeString();
-
-    if (isCrash) {
-      appendLogLine(
-        timestamp,
-        [
-          { text: '检测到崩溃', className: 'log-entry__crash-label' },
-          { text: packet.version?.toUpperCase() || 'UNKNOWN', className: 'log-entry__protocol' },
-          { text: packet.type?.toUpperCase() || 'UNKNOWN', className: 'log-entry__operation' },
-        ],
-        { variant: 'crash' },
-      );
-      return;
-    }
-
-    const protocol = packet.version?.toUpperCase() || 'UNKNOWN';
-    const operation = packet.type?.toUpperCase() || 'UNKNOWN';
+  }
+}
+
+// 格式化RTSP数据包日志
+function formatRTSPPacketLog(packet: FuzzPacket, isCrash: boolean): string {
+  if (isCrash) {
+    return `CRASH DETECTED ${packet.version?.toUpperCase() || 'RTSP'} ${packet.type?.toUpperCase() || 'UNKNOWN'}`;
+  } else {
+    const protocol = packet.version?.toUpperCase() || 'RTSP';
+    const op = packet.type?.toUpperCase() || 'UNKNOWN';
     const content = packet.oids?.[0] || '';
     const hex = (packet.hex || '').slice(0, 40);
-
-    const resultMeta: Record<
-      FuzzPacket['result'],
-      { label: string; className: string }
-    > = {
-      success: {
-        label: `正常响应 (${packet.responseSize || 0}字节)`,
-        className: 'log-entry__result--success',
-      },
-      timeout: { label: '接收超时', className: 'log-entry__result--warning' },
-      failed: { label: '构造失败', className: 'log-entry__result--danger' },
-      crash: { label: '检测到崩溃', className: 'log-entry__result--danger' },
-      unknown: { label: '未知状态', className: 'log-entry__result--warning' },
-    };
-
-    const { label: resultText, className: resultClass } =
-      resultMeta[packet.result] || resultMeta.unknown;
-
-    appendLogLine(timestamp, [
-      { text: protocol, className: 'log-entry__protocol' },
-      { text: operation, className: 'log-entry__operation' },
-      { text: content, className: 'log-entry__summary' },
-      {
-        text: resultText,
-        className: `log-entry__result ${resultClass}`,
-      },
-      {
-        text: hex ? `${hex}...` : '',
-        className: 'log-entry__hex',
-      },
-    ]);
-  });
+    const resultText = packet.result === 'success' ? `正常响应 (${packet.responseSize || 0}字节)` : 
+                      packet.result === 'timeout' ? '接收超时' : 
+                      packet.result === 'failed' ? '构造失败' : '未知状态';
+    
+    return `${protocol} ${op} ${content} ${resultText} ${hex}...`;
+  }
+}
+
+// 格式化MQTT数据包日志
+function formatMQTTPacketLog(packet: FuzzPacket, isCrash: boolean): string {
+  if (isCrash) {
+    return `CRASH DETECTED ${packet.version?.toUpperCase() || 'MQTT'} ${packet.type?.toUpperCase() || 'UNKNOWN'}`;
+  } else {
+    const protocol = packet.version?.toUpperCase() || 'MQTT';
+    const op = packet.type?.toUpperCase() || 'UNKNOWN';
+    const content = packet.oids?.[0] || '';
+    const hex = (packet.hex || '').slice(0, 40);
+    const resultText = packet.result === 'success' ? `正常响应 (${packet.responseSize || 0}字节)` : 
+                      packet.result === 'timeout' ? '接收超时' : 
+                      packet.result === 'failed' ? '构造失败' : '未知状态';
+    
+    return `${protocol} ${op} ${content} ${resultText} ${hex}...`;
+  }
+}
+
+// 格式化通用数据包日志
+function formatGenericPacketLog(packet: FuzzPacket, isCrash: boolean): string {
+  if (isCrash) {
+    return `CRASH DETECTED ${packet.version?.toUpperCase() || 'UNKNOWN'} ${packet.type?.toUpperCase() || 'UNKNOWN'}`;
+  } else {
+    const protocol = packet.version?.toUpperCase() || 'UNKNOWN';
+    const op = packet.type?.toUpperCase() || 'UNKNOWN';
+    const content = packet.oids?.[0] || '';
+    const hex = (packet.hex || '').slice(0, 40);
+    const resultText = packet.result === 'success' ? `正常响应 (${packet.responseSize || 0}字节)` : 
+                      packet.result === 'timeout' ? '接收超时' : 
+                      packet.result === 'failed' ? '构造失败' : '未知状态';
+    
+    return `${protocol} ${op} ${content} ${resultText} ${hex}...`;
+  }
 }
 
 function appendLogLine(
@@ -3644,6 +3599,14 @@
 // 保存测试结果到历史记录
 function saveTestToHistory() {
   try {
+    console.log('[DEBUG] saveTestToHistory called for protocol:', protocolType.value);
+    console.log('[DEBUG] Current test state:', {
+      isRunning: isRunning.value,
+      isTestCompleted: isTestCompleted.value,
+      testStartTime: testStartTime.value,
+      testEndTime: testEndTime.value
+    });
+    
     // 计算实际的测试统计数据
     const actualTotalPackets = fileTotalPackets.value || packetCount.value;
     const actualSuccessCount = fileSuccessCount.value || successCount.value;
@@ -3651,10 +3614,20 @@
     const actualFailedCount = fileFailedCount.value || failedCount.value;
     const actualCrashCount = crashCount.value;
     
-    // 计算测试持续时间
-    const duration = testStartTime.value && testEndTime.value 
-      ? Math.round((testEndTime.value.getTime() - testStartTime.value.getTime()) / 1000)
-      : elapsedTime.value;
+    console.log('[DEBUG] Test statistics:', {
+      actualTotalPackets,
+      actualSuccessCount,
+      actualTimeoutCount,
+      actualFailedCount,
+      actualCrashCount
+    });
+    
+    // 获取有效连接数量（对于MQTT协议）或保持原有的测试持续时间（对于其他协议）
+    const duration = protocolType.value === 'MQTT' && mqttStats.value.valid_connect_number 
+      ? mqttStats.value.valid_connect_number
+      : (testStartTime.value && testEndTime.value 
+        ? Math.round((testEndTime.value.getTime() - testStartTime.value.getTime()) / 1000)
+        : elapsedTime.value);
     
     // 计算成功率
     const total = actualTotalPackets || (actualSuccessCount + actualTimeoutCount + actualFailedCount + actualCrashCount);
@@ -3689,8 +3662,6 @@
         getnext: messageTypeStats.value.getnext,
         getbulk: messageTypeStats.value.getbulk
       },
-<<<<<<< HEAD
-=======
       // 保存RTSP协议统计数据
       rtspStats: protocolType.value === 'RTSP' ? {
         cycles_done: rtspStats.value.cycles_done,
@@ -3742,7 +3713,6 @@
         communityStrings: ['public', 'private'], // 示例数据
         targetDeviceInfo: `${targetHost.value}:${targetPort.value}`
       } : undefined,
->>>>>>> c587629a
       hasCrash: actualCrashCount > 0,
       crashDetails: crashDetails.value ? {
         id: crashDetails.value.id,
@@ -3767,9 +3737,26 @@
     try {
       localStorage.setItem('fuzz_test_history', JSON.stringify(historyResults.value));
       console.log('Test results saved to history:', historyItem);
-      
-      // 显示保存成功的通知
-      showSaveNotification();
+      console.log('[DEBUG] History results length after save:', historyResults.value.length);
+      console.log('[DEBUG] Latest history item:', historyResults.value[0]);
+      
+      // 为MQTT协议添加详细的保存日志
+      if (protocolType.value === 'MQTT') {
+        console.log('MQTT test results saved to history successfully');
+        console.log('MQTT Stats saved:', {
+          mqttStats: historyItem.mqttStats,
+          protocolSpecificData: historyItem.protocolSpecificData
+        });
+        
+        // 强制触发响应式更新
+        nextTick(() => {
+          console.log('[DEBUG] Forcing reactive update for history');
+          // 触发一个小的变化来确保Vue检测到数组更新
+          historyResults.value = [...historyResults.value];
+        });
+      } else {
+        showSaveNotification();
+      }
     } catch (storageError) {
       console.warn('Failed to save history to localStorage:', storageError);
     }
@@ -3911,13 +3898,24 @@
 
 // 显示保存成功通知
 function showSaveNotification() {
-  notificationMessage.value = '测试结果已保存到历史记录';
-  showNotification.value = true;
-  
-  // 3秒后自动隐藏通知
-  setTimeout(() => {
-    showNotification.value = false;
-  }, 3000);
+  try {
+    // 使用nextTick确保DOM更新完成
+    nextTick(() => {
+      notificationMessage.value = '测试结果已保存到历史记录';
+      showNotification.value = true;
+      
+      // 3秒后自动隐藏通知
+      setTimeout(() => {
+        try {
+          showNotification.value = false;
+        } catch (error) {
+          console.warn('Failed to hide notification:', error);
+        }
+      }, 3000);
+    });
+  } catch (error) {
+    console.warn('Failed to show notification:', error);
+  }
 }
 
 // 手动关闭通知
@@ -4040,8 +4038,12 @@
 
 // Computed properties for button states
 const canStartTest = computed(() => {
+  // MQTT协议不需要fuzzData
+  if (protocolType.value === 'MQTT') {
+    return !loading.value && !isRunning.value;
+  }
   return !loading.value && 
-         fuzzData.value.length > 0 && 
+         snmpFuzzData.value.length > 0 && 
          !isRunning.value;
 });
 
@@ -4064,6 +4066,11 @@
       if (Array.isArray(parsedHistory)) {
         historyResults.value = parsedHistory;
         console.log(`Loaded ${parsedHistory.length} history items from localStorage`);
+        console.log('[DEBUG] Loaded history items:', parsedHistory.map(item => ({
+          id: item.id,
+          protocol: item.protocol,
+          timestamp: item.timestamp
+        })));
       }
     }
   } catch (error) {
@@ -4072,8 +4079,6 @@
   }
 }
 
-<<<<<<< HEAD
-=======
 // 测试历史记录保存功能（调试用）
 function testHistorySave() {
   console.log('[DEBUG] Testing history save functionality...');
@@ -4443,7 +4448,6 @@
   mqttSimulationCancelled = true;
 });
 
->>>>>>> c587629a
 onMounted(async () => {
   // 加载历史记录
   loadHistoryFromStorage();
@@ -4460,6 +4464,18 @@
   const success = initCharts();
   if (success) {
     console.log('Charts initialized successfully on mount');
+    
+    // 如果已有fuzz数据但统计数据为空，重新计算统计数据
+    if (protocolType.value === 'SNMP' && snmpFuzzData.value.length > 0) {
+      const hasValidData = (protocolStats.value.v1 + protocolStats.value.v2c + protocolStats.value.v3) > 0 ||
+                          (messageTypeStats.value.get + messageTypeStats.value.set + messageTypeStats.value.getnext + messageTypeStats.value.getbulk) > 0;
+      
+      if (!hasValidData) {
+        console.log('Recalculating stats on mount due to empty statistics');
+        recalculateStatsFromFuzzData();
+      }
+    }
+    
     // Update charts with initial data but don't show them yet
     updateCharts();
     // 只有在有完整数据且测试已完成时才显示图表
@@ -4470,15 +4486,12 @@
     console.error('Failed to initialize charts');
   }
   
-<<<<<<< HEAD
-=======
   // MQTT协议不需要图表初始化，使用统计卡片显示
   if (protocolType.value === 'MQTT') {
     console.log('MQTT protocol uses statistical cards instead of charts');
     // MQTT动画将在测试开始时初始化
   }
   
->>>>>>> c587629a
   // Set initial last update time
   lastUpdate.value = new Date().toLocaleString();
 });
@@ -4644,11 +4657,7 @@
                   </Space>
                 </div>
                 <div ref="logContainer" class="log-panel">
-<<<<<<< HEAD
-                  <div class="log-empty">测试未开始，请配置参数并点击"开始测试"</div>
-=======
                   <div class="log-empty">测试未开始，请配置参数并点击“开始测试”</div>
->>>>>>> c587629a
                 </div>
               </Card>
             </div>
