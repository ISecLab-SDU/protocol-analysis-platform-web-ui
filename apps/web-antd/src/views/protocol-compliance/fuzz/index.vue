<script setup lang="ts">
<<<<<<< HEAD
import { onMounted, ref, nextTick, computed, watch, h } from 'vue';
=======
import { onMounted, ref, nextTick, computed, watch, shallowRef, onErrorCaptured, onUnmounted } from 'vue';
>>>>>>> c5c42514
import { getFuzzText } from '#/api/custom';
import { requestClient } from '#/api/request';
import { useAccessStore } from '@vben/stores';
import { IconifyIcon } from '@vben/icons';
import Chart from 'chart.js/auto';
import type { TableColumnType } from 'ant-design-vue';

import { Page } from '@vben/common-ui';
import { IconifyIcon } from '@vben/icons';

import {
  Alert,
  Button,
  Card,
  Descriptions,
  Drawer,
  Empty,
  Form,
  FormItem,
  Input,
  InputNumber,
  Popconfirm,
  Progress,
  Select,
  Space,
  Spin,
  Table,
  Tabs,
  Tag,
  Typography,
} from 'ant-design-vue';

// 导入协议专用的composables
import { 
  useSNMP, 
  useRTSP, 
  useMQTT, 
  useLogReader,
  type FuzzPacket,
  type HistoryResult,
  type ProtocolType,
  type FuzzEngineType
} from './composables';

// 导入新的协议数据管理器和日志查看器
import { useProtocolDataManager } from './composables/useProtocolDataManager';
import ProtocolLogViewer from './components/ProtocolLogViewer.vue';

// Data state
const rawText = ref('');
const loading = ref(true);
const error = ref<string | null>(null);

// 使用composables中的协议专用逻辑
const { 
  protocolStats, 
  messageTypeStats, 
  fuzzData: snmpFuzzData,
  totalPacketsInFile: snmpTotalPacketsInFile,
  fileTotalPackets: snmpFileTotalPackets,
  fileSuccessCount: snmpFileSuccessCount,
  fileTimeoutCount: snmpFileTimeoutCount,
  fileFailedCount: snmpFileFailedCount,
  resetSNMPStats, 
  generateDefaultFuzzData, 
  parseSNMPText,
  startSNMPTest,
  processSNMPPacket,
  addSNMPLogToUI
} = useSNMP();
const { rtspStats, resetRTSPStats, processRTSPLogLine, writeRTSPScript, executeRTSPCommand, stopRTSPProcess, stopAndCleanupRTSP } = useRTSP();
const { mqttStats, resetMQTTStats, processMQTTLogLine } = useMQTT();
const { 
  logContainer, 
  isReadingLog, 
  logReadingInterval, 
  logReadPosition,
  startLogReading, 
  stopLogReading, 
  resetLogReader, 
  addMQTTLogToUI, 
  addRTSPLogToUI, 
  clearLog 
} = useLogReader();

// 使用新的协议数据管理器
const {
  protocolStates,
  currentProtocol,
  currentState,
  addLog,
  addBatchLogs,
  clearProtocolLogs,
  updateProtocolState,
  switchProtocol,
  getProtocolStats,
  startRealtimeStream,
  addToRealtimeStream,
  stopRealtimeStream,
  stopAllRealtimeStreams
} = useProtocolDataManager();

// fuzzData现在通过useSNMP composable管理，使用snmpFuzzData
const totalPacketsInFile = ref(0);
// File-level summary stats parsed from txt
const fileTotalPackets = ref(0);
const fileSuccessCount = ref(0);
const fileTimeoutCount = ref(0);
const fileFailedCount = ref(0);

<<<<<<< HEAD
const TypographyParagraph = Typography.Paragraph;
const TypographyText = Typography.Text;
const TypographyTitle = Typography.Title;

// Aggregates
const protocolStats = ref({ v1: 0, v2c: 0, v3: 0 });
const messageTypeStats = ref({ get: 0, set: 0, getnext: 0, getbulk: 0 });
=======
// 协议统计数据现在通过composables管理
>>>>>>> c5c42514

// Runtime stats
const packetCount = ref(0);
const successCount = ref(0);
const timeoutCount = ref(0);
const failedCount = ref(0);
const crashCount = ref(0);
const elapsedTime = ref(0);
const packetsPerSecond = ref(30);
const testDuration = ref(60);
const isRunning = ref(false);
const isTestCompleted = ref(false);
let testTimer: number | null = null;

// 添加异步操作取消标志
let mqttSimulationCancelled = false;

// UI configuration
const protocolType = ref<ProtocolType>('SNMP');
const fuzzEngine = ref<FuzzEngineType>('SNMP_Fuzz');
const targetHost = ref('127.0.0.1');
const targetPort = ref(161);
const rtspCommandConfig = ref('afl-fuzz -d -i $AFLNET/tutorials/live555/in-rtsp -o out-live555 -N tcp://127.0.0.1/8554 -x $AFLNET/tutorials/live555/rtsp.dict -P RTSP -D 10000 -q 3 -s 3 -E -K -R ./testOnDemandRTSPServer 8554');


// Real-time log reading (现在通过useLogReader管理)
const rtspProcessId = ref<number | null>(null);

// Watch for protocol changes to update port and fuzz engine
watch(protocolType, (newProtocol, oldProtocol) => {
  console.log(`[DEBUG] 协议切换: ${oldProtocol} -> ${newProtocol}`);
  
  // 立即停止当前运行的测试和所有异步操作
  if (isRunning.value) {
    console.log('[DEBUG] 停止当前运行的测试');
    isRunning.value = false;
    isTestCompleted.value = false;
    
    // 取消MQTT模拟
    if (oldProtocol === 'MQTT') {
      mqttSimulationCancelled = true;
      console.log('[DEBUG] 取消MQTT模拟操作');
    }
    
    if (testTimer) {
      clearInterval(testTimer as any);
      testTimer = null;
    }
  }
  
  // 停止所有实时流和日志读取
  console.log('[DEBUG] 停止所有实时流和日志读取');
  stopAllRealtimeStreams();
  stopLogReading();
  
  // 清理之前协议的状态
  if (oldProtocol === 'MQTT') {
    console.log('[DEBUG] 清理MQTT协议状态');
    // 清理MQTT动画
    cleanupMQTTAnimations();
    // 使用nextTick确保在下一个tick中清理，避免当前更新周期的冲突
    nextTick(() => {
      // 清理定时器
      if (mqttUpdateTimer) {
        clearTimeout(mqttUpdateTimer);
        mqttUpdateTimer = null;
      }
      // 清理非响应式日志数据
      mqttDifferentialLogsData = [];
      mqttLogsPendingUpdate = false;
      mqttLogsUpdateKey.value++;
      resetMQTTStats();
      resetMQTTDifferentialStats();
    });
  }
  
  // 设置新协议的配置
  if (newProtocol === 'SNMP') {
    targetPort.value = 161;
    fuzzEngine.value = 'SNMP_Fuzz';
  } else if (newProtocol === 'RTSP') {
    targetPort.value = 8554;
    fuzzEngine.value = 'AFLNET';
  } else if (newProtocol === 'MQTT') {
    targetPort.value = 1883;
    fuzzEngine.value = 'MBFuzzer';
    // MQTT动画将在测试开始时初始化
  }
  
  // 重置测试状态
  nextTick(() => {
    resetTestState();
    console.log('[DEBUG] 协议切换完成，状态已重置');
  });
});
const showCharts = ref(false);
const crashDetails = ref<any>(null);
const logEntries = ref<any[]>([]);
const startTime = ref<string>('');
const endTime = ref<string>('');
const lastUpdate = ref<string>('');
const currentSpeed = ref(0);
const isPaused = ref(false);
const showCrashDetails = ref(false);
const testStartTime = ref<Date | null>(null);
const testEndTime = ref<Date | null>(null);
const currentPacketIndex = ref(0);
const packetDelay = ref(33); // 1000/30 = 33ms for 30 packets/second

// 历史结果相关状态
const activeTabKey = ref<'live' | 'history'>('live');
const showHistoryView = ref(false);
const selectedHistoryItem = ref<any>(null);
const historyDrawerOpen = ref(false);

watch(activeTabKey, (key) => {
  showHistoryView.value = key === 'history';
  if (key !== 'history') {
    historyDrawerOpen.value = false;
  }
});

watch(historyDrawerOpen, (open) => {
  if (!open) {
    selectedHistoryItem.value = null;
  }
});

// 通知相关状态
const showNotification = ref(false);
const notificationMessage = ref('');

// HistoryResult 接口现在从 composables 导入

// 模拟历史结果数据
const historyResults = ref<HistoryResult[]>([
  {
    id: 'hist_001',
    timestamp: '2025-01-20 14:30:25',
    protocol: 'SNMP',
    fuzzEngine: 'SNMP_Fuzz',
    targetHost: '127.0.0.1',
    targetPort: 161,
    duration: 127,
    totalPackets: 2847,
    successCount: 2156,
    timeoutCount: 542,
    failedCount: 149,
    crashCount: 0,
    successRate: 76,
    protocolStats: { v1: 1203, v2c: 892, v3: 752 },
    messageTypeStats: { get: 1124, set: 678, getnext: 589, getbulk: 456 },
    hasCrash: false
  },
  {
    id: 'hist_002',
    timestamp: '2025-01-20 11:15:42',
    protocol: 'SNMP',
    fuzzEngine: 'SNMP_Fuzz',
    targetHost: '127.0.0.1',
    targetPort: 161,
    duration: 89,
    totalPackets: 1924,
    successCount: 1456,
    timeoutCount: 321,
    failedCount: 89,
    crashCount: 58,
    successRate: 76,
    protocolStats: { v1: 823, v2c: 612, v3: 489 },
    messageTypeStats: { get: 756, set: 445, getnext: 398, getbulk: 325 },
    hasCrash: true,
    crashDetails: {
      id: 1847,
      time: '11:16:23',
      type: 'Segmentation Fault (SIGSEGV)',
      dumpFile: '/var/crash/SNMP_crash_1737360983.dmp',
      logPath: '/home/hhh/下载/snmp_fuzz/snmp_github/snmp_fuzz/scan_result/crash_logs/20250120-111623',
      details: '[11:16:23] Segmentation Fault (SIGSEGV)\nProcess ID: 8472\nFault Address: 0x7F8B2C40\nRegisters:\n  EAX: 0x00000000  EBX: 0x7F8B2C40\n  ECX: 0x12345678  EDX: 0xDEADBEEF\n  ESI: 0x87654321  EDI: 0xCAFEBABE\n  EBP: 0x7FFF1234  ESP: 0x7FFF1200\nBacktrace:\n  #0  0x08048567 in get_handler()\n  #1  0x08048234 in packet_processor()\n  #2  0x08047890 in main_loop()',
      packetContent: '302902010004067075626C6963A01C02040E8F83C502010002010030'
    }
  },
  {
    id: 'hist_003',
    timestamp: '2025-01-19 16:45:18',
    protocol: 'SNMP',
    fuzzEngine: 'AFLNET',
    targetHost: '10.0.0.15',
    targetPort: 161,
    duration: 203,
    totalPackets: 4521,
    successCount: 3892,
    timeoutCount: 456,
    failedCount: 173,
    crashCount: 0,
    successRate: 86,
    protocolStats: { v1: 1789, v2c: 1456, v3: 1276 },
    messageTypeStats: { get: 1823, set: 1124, getnext: 892, getbulk: 682 },
    hasCrash: false
  },
  {
    id: 'hist_004',
    timestamp: '2025-01-23 20:36:44',
    protocol: 'MQTT',
    fuzzEngine: 'MBFuzzer',
    targetHost: '127.0.0.1',
    targetPort: 1883,
    duration: 13,
    totalPackets: 953,
    successCount: 650,
    timeoutCount: 303,
    failedCount: 0,
    crashCount: 0,
    successRate: 68,
    mqttStats: {
      fuzzing_start_time: '2024-07-06 00:39:14',
      fuzzing_end_time: '2024-07-07 10:15:23',
      client_request_count: 851051,
      broker_request_count: 523790,
      total_request_count: 1374841,
      crash_number: 0,
      diff_number: 0,
      duplicate_diff_number: 118563,
      valid_connect_number: 1362,
      duplicate_connect_diff: 1507,
      total_differences: 0,
      client_messages: {
        CONNECT: 125000, CONNACK: 0, PUBLISH: 320000, PUBACK: 180000,
        PUBREC: 45000, PUBREL: 45000, PUBCOMP: 45000, SUBSCRIBE: 85000,
        SUBACK: 0, UNSUBSCRIBE: 25000, UNSUBACK: 0, PINGREQ: 21051,
        PINGRESP: 0, DISCONNECT: 0, AUTH: 0
      },
      broker_messages: {
        CONNECT: 0, CONNACK: 125000, PUBLISH: 180000, PUBACK: 85000,
        PUBREC: 25000, PUBREL: 25000, PUBCOMP: 25000, SUBSCRIBE: 0,
        SUBACK: 45000, UNSUBSCRIBE: 0, UNSUBACK: 12790, PINGREQ: 0,
        PINGRESP: 21000, DISCONNECT: 0, AUTH: 0
      },
      duplicate_diffs: {
        CONNECT: 1507, CONNACK: 0, PUBLISH: 0, PUBACK: 0,
        PUBREC: 0, PUBREL: 0, PUBCOMP: 0, SUBSCRIBE: 0,
        SUBACK: 0, UNSUBSCRIBE: 0, UNSUBACK: 0, PINGREQ: 0,
        PINGRESP: 0, DISCONNECT: 0, AUTH: 0
      },
      differential_reports: [],
      q_table_states: [],
      broker_issues: {
        hivemq: 0, vernemq: 0, emqx: 0, flashmq: 0, nanomq: 0, mosquitto: 0
      }
    },
    protocolSpecificData: {
      clientRequestCount: 851051,
      brokerRequestCount: 523790,
      diffNumber: 5841,
      duplicateDiffNumber: 118563,
      validConnectNumber: 1362,
      duplicateConnectDiff: 1507,
      fuzzingStartTime: '2024-07-06 00:39:14',
      fuzzingEndTime: '2024-07-07 10:15:23'
    },
    hasCrash: false
  }
]);

// UI refs (logContainer现在通过useLogReader管理)
const messageCanvas = ref<HTMLCanvasElement>();
const versionCanvas = ref<HTMLCanvasElement>();
const mqttMessageCanvas = ref<HTMLCanvasElement>();
let messageTypeChart: any = null;
let versionChart: any = null;
let mqttMessageChart: any = null;

// Computed properties
const progressWidth = computed(() => {
  const estimatedTotal = Math.max(packetCount.value, testDuration.value * packetsPerSecond.value);
  return estimatedTotal > 0 ? Math.min(100, Math.round((packetCount.value / estimatedTotal) * 100)) : 0;
});

const successRate = computed(() => {
  const total = successCount.value + timeoutCount.value + failedCount.value + crashCount.value;
  return total > 0 ? Math.round((successCount.value / total) * 100) : 0;
});

const timeoutRate = computed(() => {
  const total = successCount.value + timeoutCount.value + failedCount.value + crashCount.value;
  return total > 0 ? Math.round((timeoutCount.value / total) * 100) : 0;
});

const failedRate = computed(() => {
  const total = successCount.value + timeoutCount.value + failedCount.value + crashCount.value;
  return total > 0 ? Math.round((failedCount.value / total) * 100) : 0;
});

// generateDefaultFuzzData 现在通过 useSNMP composable 提供

async function fetchText() {
  loading.value = true;
  try {
    // 尝试从Flask后端获取SNMP日志数据
    const resp = await getFuzzText();
    const text = (resp as any)?.text ?? (resp as any)?.data?.text ?? '';
    console.log('API响应数据长度:', text?.length || 0);
    console.log('API响应前100字符:', text?.substring(0, 100) || '无数据');
    
    if (!text || text.trim().length === 0) {
      console.warn('API返回空数据，使用默认数据');
      rawText.value = generateDefaultFuzzData();
    } else {
      console.log('成功从SNMP日志文件加载数据');
      rawText.value = text;
    }
  } catch (e: any) {
    console.error('API调用失败:', e);
    error.value = `API调用失败: ${e?.message || '未知错误'}`;
    rawText.value = generateDefaultFuzzData();
    console.warn('API failed, using default data:', e?.message);
  } finally {
    loading.value = false;
  }
}

function initCharts() {
  if (!messageCanvas.value || !versionCanvas.value) {
    console.warn('Canvas elements not ready');
    return false;
  }

  try {
    const messageCtx = messageCanvas.value.getContext('2d');
    const versionCtx = versionCanvas.value.getContext('2d');
    if (!messageCtx || !versionCtx) {
      console.warn('Failed to get canvas contexts');
      return false;
    }

  messageTypeChart = new Chart(messageCtx, {
    type: 'doughnut',
    data: {
      labels: ['GET', 'SET', 'GETNEXT', 'GETBULK'],
      datasets: [{ 
        data: [0, 0, 0, 0], 
        backgroundColor: ['#3B82F6', '#6366F1', '#EC4899', '#10B981'], 
        borderColor: '#FFFFFF', 
        borderWidth: 3, 
        hoverOffset: 8 
      }],
    },
    options: { 
      responsive: true, 
      maintainAspectRatio: false, 
      plugins: { 
        legend: { 
          position: 'bottom', 
          labels: { 
            color: '#1F2937', 
            padding: 15, 
            font: { size: 12, weight: 'bold' }, 
            usePointStyle: true 
          } 
        },
        tooltip: {
          backgroundColor: 'rgba(0, 0, 0, 0.8)',
          titleColor: 'white',
          bodyColor: 'white',
          borderColor: 'rgba(255, 255, 255, 0.1)',
          borderWidth: 1,
          callbacks: {
            label: function(context: any) {
              const total = context.dataset.data.reduce((a: number, b: number) => a + b, 0);
              const percentage = total > 0 ? Math.round((context.parsed / total) * 100) : 0;
              return `${context.label}: ${context.parsed} (${percentage}%)`;
            }
          }
        }
      }, 
      cutout: '60%' 
    },
  });

    versionChart = new Chart(versionCtx, {
      type: 'doughnut',
      data: { 
        labels: ['SNMP v1', 'SNMP v2c', 'SNMP v3'], 
        datasets: [{ 
          data: [0, 0, 0], 
          backgroundColor: ['#F59E0B', '#8B5CF6', '#EF4444'], 
          borderColor: '#FFFFFF', 
          borderWidth: 3, 
          hoverOffset: 8 
        }] 
      },
      options: { 
        responsive: true, 
        maintainAspectRatio: false, 
        plugins: { 
          legend: { 
            position: 'bottom', 
            labels: { 
              color: '#1F2937', 
              padding: 15, 
              font: { size: 12, weight: 'bold' }, 
              usePointStyle: true 
            } 
          },
          tooltip: {
            backgroundColor: 'rgba(0, 0, 0, 0.8)',
            titleColor: 'white',
            bodyColor: 'white',
            borderColor: 'rgba(255, 255, 255, 0.1)',
            borderWidth: 1,
            callbacks: {
              label: function(context: any) {
                const total = context.dataset.data.reduce((a: number, b: number) => a + b, 0);
                const percentage = total > 0 ? Math.round((context.parsed / total) * 100) : 0;
                return `${context.label}: ${context.parsed} (${percentage}%)`;
              }
            }
          }
        }, 
        cutout: '60%' 
      },
    });
    
    console.log('Charts initialized successfully');
    return true;
  } catch (error) {
    console.error('Failed to initialize charts:', error);
    return false;
  }
}

function initMQTTChart() {
  if (!mqttMessageCanvas.value) {
    console.warn('MQTT Canvas element not ready');
    return false;
  }

  try {
    const mqttCtx = mqttMessageCanvas.value.getContext('2d');
    if (!mqttCtx) {
      console.warn('Failed to get MQTT canvas context');
      return false;
    }

    mqttMessageChart = new Chart(mqttCtx, {
      type: 'doughnut',
      data: {
        labels: ['CONNECT', 'PUBLISH', 'SUBSCRIBE', 'PINGREQ', 'UNSUBSCRIBE', 'PUBACK', 'CONNACK', 'SUBACK', 'PINGRESP', '其他'],
        datasets: [{ 
          data: [0, 0, 0, 0, 0, 0, 0, 0, 0, 0], 
          backgroundColor: [
            '#3B82F6', '#10B981', '#F59E0B', '#EF4444', '#8B5CF6', 
            '#EC4899', '#06B6D4', '#84CC16', '#F97316', '#6B7280'
          ], 
          borderColor: '#FFFFFF', 
          borderWidth: 2, 
          hoverOffset: 6 
        }],
      },
      options: { 
        responsive: true, 
        maintainAspectRatio: false, 
        plugins: { 
          legend: { 
            position: 'bottom', 
            labels: { 
              color: '#1F2937', 
              padding: 10, 
              font: { size: 10, weight: 'bold' }, 
              usePointStyle: true 
            } 
          },
          tooltip: {
            backgroundColor: 'rgba(0, 0, 0, 0.8)',
            titleColor: 'white',
            bodyColor: 'white',
            borderColor: 'rgba(255, 255, 255, 0.1)',
            borderWidth: 1,
            callbacks: {
              label: function(context: any) {
                const total = context.dataset.data.reduce((a: number, b: number) => a + b, 0);
                const percentage = total > 0 ? Math.round((context.parsed / total) * 100) : 0;
                return `${context.label}: ${context.parsed} (${percentage}%)`;
              }
            }
          }
        }, 
        cutout: '50%' 
      },
    });
    
    console.log('MQTT Chart initialized successfully');
    return true;
  } catch (error) {
    console.error('Failed to initialize MQTT chart:', error);
    return false;
  }
}

// 从fuzz数据重新计算统计信息的函数
function recalculateStatsFromFuzzData() {
  try {
    if (!snmpFuzzData.value || snmpFuzzData.value.length === 0) {
      console.warn('No fuzz data available for recalculation');
      return;
    }
    
    console.log('Recalculating statistics from fuzz data...');
    
    // 重置统计数据
    const newProtocolStats = { v1: 0, v2c: 0, v3: 0 };
    const newMessageTypeStats = { get: 0, set: 0, getnext: 0, getbulk: 0 };
    
    // 遍历fuzz数据重新计算统计
    snmpFuzzData.value.forEach(packet => {
      // 统计协议版本
      if (packet.version === 'v1') newProtocolStats.v1++;
      else if (packet.version === 'v2c') newProtocolStats.v2c++;
      else if (packet.version === 'v3') newProtocolStats.v3++;
      
      // 统计消息类型
      if (packet.type === 'get') newMessageTypeStats.get++;
      else if (packet.type === 'set') newMessageTypeStats.set++;
      else if (packet.type === 'getnext') newMessageTypeStats.getnext++;
      else if (packet.type === 'getbulk') newMessageTypeStats.getbulk++;
    });
    
    // 更新统计数据
    protocolStats.value = newProtocolStats;
    messageTypeStats.value = newMessageTypeStats;
    
    console.log('Statistics recalculated from fuzz data:', {
      protocolStats: newProtocolStats,
      messageTypeStats: newMessageTypeStats,
      totalPackets: snmpFuzzData.value.length
    });
  } catch (error) {
    console.error('Error recalculating stats from fuzz data:', error);
  }
}

function updateCharts() {
  try {
    if (!messageTypeChart || !versionChart) {
      console.warn('Charts not initialized, skipping update');
      return;
    }
    
    // Update message type chart
    if (messageTypeChart.data && messageTypeChart.data.datasets && messageTypeChart.data.datasets[0]) {
      messageTypeChart.data.datasets[0].data = [
        messageTypeStats.value.get || 0,
        messageTypeStats.value.set || 0,
        messageTypeStats.value.getnext || 0,
        messageTypeStats.value.getbulk || 0,
      ];
      messageTypeChart.update('none'); // Use 'none' animation mode for better performance
    }

    // Update version chart
    if (versionChart.data && versionChart.data.datasets && versionChart.data.datasets[0]) {
      versionChart.data.datasets[0].data = [
        protocolStats.value.v1 || 0,
        protocolStats.value.v2c || 0,
        protocolStats.value.v3 || 0,
      ];
      versionChart.update('none'); // Use 'none' animation mode for better performance
    }
    
    console.log('Charts updated successfully with data:', {
      messageTypeData: [
        messageTypeStats.value.get || 0,
        messageTypeStats.value.set || 0,
        messageTypeStats.value.getnext || 0,
        messageTypeStats.value.getbulk || 0,
      ],
      versionData: [
        protocolStats.value.v1 || 0,
        protocolStats.value.v2c || 0,
        protocolStats.value.v3 || 0,
      ]
    });
  } catch (error) {
    console.error('Error updating charts:', error);
  }
}

function updateMQTTChart() {
  try {
    // MQTT现在使用broker差异统计卡片显示，不再需要图表更新
    console.log('MQTT using broker difference statistics cards, chart update skipped');
  } catch (error) {
    console.error('Error in MQTT chart function:', error);
  }
}

function parseText(text: string) {
  // 使用SNMP composable的解析功能
  const parsedData = parseSNMPText(text);
  snmpFuzzData.value = parsedData;
  totalPacketsInFile.value = parsedData.filter((p) => typeof p.id === 'number').length;
  
  // Debug: Show distribution of packet results after parsing
  const resultCounts = parsedData.reduce((acc, packet) => {
    const result = packet.result || 'unknown';
    acc[result] = (acc[result] || 0) + 1;
    return acc;
  }, {} as Record<string, number>);
  console.log('解析后的数据包结果分布:', resultCounts);
  console.log('总解析数据包数:', parsedData.length);
  
  // Extract timing information
  const startTimeMatch = text.match(/开始时间:\s*([^\n]+)/);
  const endTimeMatch = text.match(/结束时间:\s*([^\n]+)/);
  const durationMatch = text.match(/总耗时:\s*([\d.]+)\s*秒/);
  const totalPacketsMatch = text.match(/发送总数据包:\s*(\d+)/) || text.match(/\[日志系统\]\s*数据包统计:\s*(\d+)\s*\/\s*\d+\s*个/);
  const avgSpeedMatch = text.match(/平均发送速率:\s*([\d.]+)\s*包\/秒/);
  
  if (startTimeMatch) startTime.value = startTimeMatch[1];
  if (endTimeMatch) endTime.value = endTimeMatch[1];
  if (durationMatch) testDuration.value = parseFloat(durationMatch[1]);
  if (avgSpeedMatch) packetsPerSecond.value = parseFloat(avgSpeedMatch[1]);

  // Counters from file
  const successCountInFile = (text.match(/\[接收成功\]/g) || []).length;
  const timeoutCountInFile = (text.match(/\[接收超时\]/g) || []).length;
  const failedCountInFile = (text.match(/生成失败:/g) || []).length;
  fileSuccessCount.value = successCountInFile;
  fileTimeoutCount.value = timeoutCountInFile;
  fileFailedCount.value = failedCountInFile;
  fileTotalPackets.value = totalPacketsMatch ? parseInt(totalPacketsMatch[1]) : successCountInFile + timeoutCountInFile + failedCountInFile;
}

function resetTestState() {
  try {
    // Reset all counters in a batch
    packetCount.value = 0;
    successCount.value = 0;
    timeoutCount.value = 0;
    failedCount.value = 0;
    crashCount.value = 0;
    elapsedTime.value = 0;
    currentPacketIndex.value = 0;
    crashDetails.value = null;
    isPaused.value = false;
    showCrashDetails.value = false;
    logEntries.value = [];
    
    // 重置协议专用的统计数据
    resetSNMPStats();
    resetRTSPStats();
    resetMQTTStats();
    
    // 重置日志读取器
    resetLogReader();
    
    // Reset log container with proper checks
    nextTick(() => {
      try {
<<<<<<< HEAD
        if (logContainer.value && !showHistoryView.value && logContainer.value.innerHTML !== undefined) {
          logContainer.value.innerHTML = '<div class="log-empty">测试未开始，请配置参数并点击“开始测试”</div>';
        }
=======
        clearLog();
>>>>>>> c5c42514
      } catch (error) {
        console.warn('Failed to reset log container:', error);
      }
    });
  } catch (error) {
    console.error('Error in resetTestState:', error);
  }
}

async function startTest() {
  // MQTT协议不需要fuzzData，直接从文件读取
  if (protocolType.value !== 'MQTT' && !snmpFuzzData.value.length) return;
  
  resetTestState();
  isRunning.value = true;
  isTestCompleted.value = false;
  showCharts.value = false; // 测试开始时隐藏图表
  testStartTime.value = new Date();
  
  // 根据协议类型执行不同的启动逻辑
  try {
    if (protocolType.value === 'RTSP') {
      await startRTSPTest();
    } else if (protocolType.value === 'SNMP') {
      // 初始化SNMP协议数据管理器
      clearProtocolLogs('SNMP');
      updateProtocolState('SNMP', {
        isRunning: true,
        isProcessing: true,
        totalRecords: snmpFuzzData.value.length,
        processedRecords: 0
      });
      
      // 启动SNMP实时流
      startRealtimeStream('SNMP', { batchSize: 20, interval: 100 });
      
      await startSNMPTest(loop);
    } else if (protocolType.value === 'MQTT') {
      await startMQTTTest();
    } else {
      throw new Error(`不支持的协议类型: ${protocolType.value}`);
    }
  } catch (error: any) {
    console.error('启动测试失败:', error);
    addLogToUI({ 
      timestamp: new Date().toLocaleTimeString(),
      version: protocolType.value,
      type: 'ERROR',
      oids: [],
      hex: '',
      result: 'failed',
      failedReason: `启动失败: ${error.message}`
    } as any, false);
    isRunning.value = false;
    return;
  }
  
  // 启动通用计时器
  if (testTimer) { clearInterval(testTimer as any); testTimer = null; }
  testTimer = window.setInterval(() => { 
    if (!isPaused.value) {
      elapsedTime.value++;
      currentSpeed.value = elapsedTime.value > 0 ? Math.round(packetCount.value / elapsedTime.value) : 0;
    }
  }, 1000);
}

// Protocol-specific test functions
async function startRTSPTest() {
  try {
    // 1. 写入脚本文件
    await writeRTSPScriptWrapper();
    
    // 2. 执行shell命令启动程序
    await executeRTSPCommandWrapper();
    
    // 3. 开始实时读取日志
    startRTSPLogReading();
    
    addLogToUI({ 
      timestamp: new Date().toLocaleTimeString(),
      version: 'RTSP',
      type: 'START',
      oids: ['RTSP测试已启动'],
      hex: '',
      result: 'success'
    } as any, false);
    
  } catch (error: any) {
    console.error('RTSP测试启动失败:', error);
    throw error;
  }
}

// startSNMPTest 现在通过 useSNMP composable 提供

async function startMQTTTest() {
  try {
    console.log('开始MQTT协议测试');
    
    // 重置MQTT统计数据
    resetMQTTStats();
    
    // 重置差异统计数据
    resetMQTTDifferentialStats();
    
    // 清空协议日志
    clearProtocolLogs('MQTT');
    
    // 更新协议状态
    updateProtocolState('MQTT', {
      isRunning: true,
      isProcessing: true,
      totalRecords: 0,
      processedRecords: 0
    });
    
    // 启动MQTT实时流（更快的刷新频率）
    startRealtimeStream('MQTT', { batchSize: 20, interval: 50 });
    
    // 清空旧的差异日志数据（向后兼容）
    if (mqttUpdateTimer) {
      clearTimeout(mqttUpdateTimer);
      mqttUpdateTimer = null;
    }
    mqttDifferentialLogsData = [];
    mqttLogsPendingUpdate = false;
    mqttLogsUpdateKey.value++;
    
    // 初始化MQTT动画（在测试开始时）
    await nextTick();
    initMQTTAnimations();
    
    // 开始实时模拟MQTT测试
    await startMQTTRealTimeSimulation();
    
  } catch (error: any) {
    console.error('MQTT测试启动失败:', error);
    // 更新协议状态
    updateProtocolState('MQTT', {
      isRunning: false,
      isProcessing: false
    });
    throw error;
  }
}

// 重置MQTT差异统计数据
function resetMQTTDifferentialStats() {
  // 重置差异类型统计
  Object.keys(mqttDifferentialStats.value.type_stats).forEach(key => {
    mqttDifferentialStats.value.type_stats[key as keyof typeof mqttDifferentialStats.value.type_stats] = 0;
  });
  
  // 重置协议版本统计
  Object.keys(mqttDifferentialStats.value.version_stats).forEach(key => {
    mqttDifferentialStats.value.version_stats[key as keyof typeof mqttDifferentialStats.value.version_stats] = 0;
  });
  
  // 重置broker差异统计 - 与日志信息保持一致
  Object.keys(mqttRealTimeStats.value.broker_diff_stats).forEach(key => {
    mqttRealTimeStats.value.broker_diff_stats[key as keyof typeof mqttRealTimeStats.value.broker_diff_stats] = 0;
  });
  
  // 重置client和broker发送数据统计
  mqttRealTimeStats.value.client_sent_count = 0;
  mqttRealTimeStats.value.broker_sent_count = 0;
  
  // 重置实时差异计数器（从0开始累加）
  mqttRealTimeStats.value.diff_number = 0;
  mqttRealTimeStats.value.crash_number = 0;
  mqttRealTimeStats.value.duplicate_diff_number = 0;
  mqttRealTimeStats.value.valid_connect_number = 0;
  mqttRealTimeStats.value.duplicate_connect_diff = 0;
  
  // 重置总差异数
  mqttDifferentialStats.value.total_differences = 0;
  
  // 重置差异类型分布统计
  mqttDiffTypeStats.value.protocol_violations = 0;
  mqttDiffTypeStats.value.timeout_errors = 0;
  mqttDiffTypeStats.value.connection_failures = 0;
  mqttDiffTypeStats.value.message_corruptions = 0;
  mqttDiffTypeStats.value.state_inconsistencies = 0;
  mqttDiffTypeStats.value.authentication_errors = 0;
  mqttDiffTypeStats.value.total_differences = 0;
}

// resetMQTTStats 现在通过 useMQTT composable 提供

// 解析MQTT统计数据从文件
async function parseMQTTStatsFromFile() {
  try {
    console.log('[调试-统计] 开始调用MQTT统计数据API');
    const result = await requestClient.post('/protocol-compliance/read-log', {
      protocol: 'MQTT',
      lastPosition: 0  // 从文件开头读取全部内容
    });
    
    console.log('[调试-统计] ✅ MQTT统计数据API调用成功');
    console.log('[调试-统计] 响应数据:', result);
    
    // requestClient已经处理了错误检查，直接使用返回的data
    const content = result.content;
    const lines = content.split('\n');
    
    // 解析统计数据
    for (const line of lines) {
      // 解析客户端请求数
      if (line.includes('Fuzzing request number (client):')) {
        const match = line.match(/Fuzzing request number \(client\):\s*(\d+)/);
        if (match) {
          mqttStats.value.client_request_count = parseInt(match[1]);
        }
      }
      
      // 解析代理端请求数
      if (line.includes('Fuzzing request number (broker):')) {
        const match = line.match(/Fuzzing request number \(broker\):\s*(\d+)/);
        if (match) {
          mqttStats.value.broker_request_count = parseInt(match[1]);
        }
      }
      
      // 解析崩溃数量
      if (line.includes('Crash Number:')) {
        const match = line.match(/Crash Number:\s*(\d+)/);
        if (match) {
          mqttStats.value.crash_number = parseInt(match[1]);
          crashCount.value = mqttStats.value.crash_number;
        }
      }
      
      // 解析差异数量
      if (line.includes('Diff Number:')) {
        const match = line.match(/Diff Number:\s*(\d+)/);
        if (match) {
          mqttStats.value.diff_number = parseInt(match[1]);
        }
      }
      
      // 解析有效连接数
      if (line.includes('Valid Connect Number:')) {
        const match = line.match(/Valid Connect Number:\s*(\d+)/);
        if (match) {
          mqttStats.value.valid_connect_number = parseInt(match[1]);
          successCount.value = parseInt(match[1]);
        }
      }
      
      // 解析开始时间
      if (line.includes('Fuzzing Start Time:')) {
        const match = line.match(/Fuzzing Start Time:\s*(.+)/);
        if (match) {
          mqttStats.value.fuzzing_start_time = match[1].trim();
          startTime.value = match[1].trim();
        }
      }
      
      // 解析结束时间
      if (line.includes('Fuzzing End Time:')) {
        const match = line.match(/Fuzzing End Time:\s*(.+)/);
        if (match) {
          mqttStats.value.fuzzing_end_time = match[1].trim();
          endTime.value = match[1].trim();
        }
      }
    }
    
    // 计算总请求数
    mqttStats.value.total_request_count = mqttStats.value.client_request_count + mqttStats.value.broker_request_count;
    fileTotalPackets.value = mqttStats.value.total_request_count;
    fileSuccessCount.value = mqttStats.value.valid_connect_number;
    
    console.log('MQTT统计数据解析完成:', mqttStats.value);
    console.log('MQTT关键数据检查:', {
      client_request_count: mqttStats.value.client_request_count,
      broker_request_count: mqttStats.value.broker_request_count,
      diff_number: mqttStats.value.diff_number,
      valid_connect_number: mqttStats.value.valid_connect_number,
      duplicate_connect_diff: mqttStats.value.duplicate_connect_diff,
      total_differences: mqttStats.value.total_differences
    });
    
  } catch (error: any) {
    console.error('解析MQTT统计数据失败:', error);
  }
}

// 统一的日志系统 - 替换分离的MQTT日志
const unifiedLogs = ref<Array<{
  id: string;
  timestamp: string;
  type: 'INFO' | 'ERROR' | 'WARNING' | 'SUCCESS';
  content: string;
  protocol: 'SNMP' | 'RTSP' | 'MQTT';
}>>([]);

// MQTT协议差异报告日志 - 使用非响应式数据避免DOM冲突
let mqttDifferentialLogsData: string[] = []; // 非响应式数据存储
const mqttLogsContainer = ref<HTMLElement | null>(null); // 日志容器引用
const mqttLogsUpdateKey = ref(0); // 强制更新key
let mqttUpdateTimer: number | null = null; // 防抖定时器
let mqttLogsPendingUpdate = false; // 更新锁

// MQTT处理状态
const mqttIsProcessingLogs = ref(false);
const mqttTotalRecords = ref(0);
const mqttProcessedRecords = ref(0);
const mqttProcessingProgress = ref(0);

// MQTT实时统计数据
const mqttRealTimeStats = ref({
  // 保留原有的崩溃和差异统计
  crash_number: 0,
  diff_number: 0,
  duplicate_diff_number: 0,
  valid_connect_number: 0,
  duplicate_connect_diff: 0,
  // 新增broker类型差异统计 - 与日志中diff_range_broker字段对应
  broker_diff_stats: {
    hivemq: 0,
    vernemq: 0,
    emqx: 0,
    flashmq: 0,
    nanomq: 0,
    mosquitto: 0
  },
  // 新增client和broker发送数据统计
  client_sent_count: 0,
  broker_sent_count: 0
});

// MQTT 差异类型分布统计数据
const mqttDiffTypeStats = ref({
  protocol_violations: 0,
  timeout_errors: 0,
  connection_failures: 0,
  message_corruptions: 0,
  state_inconsistencies: 0,
  authentication_errors: 0,
  total_differences: 0,
  distribution: {
    protocol_violations: 0,
    timeout_errors: 0,
    connection_failures: 0,
    message_corruptions: 0,
    state_inconsistencies: 0,
    authentication_errors: 0
  }
});

// 统一的日志添加函数
function addUnifiedLog(type: 'INFO' | 'ERROR' | 'WARNING' | 'SUCCESS', content: string, protocol: 'SNMP' | 'RTSP' | 'MQTT' = 'MQTT') {
  unifiedLogs.value.push({
    id: `${protocol.toLowerCase()}_${Date.now()}_${Math.random().toString(36).substr(2, 9)}`,
    timestamp: new Date().toLocaleTimeString(),
    type,
    content,
    protocol
  });
  
  // 实时累加协议差异统计 - 逐个递增确保数据准确
  if (protocol === 'MQTT' && isRunning.value) {
    // 精确递增差异计数，每条差异记录+1
    mqttRealTimeStats.value.diff_number++;
    mqttStats.value.diff_number = mqttRealTimeStats.value.diff_number;
    
    // 同步更新总差异数
    mqttDifferentialStats.value.total_differences = mqttRealTimeStats.value.diff_number;
    mqttDiffTypeStats.value.total_differences = mqttRealTimeStats.value.diff_number;
    
    // 确保历史记录与统计信息保持同步
    if (mqttStats.value.total_differences !== undefined) {
      mqttStats.value.total_differences = mqttRealTimeStats.value.diff_number;
    }
  }
}

// 清空统一日志
function clearUnifiedLogs() {
  unifiedLogs.value.length = 0;
}

// 开始MQTT实时模拟
async function startMQTTRealTimeSimulation() {
  try {
    console.log('=== MQTT后端连接测试开始 ===');
    console.log('[调试] 准备调用后端API: /protocol-compliance/read-log');
    console.log('[调试] 请求参数:', { protocol: 'MQTT', lastPosition: 0 });
    
    // 首先读取完整的fuzzing_report.txt文件
    const result = await requestClient.post('/protocol-compliance/read-log', {
      protocol: 'MQTT',
      lastPosition: 0
    });
    
    console.log('[调试] ✅ 后端API调用成功!');
    console.log('[调试] 响应数据类型:', typeof result);
    console.log('[调试] 响应数据结构:', Object.keys(result || {}));
    console.log('[调试] 完整响应数据:', result);
    
    if (!result) {
      console.error('[调试] ❌ 响应为空或undefined');
      throw new Error('后端响应为空');
    }
    
    if (!result.content) {
      console.error('[调试] ❌ 响应中没有content字段');
      console.error('[调试] 可用字段:', Object.keys(result));
      throw new Error('响应中缺少content字段');
    }
    
    const content = result.content;
    console.log('[调试] ✅ 成功获取content字段');
    console.log('[调试] Content长度:', content.length, '字符');
    console.log('[调试] Content类型:', typeof content);
    
    const lines = content.split('\n');
    console.log('[调试] ✅ 成功分割为行数:', lines.length);
    console.log('[调试] 前5行内容:');
    lines.slice(0, 5).forEach((line, index) => {
      console.log(`[调试]   第${index + 1}行: ${line}`);
    });
    console.log('=== MQTT后端连接测试完成 ===');
    
    // 解析前55行的统计数据
    await parseMQTTHeaderStats(lines.slice(0, 55));
    
    // 找到Differential Report部分
    const differentialLines = extractDifferentialReport(lines);
    
    // 解析差异类型分布数据
    await parseDiffTypeData(differentialLines);
    
    // 开始实时输出差异报告
    await simulateRealTimeFuzzing(differentialLines);
    
  } catch (error: any) {
    console.error('=== MQTT后端连接失败 ===');
    console.error('[调试] ❌ 错误类型:', typeof error);
    console.error('[调试] ❌ 错误对象:', error);
    console.error('[调试] ❌ 错误消息:', error?.message || '无错误消息');
    console.error('[调试] ❌ 错误堆栈:', error?.stack || '无堆栈信息');
    
    // 检查是否是网络错误
    if (error?.code) {
      console.error('[调试] ❌ 错误代码:', error.code);
    }
    
    // 检查是否是HTTP错误
    if (error?.response) {
      console.error('[调试] ❌ HTTP响应状态:', error.response.status);
      console.error('[调试] ❌ HTTP响应数据:', error.response.data);
    }
    
    // 检查是否是请求配置错误
    if (error?.config) {
      console.error('[调试] ❌ 请求配置:', {
        url: error.config.url,
        method: error.config.method,
        baseURL: error.config.baseURL
      });
    }
    
    console.error('=== MQTT后端连接失败详情结束 ===');
  }
}

// 解析前55行的统计数据
async function parseMQTTHeaderStats(headerLines: string[]) {
  let isClientSection = false;
  let isBrokerSection = false;
  
  for (const line of headerLines) {
    // 解析客户端请求统计
    if (line.includes('Fuzzing request number (client):')) {
      const match = line.match(/Fuzzing request number \(client\):\s*(\d+)/);
      if (match) {
        mqttStats.value.client_request_count = parseInt(match[1]);
      }
    }
    
    // 解析代理端请求统计
    if (line.includes('Fuzzing request number (broker):')) {
      const match = line.match(/Fuzzing request number \(broker\):\s*(\d+)/);
      if (match) {
        mqttStats.value.broker_request_count = parseInt(match[1]);
      }
    }
    
    // 检测客户端请求详情开始
    if (line.includes('Fuzzing requests (client):')) {
      isClientSection = true;
      isBrokerSection = false;
      continue;
    }
    
    // 检测代理端请求详情开始
    if (line.includes('Fuzzing requests (broker):')) {
      isClientSection = false;
      isBrokerSection = true;
      continue;
    }
    
    // 解析各种统计数据
    if (line.includes('Crash Number:')) {
      const match = line.match(/Crash Number:\s*(\d+)/);
      if (match) {
        mqttStats.value.crash_number = parseInt(match[1]);
      }
      isClientSection = false;
      isBrokerSection = false;
    }
    
    if (line.includes('Diff Number:')) {
      const match = line.match(/Diff Number:\s*(\d+)/);
      if (match) {
        mqttStats.value.diff_number = parseInt(match[1]);
      }
    }
    
    if (line.includes('Duplicate Diff Number:')) {
      const match = line.match(/Duplicate Diff Number:\s*(\d+)/);
      if (match) {
        mqttStats.value.duplicate_diff_number = parseInt(match[1]);
      }
    }
    
    if (line.includes('Valid Connect Number:')) {
      const match = line.match(/Valid Connect Number:\s*(\d+)/);
      if (match) {
        mqttStats.value.valid_connect_number = parseInt(match[1]);
      }
    }
    
    if (line.includes('已经发送重复CONNECT差异的消息数目:')) {
      const match = line.match(/已经发送重复CONNECT差异的消息数目:\s*(\d+)/);
      if (match) {
        mqttStats.value.duplicate_connect_diff = parseInt(match[1]);
      }
    }
    
    // 解析总差异数（如果有的话）
    if (line.includes('Total Differences:') || line.includes('总差异数:')) {
      const match = line.match(/(?:Total Differences|总差异数):\s*(\d+)/);
      if (match) {
        mqttStats.value.total_differences = parseInt(match[1]);
      }
    }
    
    // 解析开始和结束时间
    if (line.includes('Fuzzing Start Time:')) {
      const match = line.match(/Fuzzing Start Time:\s*(.+)/);
      if (match) {
        mqttStats.value.fuzzing_start_time = match[1].trim();
      }
    }
    
    if (line.includes('Fuzzing End Time:')) {
      const match = line.match(/Fuzzing End Time:\s*(.+)/);
      if (match) {
        mqttStats.value.fuzzing_end_time = match[1].trim();
      }
    }
    
    // 解析客户端和代理端请求详情 - 现在专注于broker差异统计，这部分数据不再使用
    // const requestMatch = line.match(/^\s*([A-Z]+):\s*(\d+)$/);
    // 注释掉旧的消息类型统计，现在使用broker差异统计
  }
  
  // MQTT协议使用统计卡片，不需要更新图表
  console.log('MQTT stats updated, using statistical cards instead of charts');
}

// 提取Differential Report部分
function extractDifferentialReport(lines: string[]): string[] {
  const differentialLines: string[] = [];
  let inDifferentialSection = false;
  
  for (const line of lines) {
    if (line.trim() === 'Differential Report:') {
      inDifferentialSection = true;
      continue;
    }
    
    if (inDifferentialSection && line.trim()) {
      // 检查是否到了Q Table部分
      if (line.trim() === 'Q Table:') {
        break;
      }
      differentialLines.push(line.trim());
    }
  }
  
  return differentialLines;
}

// 解析差异类型分布数据
async function parseDiffTypeData(lines: string[]) {
  const diffTypeCounts = {
    protocol_violations: 0,
    timeout_errors: 0,
    connection_failures: 0,
    message_corruptions: 0,
    state_inconsistencies: 0,
    authentication_errors: 0
  };
  
  for (const line of lines) {
    const lowerLine = line.toLowerCase();
    
    // 协议违规检测
    if (lowerLine.includes('protocol violation') || 
        lowerLine.includes('invalid packet') || 
        lowerLine.includes('malformed') ||
        lowerLine.includes('protocol error')) {
      diffTypeCounts.protocol_violations++;
    }
    // 超时错误检测
    else if (lowerLine.includes('timeout') || 
             lowerLine.includes('connection timeout') ||
             lowerLine.includes('read timeout')) {
      diffTypeCounts.timeout_errors++;
    }
    // 连接失败检测
    else if (lowerLine.includes('connection failed') || 
             lowerLine.includes('connect failed') ||
             lowerLine.includes('connection refused') ||
             lowerLine.includes('connection reset')) {
      diffTypeCounts.connection_failures++;
    }
    // 消息损坏检测
    else if (lowerLine.includes('corrupt') || 
             lowerLine.includes('checksum') ||
             lowerLine.includes('invalid data') ||
             lowerLine.includes('data corruption')) {
      diffTypeCounts.message_corruptions++;
    }
    // 状态不一致检测
    else if (lowerLine.includes('state') && 
             (lowerLine.includes('inconsistent') || 
              lowerLine.includes('mismatch') ||
              lowerLine.includes('unexpected'))) {
      diffTypeCounts.state_inconsistencies++;
    }
    // 认证错误检测
    else if (lowerLine.includes('auth') || 
             lowerLine.includes('unauthorized') ||
             lowerLine.includes('permission denied') ||
             lowerLine.includes('access denied')) {
      diffTypeCounts.authentication_errors++;
    }
  }
  
  // 计算总数
  const total = Object.values(diffTypeCounts).reduce((sum, count) => sum + count, 0);
  
  // 更新差异类型统计数据
  mqttDiffTypeStats.value = {
    ...diffTypeCounts,
    total_differences: total,
    distribution: {
      protocol_violations: total > 0 ? Math.round((diffTypeCounts.protocol_violations / total) * 100) : 0,
      timeout_errors: total > 0 ? Math.round((diffTypeCounts.timeout_errors / total) * 100) : 0,
      connection_failures: total > 0 ? Math.round((diffTypeCounts.connection_failures / total) * 100) : 0,
      message_corruptions: total > 0 ? Math.round((diffTypeCounts.message_corruptions / total) * 100) : 0,
      state_inconsistencies: total > 0 ? Math.round((diffTypeCounts.state_inconsistencies / total) * 100) : 0,
      authentication_errors: total > 0 ? Math.round((diffTypeCounts.authentication_errors / total) * 100) : 0
    }
  };
  
  console.log('差异类型分布数据解析完成:', mqttDiffTypeStats.value);
}

// 模拟实时Fuzz运行
async function simulateRealTimeFuzzing(differentialLines: string[]) {
  // 重置取消标志
  mqttSimulationCancelled = false;
  console.log('[DEBUG] 开始MQTT模拟，重置取消标志');
  console.log('[DEBUG] simulateRealTimeFuzzing started with', differentialLines.length, 'lines');
  
  try {
  if (differentialLines.length === 0) {
    addToMQTTLogs('暂无差异报告数据');
    
    // 即使没有差异数据，也要显示测试开始信息
    setTimeout(() => {
      if (isRunning.value) {
        isRunning.value = false;
        isTestCompleted.value = true;
        testEndTime.value = new Date();
        
        if (testTimer) {
          clearInterval(testTimer as any);
          testTimer = null;
        }
      }
    }, 2000);
    return;
  }
  
  let processedCount = 0;
  
  // 批量添加测试开始信息，避免频繁触发响应式更新
  const startMessages = [
    '=== MBFuzzer MQTT协议差异测试开始 ===',
    `开始时间: ${mqttStats.value.fuzzing_start_time || new Date().toLocaleString()}`,
    `目标代理: ${targetHost.value}:${targetPort.value}`,
    '正在分析协议差异...',
    ''
  ];
  addToMQTTLogs(startMessages);
  
  // 等待一下让用户看到开始信息
  await new Promise(resolve => setTimeout(resolve, 500));
  
  // 使用较小的批量处理来实现更平滑的增长效果
  const batchSize = 1; // 改为逐个处理，实现平滑增长
  const logBatch = [];
  
  for (let i = 0; i < differentialLines.length; i++) {
    try {
      // 检查用户是否停止了测试或切换了协议，或者操作被取消
      if (!isRunning.value || protocolType.value !== 'MQTT' || mqttSimulationCancelled) {
        console.log(`[DEBUG] 退出循环: isRunning=${isRunning.value}, protocol=${protocolType.value}, cancelled=${mqttSimulationCancelled}`);
        break;
      }
      
      const line = differentialLines[i];
      
      // 添加到批处理队列
      logBatch.push(line);
      
      // 更新实时统计数据
      updateRealTimeStats(line);
      
      processedCount++;
      
      // 根据处理进度同步更新client和broker发送数据
      updateDataSendingProgress(processedCount, differentialLines.length);
      
      // 批量更新日志显示
      if (logBatch.length >= batchSize || i === differentialLines.length - 1) {
        // 添加更严格的状态检查和调试信息
        const canUpdate = isRunning.value && protocolType.value === 'MQTT' && !mqttSimulationCancelled;
        console.log(`[DEBUG] 批量更新检查: isRunning=${isRunning.value}, protocol=${protocolType.value}, cancelled=${mqttSimulationCancelled}, canUpdate=${canUpdate}, batchSize=${logBatch.length}`);
        
        if (canUpdate) {
          try {
            // 使用非响应式数据机制，避免Vue DOM冲突
            addToMQTTLogs(logBatch);
            console.log(`[DEBUG] 成功添加${logBatch.length}条日志`);
          } catch (updateError) {
            console.error('[DEBUG] 批量更新失败:', updateError);
            // 如果批量更新失败，停止测试
            isRunning.value = false;
            break;
          }
        } else {
          console.log('[DEBUG] 跳过批量更新，测试可能已停止或协议已切换');
          break; // 如果状态不对，直接退出循环
        }
        logBatch.length = 0; // 清空批处理队列
        
        // 更新计数器
        packetCount.value = processedCount;
        
        // 滚动逻辑现在由防抖函数处理，这里不需要额外操作
      }
      
      // 更新运行时长（每处理10条记录更新一次，模拟时间流逝）
      if (processedCount % 10 === 0) {
        elapsedTime.value = Math.floor(processedCount / 10);
      }
      
      // 固定短间隔处理，实现平滑增长
      if (i % Math.max(1, batchSize) === 0) {
        await new Promise(resolve => setTimeout(resolve, 50)); // 50ms固定间隔
      }
    } catch (lineError) {
      console.warn('处理差异行时出错:', lineError);
      // 继续处理下一行
      continue;
    }
  }
  
  // 批量添加测试完成信息
  if (isRunning.value && protocolType.value === 'MQTT') {
    const endMessages = [
      '',
      '=== 差异分析完成 ===',
      `处理完成: 共分析 ${processedCount} 条差异记录`,
      `发现差异: ${mqttRealTimeStats.value.diff_number} 个`,
      `结束时间: ${mqttStats.value.fuzzing_end_time || new Date().toLocaleString()}`
    ];
    addToMQTTLogs(endMessages);
  }
  
  // 测试完成
  console.log('[DEBUG] simulateRealTimeFuzzing completed, scheduling test end...');
  setTimeout(() => {
    if (isRunning.value) {
      console.log('[DEBUG] Ending MQTT test from simulateRealTimeFuzzing...');
      isRunning.value = false;
      isTestCompleted.value = true;
      testEndTime.value = new Date();
      
      if (testTimer) {
        clearInterval(testTimer as any);
        testTimer = null;
      }
      
      // 添加测试完成日志
      addUnifiedLog('SUCCESS', 'MQTT模拟测试完成', 'MQTT');
      
      // 保存历史记录
      setTimeout(() => {
        try {
          console.log('[DEBUG] MQTT simulation completed, saving to history...');
          console.log('[DEBUG] Current MQTT stats before saving:', mqttStats.value);
          updateTestSummary();
          saveTestToHistory();
          console.log('[DEBUG] MQTT simulation history save completed');
        } catch (error) {
          console.error('Error saving MQTT simulation results:', error);
        }
      }, 500);
    }
  }, 1000);
  } catch (error) {
    console.error('simulateRealTimeFuzzing出错:', error);
    // 确保测试状态正确结束
    if (isRunning.value) {
      isRunning.value = false;
      isTestCompleted.value = true;
      testEndTime.value = new Date();
      if (testTimer) {
        clearInterval(testTimer as any);
        testTimer = null;
      }
    }
  }
}

// 差异统计数据结构
const mqttDifferentialStats = ref({
  // 按差异类型统计
  type_stats: {
    'Message Missing': 1247,
    'Message Unexpected': 892,
    'Field Missing': 2156,
    'Field Unexpected': 1634,
    'Field Different': 628
  },
  // 按协议版本统计
  version_stats: {
    '3': 2341,
    '4': 2789,
    '5': 1427
  },
  // 按消息类型统计
  msg_type_stats: {
    'CONNECT': 456,
    'CONNACK': 234,
    'PUBLISH': 1234,
    'PUBACK': 567,
    'PUBREC': 123,
    'PUBREL': 89,
    'PUBCOMP': 67,
    'SUBSCRIBE': 345,
    'SUBACK': 234,
    'UNSUBSCRIBE': 123,
    'UNSUBACK': 89,
    'PINGREQ': 456,
    'PINGRESP': 445,
    'DISCONNECT': 234,
    'AUTH': 67
  },
  total_differences: 0
});

// 直接DOM操作更新MQTT日志，避免Vue响应式冲突
function updateMQTTLogsDOM() {
  if (mqttLogsPendingUpdate || !mqttLogsContainer.value) {
    return;
  }
  
  mqttLogsPendingUpdate = true;
  
  try {
    // 清空容器
    mqttLogsContainer.value.innerHTML = '';
    
    // 创建文档片段提高性能
    const fragment = document.createDocumentFragment();
    
    // 只显示最后1000条日志，避免DOM过大
    const logsToShow = mqttDifferentialLogsData.slice(-1000);
    
    logsToShow.forEach((log, index) => {
      const logElement = document.createElement('div');
      logElement.className = 'mb-1 leading-relaxed text-dark/80';
      logElement.innerHTML = formatMQTTLogLine(log);
      fragment.appendChild(logElement);
    });
    
    // 一次性添加到DOM
    mqttLogsContainer.value.appendChild(fragment);
    
    // 滚动到底部
    mqttLogsContainer.value.scrollTop = mqttLogsContainer.value.scrollHeight;
    
  } catch (error) {
    console.warn('[DEBUG] DOM更新失败:', error);
  } finally {
    mqttLogsPendingUpdate = false;
  }
}

// 防抖更新MQTT日志
function debouncedUpdateMQTTLogs() {
  if (mqttUpdateTimer) {
    clearTimeout(mqttUpdateTimer);
  }
  
  mqttUpdateTimer = window.setTimeout(() => {
    if (isRunning.value && protocolType.value === 'MQTT') {
      updateMQTTLogsDOM();
    }
    mqttUpdateTimer = null;
  }, 100); // 100ms防抖延迟
}

// 添加日志到协议数据管理器
function addToMQTTLogs(logs: string | string[]) {
  if (!isRunning.value || protocolType.value !== 'MQTT') {
    return;
  }
  
  const logsArray = Array.isArray(logs) ? logs : [logs];
  const logEntries = logsArray.map(logContent => ({
    timestamp: new Date().toLocaleTimeString(),
    type: getLogTypeFromContent(logContent) as 'INFO' | 'ERROR' | 'WARNING' | 'SUCCESS',
    content: logContent
  }));
  
  // 使用实时流添加日志
  logEntries.forEach(logEntry => {
    addToRealtimeStream('MQTT', logEntry);
    
    // 实时累加协议差异统计 - 只对差异报告行进行计数，逐个递增
    if (isRunning.value && isDifferentialLogEntry(logEntry.content)) {
      // 精确递增差异计数，每条差异记录+1
      mqttRealTimeStats.value.diff_number++;
      mqttStats.value.diff_number = mqttRealTimeStats.value.diff_number;
      
      // 同步更新总差异数
      mqttDifferentialStats.value.total_differences = mqttRealTimeStats.value.diff_number;
      mqttDiffTypeStats.value.total_differences = mqttRealTimeStats.value.diff_number;
      
      // 确保历史记录与统计信息保持同步
      if (mqttStats.value.total_differences !== undefined) {
        mqttStats.value.total_differences = mqttRealTimeStats.value.diff_number;
      }
    }
  });
}

// 判断是否为差异报告日志条目
function isDifferentialLogEntry(content: string): boolean {
  // 检查是否包含差异报告的关键字段
  const differentialKeywords = [
    'protocol_version:',
    'msg_type:',
    'diff_range_broker:',
    'type: {',
    'direction:',
    'file_path:',
    'capture_time:'
  ];
  
  // 排除非差异的系统消息
  const systemMessages = [
    '=== MBFuzzer',
    '开始时间:',
    '目标代理:',
    '正在分析',
    '处理进度:',
    '差异分析完成',
    '处理完成:',
    '发现差异:',
    '结束时间:'
  ];
  
  // 如果包含系统消息关键词，则不是差异报告
  for (const systemMsg of systemMessages) {
    if (content.includes(systemMsg)) {
      return false;
    }
  }
  
  // 如果包含差异报告关键词，则是差异报告
  for (const keyword of differentialKeywords) {
    if (content.includes(keyword)) {
      return true;
    }
  }
  
  return false;
}

// 根据日志内容判断类型
function getLogTypeFromContent(content: string): string {
  if (content.includes('ERROR') || content.includes('❌') || content.includes('失败')) {
    return 'ERROR';
  } else if (content.includes('WARNING') || content.includes('⚠️') || content.includes('警告')) {
    return 'WARNING';
  } else if (content.includes('SUCCESS') || content.includes('✅') || content.includes('成功')) {
    return 'SUCCESS';
  }
  return 'INFO';
}

// 获取协议特定的日志格式化函数
function getLogFormatter(protocol: ProtocolType) {
  switch (protocol) {
    case 'MQTT':
      return formatMQTTLogLine;
    case 'RTSP':
      return formatRTSPLogLine;
    case 'SNMP':
      return formatSNMPLogLine;
    default:
      return (log: any) => `[${log.timestamp}] ${log.content}`;
  }
}

// MQTT日志格式化（已移动到下方，避免重复定义）
// 测试函数是否正常工作
console.log('[DEBUG] formatMQTTLogLine函数已加载');

// RTSP日志格式化
function formatRTSPLogLine(log: any): string {
  if (typeof log === 'string') {
    return log;
  }
  return `[${log.timestamp}] [RTSP] ${log.content}`;
}

// SNMP日志格式化
function formatSNMPLogLine(log: any): string {
  if (typeof log === 'string') {
    return log;
  }
  
  // 如果是新的协议数据管理器格式
  if (typeof log === 'object' && log.content) {
    // 恢复之前的样式，不使用图标，使用HTML格式化
    const content = log.content;
    const timestamp = log.timestamp;
    
    // 检查是否是崩溃日志
    if (content.includes('CRASH DETECTED')) {
      return `<span class="text-dark/50">[${timestamp}]</span> <span class="text-danger font-bold">${content}</span>`;
    } else {
      // 解析正常日志内容
      const parts = content.split(' ');
      if (parts.length >= 4) {
        const protocol = parts[0]; // SNMPV2C
        const op = parts[1]; // GET
        const oid = parts[2] || ''; // OID
        const result = parts.slice(3).join(' '); // 结果和其他信息
        
        // 判断结果类型的CSS类
        const resultClass = result.includes('正常响应') ? 'text-success' : 
                           result.includes('接收超时') ? 'text-warning' : 
                           result.includes('构造失败') ? 'text-danger' : 'text-warning';
        
        return `<span class="text-dark/50">[${timestamp}]</span> <span class="text-primary">${protocol}</span> <span class="text-info">${op}</span> <span class="text-dark/70 truncate inline-block w-32" title="${oid}">${oid}</span> <span class="${resultClass} font-medium">${result}</span>`;
      } else {
        // 如果格式不匹配，使用简单格式
        return `<span class="text-dark/50">[${timestamp}]</span> <span class="text-dark/80">${content}</span>`;
      }
    }
  }
  
  return `[${log.timestamp}] [SNMP] ${log.content}`;
}

// 根据差异处理进度同步更新client和broker发送数据
function updateDataSendingProgress(processedCount: number, totalCount: number) {
  const targetClientCount = 851051;
  const targetBrokerCount = 523790;
  
  // 根据处理进度计算应该达到的数值
  const progress = Math.min(processedCount / totalCount, 1);
  
  // 按比例更新client和broker发送数据
  const expectedClientCount = Math.floor(targetClientCount * progress);
  const expectedBrokerCount = Math.floor(targetBrokerCount * progress);
  
  // 平滑更新到目标值
  mqttRealTimeStats.value.client_sent_count = expectedClientCount;
  mqttRealTimeStats.value.broker_sent_count = expectedBrokerCount;
}

// 更新实时统计数据
function updateRealTimeStats(line: string) {
  try {
    // 检查测试状态，避免在测试停止后继续更新
    if (!isRunning.value || protocolType.value !== 'MQTT') {
      return;
    }
    
    // 解析差异报告行中的统计信息（不再用于计算总差异数，仅用于分类统计）
    const msgTypeMatch = line.match(/msg_type:\s*([^,\s]+)/);
    const versionMatch = line.match(/protocol_version:\s*(\d+)/);
    const diffTypeMatch = line.match(/type:\s*\{([^}]+)\}/);
    const brokerMatch = line.match(/diff_range_broker:\s*\[([^\]]+)\]/);
    
    if (msgTypeMatch || versionMatch || diffTypeMatch || brokerMatch) {
      // 注意：不再在这里递增总差异数，因为已经在addUnifiedLog中实时累加
      
      // 统计受影响的broker类型 - 与日志信息保持一致
      if (brokerMatch) {
        const brokers = brokerMatch[1]
          .split(',')
          .map(broker => broker.trim().replace(/'/g, ''));
        
        brokers.forEach(broker => {
          if (mqttRealTimeStats.value.broker_diff_stats.hasOwnProperty(broker)) {
            mqttRealTimeStats.value.broker_diff_stats[broker as keyof typeof mqttRealTimeStats.value.broker_diff_stats]++;
          }
        });
      }
      
      // 统计协议版本
      if (versionMatch) {
        const version = versionMatch[1];
        if (mqttDifferentialStats.value.version_stats.hasOwnProperty(version)) {
          mqttDifferentialStats.value.version_stats[version as keyof typeof mqttDifferentialStats.value.version_stats]++;
        }
      }
      
      // 统计差异类型
      if (diffTypeMatch) {
        const diffType = diffTypeMatch[1].trim();
        if (mqttDifferentialStats.value.type_stats.hasOwnProperty(diffType)) {
          mqttDifferentialStats.value.type_stats[diffType as keyof typeof mqttDifferentialStats.value.type_stats]++;
        }
      }
      
      // 实时更新差异类型分布统计
      updateDiffTypeDistribution(line);
    }
  } catch (error) {
    console.warn('[DEBUG] 更新实时统计数据失败:', error);
    // 统计更新失败不应该影响主流程
  }
}

// 实时更新差异类型分布统计
function updateDiffTypeDistribution(line: string) {
  const lowerLine = line.toLowerCase();
  
  // 协议违规检测
  if (lowerLine.includes('protocol violation') || 
      lowerLine.includes('invalid packet') || 
      lowerLine.includes('malformed') ||
      lowerLine.includes('protocol error')) {
    mqttDiffTypeStats.value.protocol_violations++;
  }
  // 超时错误检测
  else if (lowerLine.includes('timeout') || 
           lowerLine.includes('connection timeout') ||
           lowerLine.includes('read timeout')) {
    mqttDiffTypeStats.value.timeout_errors++;
  }
  // 连接失败检测
  else if (lowerLine.includes('connection failed') || 
           lowerLine.includes('connect failed') ||
           lowerLine.includes('connection refused') ||
           lowerLine.includes('connection reset')) {
    mqttDiffTypeStats.value.connection_failures++;
  }
  // 消息损坏检测
  else if (lowerLine.includes('corrupt') || 
           lowerLine.includes('checksum') ||
           lowerLine.includes('invalid data') ||
           lowerLine.includes('data corruption')) {
    mqttDiffTypeStats.value.message_corruptions++;
  }
  // 状态不一致检测
  else if (lowerLine.includes('state') && 
           (lowerLine.includes('inconsistent') || 
            lowerLine.includes('mismatch') ||
            lowerLine.includes('unexpected'))) {
    mqttDiffTypeStats.value.state_inconsistencies++;
  }
  // 认证错误检测
  else if (lowerLine.includes('auth') || 
           lowerLine.includes('unauthorized') ||
           lowerLine.includes('permission denied') ||
           lowerLine.includes('access denied')) {
    mqttDiffTypeStats.value.authentication_errors++;
  }
  
  // 重新计算总数和分布百分比
  const total = mqttDiffTypeStats.value.protocol_violations + 
                mqttDiffTypeStats.value.timeout_errors + 
                mqttDiffTypeStats.value.connection_failures + 
                mqttDiffTypeStats.value.message_corruptions + 
                mqttDiffTypeStats.value.state_inconsistencies + 
                mqttDiffTypeStats.value.authentication_errors;
  
  mqttDiffTypeStats.value.total_differences = total;
  
  if (total > 0) {
    mqttDiffTypeStats.value.distribution = {
      protocol_violations: Math.round((mqttDiffTypeStats.value.protocol_violations / total) * 100),
      timeout_errors: Math.round((mqttDiffTypeStats.value.timeout_errors / total) * 100),
      connection_failures: Math.round((mqttDiffTypeStats.value.connection_failures / total) * 100),
      message_corruptions: Math.round((mqttDiffTypeStats.value.message_corruptions / total) * 100),
      state_inconsistencies: Math.round((mqttDiffTypeStats.value.state_inconsistencies / total) * 100),
      authentication_errors: Math.round((mqttDiffTypeStats.value.authentication_errors / total) * 100)
    };
  }
}

// 开始MQTT差异报告读取 - 使用统一日志系统（保留原函数作为备用）
async function startMQTTDifferentialReading() {
  try {
    // 确保组件已挂载再进行操作
    if (!isRunning.value) {
      console.warn('测试未运行，跳过差异报告读取');
      return;
    }
    
    // 清空之前的日志
    clearUnifiedLogs();
    
    // 添加开始日志
    addUnifiedLog('INFO', '开始分析协议差异报告', 'MQTT');
    addUnifiedLog('INFO', '正在通过API读取MQTT日志文件...', 'MQTT');
    
    // 先测试后端连接（暂时禁用以避免错误弹窗）
    // try {
    //   const healthResponse = await requestClient.get('/healthz');
    //   if (healthResponse) {
    //     addUnifiedLog('INFO', '后端连接正常', 'MQTT');
    //   }
    // } catch (healthError: any) {
    //   addUnifiedLog('WARNING', `后端健康检查失败: ${healthError.message || healthError}`, 'MQTT');
    //   // 继续执行，不阻止测试流程
    // }
    addUnifiedLog('INFO', '开始MQTT协议测试', 'MQTT');
    
    // 通过后端API读取fuzzing_report.txt文件内容
    const result = await requestClient.post('/protocol-compliance/read-log', {
      protocol: 'MQTT',
      lastPosition: 0  // 从文件开头读取全部内容
    });
    
    console.log('MQTT差异报告API响应:', result);
    console.log('API调用成功，数据类型:', typeof result, '数据内容:', result);
    
    // requestClient已经处理了错误检查，直接使用返回的data
    const content = result.content;
    addUnifiedLog('INFO', `成功读取日志文件，内容长度: ${content.length} 字符`, 'MQTT');
    
    const lines = content.split('\n');
    addUnifiedLog('INFO', `日志文件共 ${lines.length} 行`, 'MQTT');
    
    // 找到"Differential Report:"部分
    let inDifferentialSection = false;
    let processedCount = 0;
    let localErrorCount = 0;
    let localWarningCount = 0;
    let localSuccessCount = 0;
    let totalDifferentialLines = 0;
    
    // 首先统计总的差异报告行数
    let lineNumber = 0;
    for (const line of lines) {
      lineNumber++;
      if (line.trim() === 'Differential Report:') {
        inDifferentialSection = true;
        console.log(`找到差异报告开始位置: 第${lineNumber}行`);
        continue;
      }
      if (inDifferentialSection && line.trim()) {
        totalDifferentialLines++;
      }
    }
    console.log(`统计完成: 总行数${lines.length}, 差异报告行数${totalDifferentialLines}`);
    
    // 设置进度状态
    mqttTotalRecords.value = totalDifferentialLines;
    mqttProcessedRecords.value = 0;
    mqttProcessingProgress.value = 0;
    mqttIsProcessingLogs.value = true;
    
    addUnifiedLog('INFO', `发现 ${totalDifferentialLines} 条差异记录，开始逐条分析...`, 'MQTT');
    
    if (totalDifferentialLines === 0) {
      addUnifiedLog('WARNING', '未找到差异报告内容，请检查日志文件格式', 'MQTT');
      // 显示前几行内容用于调试
      const firstFewLines = lines.slice(0, 10).filter(line => line.trim());
      firstFewLines.forEach((line, index) => {
        addUnifiedLog('INFO', `第${index + 1}行: ${line.substring(0, 100)}${line.length > 100 ? '...' : ''}`, 'MQTT');
      });
    }
    
    // 重置标志位，重新处理
    inDifferentialSection = false;
    let currentLineNumber = 0;
    let skippedLines = 0;
    
    for (const line of lines) {
      currentLineNumber++;
      
      // 检查用户是否中途停止测试
      if (!isRunning.value) {
        addUnifiedLog('WARNING', '用户中止了测试操作', 'MQTT');
        mqttIsProcessingLogs.value = false;
        return;
      }
      
      if (line.trim() === 'Differential Report:') {
        inDifferentialSection = true;
        console.log(`开始处理差异报告: 第${currentLineNumber}行`);
        continue;
      }
      
      if (inDifferentialSection && line.trim()) {
        // 解析差异报告行
        const diffData = parseMQTTDifferentialLine(line);
        if (diffData) {
          processedCount++;
          
          // 根据处理进度同步更新client和broker发送数据
          updateDataSendingProgress(processedCount, totalDifferentialLines);
          
          // 统计数据
          if (diffData.type === 'ERROR') {
            localErrorCount++;
          } else if (diffData.type === 'WARNING') {
            localWarningCount++;
          } else {
            localSuccessCount++;
          }
          
          // 添加到统一日志系统
          addUnifiedLog(diffData.type, diffData.content, 'MQTT');
          
          // 更新统计数据和进度
          packetCount.value = processedCount;
          failedCount.value = localErrorCount;
          timeoutCount.value = localWarningCount;
          successCount.value = localSuccessCount;
          
          // 更新MQTT进度状态
          mqttProcessedRecords.value = processedCount;
          mqttProcessingProgress.value = Math.round((processedCount / totalDifferentialLines) * 100);
          
          // 每处理50条记录显示进度
          if (processedCount % 50 === 0) {
            addUnifiedLog('INFO', `处理进度: ${processedCount}/${totalDifferentialLines} (${mqttProcessingProgress.value}%)`, 'MQTT');
            
            // 短暂延迟，让界面有时间更新
            await new Promise(resolve => setTimeout(resolve, 100));
          }
        } else if (inDifferentialSection) {
          // 记录跳过的行
          skippedLines++;
          if (skippedLines <= 5) {
            console.log(`跳过第${currentLineNumber}行 (无法解析): ${line.substring(0, 100)}`);
          }
        }
      }
    }
    
    console.log(`处理完成统计: 总行数${lines.length}, 处理成功${processedCount}, 跳过${skippedLines}`);
    
    // 最终更新统计数据
    packetCount.value = processedCount;
    failedCount.value = localErrorCount;
    timeoutCount.value = localWarningCount;
    successCount.value = localSuccessCount;
    
    // 完成进度状态更新
    mqttProcessedRecords.value = processedCount;
    mqttProcessingProgress.value = 100;
    mqttIsProcessingLogs.value = false;
    
    // 处理完成
    addUnifiedLog('SUCCESS', `差异报告分析完成，共处理 ${processedCount} 条差异记录`, 'MQTT');
    addUnifiedLog('INFO', `统计结果 - 错误: ${localErrorCount}, 警告: ${localWarningCount}, 信息: ${localSuccessCount}`, 'MQTT');
    
    // 等待一小段时间让用户看到完成信息
    await new Promise(resolve => setTimeout(resolve, 2000));
    
    // 检查用户是否在等待期间停止了测试
    if (!isRunning.value) {
      addUnifiedLog('WARNING', '用户中止了测试操作', 'MQTT');
      mqttIsProcessingLogs.value = false;
      return;
    }
    
    // 日志处理完成，自动结束测试
    addUnifiedLog('SUCCESS', 'MQTT协议差异分析已完成，测试结束', 'MQTT');
    
    // 结束测试
    setTimeout(() => {
      if (isRunning.value) {
        // 测试完成，正常结束
        isRunning.value = false;
        isPaused.value = false;
        isTestCompleted.value = true;
        testEndTime.value = new Date();
        
        // 停止计时器
        if (testTimer) { 
          clearInterval(testTimer as any); 
          testTimer = null; 
        }
        
        addUnifiedLog('SUCCESS', 'MQTT测试完成', 'MQTT');
        
        // 保存历史记录
        setTimeout(() => {
          try {
            console.log('[DEBUG] MQTT test completed, saving to history...');
            console.log('[DEBUG] Current MQTT stats before saving:', mqttStats.value);
            updateTestSummary();
            saveTestToHistory();
            console.log('[DEBUG] MQTT history save completed');
          } catch (error) {
            console.error('Error saving MQTT test results:', error);
          }
        }, 500);
      }
    }, 1000);
    
  } catch (error: any) {
    console.error('读取MQTT差异报告失败:', error);
    addUnifiedLog('ERROR', `读取差异报告失败: ${error.message}`, 'MQTT');
    
    // 出错时重置进度状态
    mqttIsProcessingLogs.value = false;
    mqttProcessingProgress.value = 0;
    
    // 出错时也要结束测试
    setTimeout(() => {
      if (isRunning.value) {
        isRunning.value = false;
        isPaused.value = false;
        isTestCompleted.value = true;
        testEndTime.value = new Date();
        
        if (testTimer) { 
          clearInterval(testTimer as any); 
          testTimer = null; 
        }
      }
    }, 1000);
  }
}

// 处理MQTT差异报告行，参照SNMP样式
function processMQTTDifferentialLine(line: string) {
  try {
    // 提取关键信息
    const versionMatch = line.match(/protocol_version:\s*(\d+)/);
    const typeMatch = line.match(/type:\s*\{([^}]+)\}/);
    const msgTypeMatch = line.match(/msg_type:\s*([^,]+)/);
    const brokerMatch = line.match(/diff_range_broker:\s*\[([^\]]+)\]/);
    const directionMatch = line.match(/direction:\s*([^,]+)/);
    const fieldMatch = line.match(/field:\s*([^,]+)/);
    
    if (!versionMatch || !typeMatch || !msgTypeMatch) {
      return null;
    }
    
    const version = versionMatch[1];
    const diffType = typeMatch[1].trim();
    const msgType = msgTypeMatch[1].trim();
    const brokers = brokerMatch ? brokerMatch[1].replace(/'/g, '').split(',').map(b => b.trim()).join(', ') : '未知';
    const direction = directionMatch ? directionMatch[1].trim() : '未知';
    const field = fieldMatch ? fieldMatch[1].trim() : null;
    
    // 根据差异类型确定严重程度
    let severity: 'INFO' | 'WARNING' | 'ERROR' = 'INFO';
    
    switch (diffType) {
      case 'Message Missing':
      case 'Message Unexpected':
        severity = 'ERROR';
        break;
      case 'Field Different':
      case 'Field Missing':
      case 'Field Unexpected':
        severity = 'WARNING';
        break;
    }
    
    // 构建详细的输出内容，保留完整信息但去掉emoji
    const directionText = direction === 'client' ? '客户端' : '代理端';
    const fieldText = field ? ` 字段: ${field}` : '';
    const content = `[协议差异] MQTT v${version} ${msgType} (${directionText}) | ${diffType}${fieldText} | 受影响代理: ${brokers}`;
    
    return {
      timestamp: new Date().toLocaleTimeString(),
      type: severity,
      content
    };
    
  } catch (error) {
    console.warn('解析差异报告行失败:', line, error);
    return null;
  }
}

// 计算测试时长的辅助函数
function calculateTestDuration(startTime: string, endTime: string): string {
  try {
    const start = new Date(startTime);
    const end = new Date(endTime);
    const diffMs = end.getTime() - start.getTime();
    const diffSeconds = Math.floor(diffMs / 1000);
    const hours = Math.floor(diffSeconds / 3600);
    const minutes = Math.floor((diffSeconds % 3600) / 60);
    const seconds = diffSeconds % 60;
    
    if (hours > 0) {
      return `${hours}h ${minutes}m ${seconds}s`;
    } else if (minutes > 0) {
      return `${minutes}m ${seconds}s`;
    } else {
      return `${seconds}s`;
    }
  } catch (error) {
    return '计算中...';
  }
}

// 格式化MQTT日志行，高亮关键字段，去除file_path字段
function formatMQTTLogLine(log: any): string {
  // 如果是对象类型（新的协议数据管理器格式）
  if (typeof log === 'object' && log.content) {
    const typeIcon = {
      'ERROR': '❌',
      'WARNING': '⚠️',
      'SUCCESS': '✅',
      'INFO': 'ℹ️'
    }[log.type] || 'ℹ️';
    
    return `${typeIcon} [${log.timestamp}] ${log.content}`;
  }
  
  // 如果是字符串类型（原有格式）
  const logString = typeof log === 'string' ? log : String(log);
  
  // 如果是系统信息行，直接返回
  if (logString.includes('===') || logString.includes('开始时间') || logString.includes('结束时间') || logString.includes('目标') || logString.includes('正在分析')) {
    return `<span class="text-blue-600">${logString}</span>`;
  }
  
  // 去除 file_path 字段
  let formattedLog = logString.replace(/,\s*file_path:\s*[^,]+/g, '');
  
  // 高亮 protocol_version
  formattedLog = formattedLog.replace(/protocol_version:\s*(\d+)/g, 
    'protocol_version: <span class="text-blue-600 font-semibold">$1</span>');
  
  // 高亮 type 字段
  formattedLog = formattedLog.replace(/type:\s*\{([^}]+)\}/g, 
    'type: {<span class="text-red-600 font-semibold">$1</span>}');
  
  // 高亮 msg_type 字段
  formattedLog = formattedLog.replace(/msg_type:\s*([^,\s]+)/g, 
    'msg_type: <span class="text-green-600 font-semibold">$1</span>');
  
  // 高亮 direction 字段
  formattedLog = formattedLog.replace(/direction:\s*([^,\s]+)/g, 
    'direction: <span class="text-purple-600 font-semibold">$1</span>');
  
  // 高亮 field 字段
  formattedLog = formattedLog.replace(/field:\s*([^,]+?)(?=,|$)/g, 
    'field: <span class="text-orange-600 font-semibold">$1</span>');
  
  // 高亮 diff_range_broker 字段
  formattedLog = formattedLog.replace(/diff_range_broker:\s*(\[[^\]]+\])/g, 
    'diff_range_broker: <span class="text-cyan-600 font-semibold">$1</span>');
  
  // 高亮 capture_time 字段
  formattedLog = formattedLog.replace(/capture_time:\s*([^,\s]+(?:\s+[^,\s]+)*)/g, 
    'capture_time: <span class="text-gray-600 font-semibold">$1</span>');
  
  return formattedLog;
}

// 解析MQTT差异报告行 - 新版本，返回结构化数据
function parseMQTTDifferentialLine(line: string) {
  try {
    // 提取关键信息 - 修复正则表达式以匹配实际格式
    const versionMatch = line.match(/protocol_version:\s*(\d+)/);
    const typeMatch = line.match(/type:\s*\{([^}]+)\}/);
    const msgTypeMatch = line.match(/msg_type:\s*([^,\s]+)/);
    const brokerMatch = line.match(/diff_range_broker:\s*\[([^\]]+)\]/);
    const directionMatch = line.match(/direction:\s*([^,\s]+)/);
    const fieldMatch = line.match(/field:\s*([^,]+?)(?:,|$)/);
    const captureTimeMatch = line.match(/capture_time:\s*([^,\s]+(?:\s+[^,\s]+)*)/);
    
    if (!versionMatch || !typeMatch) {
      console.log('解析失败 - 缺少必要字段:', {
        version: !!versionMatch,
        type: !!typeMatch, 
        msgType: !!msgTypeMatch,
        line: line.substring(0, 100)
      });
      return null;
    }
    
    const protocolVersion = parseInt(versionMatch[1]);
    const diffType = typeMatch[1];
    const msgType = msgTypeMatch ? msgTypeMatch[1].trim() : 'UNKNOWN';
    const brokers = brokerMatch ? brokerMatch[1].replace(/'/g, '').split(',').map(b => b.trim()) : [];
    const direction = directionMatch ? directionMatch[1].trim() : 'unknown';
    const field = fieldMatch ? fieldMatch[1].trim() : '';
    const captureTime = captureTimeMatch ? captureTimeMatch[1].trim() : '';
    
    // 根据差异类型确定日志级别和图标
    let logType: 'ERROR' | 'WARNING' | 'INFO' = 'INFO';
    let icon = 'fa-info-circle';
    let severity = '信息';
    
    if (diffType.includes('Missing') || diffType.includes('Unexpected')) {
      logType = 'ERROR';
      icon = 'fa-exclamation-triangle';
      severity = '严重';
    } else if (diffType.includes('Different')) {
      logType = 'WARNING';
      icon = 'fa-warning';
      severity = '警告';
    }
    
    // 添加差异类型的中文描述
    let diffTypeDesc = diffType;
    switch (diffType) {
      case 'Message Missing':
        diffTypeDesc = '消息缺失';
        break;
      case 'Message Unexpected':
        diffTypeDesc = '意外消息';
        break;
      case 'Field Missing':
        diffTypeDesc = '字段缺失';
        break;
      case 'Field Unexpected':
        diffTypeDesc = '意外字段';
        break;
      case 'Field Different':
        diffTypeDesc = '字段值不同';
        break;
    }
    
    // 构建完整的显示内容，包含所有字段（除file_path外）
    let content = `protocol_version: ${protocolVersion}, type: {${diffType}}, diff_range_broker: [${brokers.map(b => `'${b}'`).join(', ')}]`;
    
    // 只有当 msg_type 存在且不是 'UNKNOWN' 时才显示
    if (msgType && msgType !== 'UNKNOWN') {
      content += `, msg_type: ${msgType}`;
    }
    
    content += `, direction: ${direction}`;
    
    if (field) {
      content += `, field: ${field}`;
    }
    
    if (captureTime) {
      content += `, capture_time: ${captureTime}`;
    }
    
    return {
      type: logType,
      content: content,
      protocolVersion,
      msgType,
      direction,
      diffType,
      diffTypeDesc,
      field,
      brokers,
      captureTime,
      icon,
      severity
    };
  } catch (error) {
    console.warn('解析MQTT差异行失败:', error, line);
    return null;
  }
}

// 开始MQTT日志读取（保留原函数以备后用）
async function startMQTTLogReading() {
  // 使用 useLogReader 的 startLogReading 方法
  await startLogReading('MQTT', (line: string) => {
    return processMQTTLogLine(line, packetCount, successCount, crashCount);
  });
  
  // 使用 useLogReader 的 addMQTTLogToUI 函数
  addMQTTLogToUI({
    timestamp: new Date().toLocaleTimeString(),
    type: 'INFO',
    content: '开始解析MBFuzzer日志文件...'
  });
}

// MQTT日志读取函数现在通过 useLogReader 和 useMQTT composables 管理

// RTSP specific functions (现在通过 useRTSP composable 管理)
async function writeRTSPScriptWrapper() {
  const scriptContent = rtspCommandConfig.value;
  
  try {
    const result = await writeRTSPScript(scriptContent);
    
    addLogToUI({ 
      timestamp: new Date().toLocaleTimeString(),
      version: 'RTSP',
      type: 'SCRIPT',
      oids: [`脚本已写入: ${result.data?.filePath || '脚本文件'}`],
      hex: '',
      result: 'success'
    } as any, false);
    
  } catch (error: any) {
    console.error('写入RTSP脚本失败:', error);
    throw new Error(`写入脚本文件失败: ${error.message}`);
  }
}

async function executeRTSPCommandWrapper() {
  try {
    const result = await executeRTSPCommand();
    
    // 保存容器ID用于后续停止
    if (result.data && (result.data.container_id || result.data.pid)) {
      rtspProcessId.value = result.data.container_id || result.data.pid;
    }
    
    addLogToUI({ 
      timestamp: new Date().toLocaleTimeString(),
      version: 'RTSP',
      type: 'COMMAND',
      oids: [`Docker容器已启动 (ID: ${result.data?.container_id || result.data?.pid || 'unknown'})`],
      hex: '',
      result: 'success'
    } as any, false);
    
  } catch (error: any) {
    console.error('执行RTSP命令失败:', error);
    throw new Error(`执行启动命令失败: ${error.message}`);
  }
}

function startRTSPLogReading() {
  isReadingLog.value = true;
  
  // 先检查状态
  checkRTSPStatus();
  
  // 开始实时日志读取
  readRTSPLogPeriodically();
  
  addLogToUI({ 
    timestamp: new Date().toLocaleTimeString(),
    version: 'RTSP',
    type: 'LOG',
    oids: [`开始读取日志`],
    hex: '',
    result: 'success'
  } as any, false);
}

// 检查RTSP状态
async function checkRTSPStatus() {
  try {
    const result = await requestClient.post('/protocol-compliance/check-status', {
      protocol: 'RTSP'
    });
    
    console.log('[DEBUG] RTSP状态检查结果:', result);
    
    if (result) {
      // 显示状态信息到UI
      const statusMessage = `状态检查: 日志目录${result.log_dir_exists ? '存在' : '不存在'}, 日志文件${result.log_file_exists ? '存在' : '不存在'}`;
      
      addToRealtimeStream('RTSP', {
        timestamp: new Date().toLocaleTimeString(),
        type: 'INFO',
        content: statusMessage
      });
      
      // 如果有Docker容器信息，显示
      if (result.docker_containers) {
        addToRealtimeStream('RTSP', {
          timestamp: new Date().toLocaleTimeString(),
          type: 'INFO',
          content: `Docker容器状态: ${result.docker_containers.split('\n').length - 1}个容器运行中`
        });
      }
      
      // 如果有文件列表，显示
      if (result.files_in_log_dir && Array.isArray(result.files_in_log_dir)) {
        addToRealtimeStream('RTSP', {
          timestamp: new Date().toLocaleTimeString(),
          type: 'INFO',
          content: `输出目录文件: ${result.files_in_log_dir.join(', ')}`
        });
      }
    }
  } catch (error) {
    console.error('检查RTSP状态失败:', error);
    
    addToRealtimeStream('RTSP', {
      timestamp: new Date().toLocaleTimeString(),
      type: 'ERROR',
      content: `状态检查失败: ${error.message || error}`
    });
  }
}

async function readRTSPLogPeriodically() {
  if (logReadingInterval.value) {
    clearInterval(logReadingInterval.value);
  }
  
  logReadingInterval.value = window.setInterval(async () => {
    if (!isRunning.value || !isReadingLog.value) {
      if (logReadingInterval.value) {
        clearInterval(logReadingInterval.value);
        logReadingInterval.value = null;
      }
      return;
    }
    
    try {
      // 调用后端API读取日志文件
      const result = await requestClient.post('/protocol-compliance/read-log', {
        protocol: 'RTSP',
        lastPosition: logReadPosition.value // 使用实际的读取位置，实现增量读取
      });
      
      console.log('[DEBUG] RTSP日志读取结果:', result);
      
      if (result && result.message) {
        // 显示后端返回的状态信息
        console.log('[DEBUG] 后端状态信息:', result.message);
        
        // 如果是文件不存在的情况，显示等待信息
        if (result.message.includes('日志文件尚未创建') || result.message.includes('日志目录不存在')) {
          addToRealtimeStream('RTSP', {
            timestamp: new Date().toLocaleTimeString(),
            type: 'WARNING',
            content: result.message
          });
        }
      }
      
      if (result && result.content && result.content.trim()) {
        // 更新读取位置
        logReadPosition.value = result.position || logReadPosition.value;
        
        console.log('[DEBUG] 读取到RTSP日志内容，长度:', result.content.length);
        console.log('[DEBUG] 日志内容预览:', result.content.substring(0, 200));
        
        // 处理AFL-NET的plot_data格式
        const logLines = result.content.split('\n').filter((line: string) => line.trim());
        console.log('[DEBUG] 处理日志行数:', logLines.length);
        
        logLines.forEach((line: string) => {
          const logData = processRTSPLogLine(line, packetCount, successCount, failedCount, crashCount, currentSpeed);
          if (logData) {
            console.log('[DEBUG] 处理的日志数据:', logData);
            
            // 使用协议数据管理器添加日志，而不是直接操作DOM
            addToRealtimeStream('RTSP', {
              timestamp: logData.timestamp,
              type: logData.type === 'STATS' ? 'INFO' : logData.type,
              content: logData.content
            });
          }
        });
      } else if (result && result.file_size !== undefined) {
        // 文件存在但没有新内容
        console.log('[DEBUG] 日志文件存在但没有新内容，文件大小:', result.file_size);
      }
    } catch (error) {
      console.error('读取RTSP日志失败:', error);
      
      // 显示错误信息到UI
      addToRealtimeStream('RTSP', {
        timestamp: new Date().toLocaleTimeString(),
        type: 'ERROR',
        content: `读取日志失败: ${error.message || error}`
      });
    }
  }, 2000); // 每2秒读取一次日志
}

<<<<<<< HEAD
// RTSP专用的日志显示函数
function addRTSPLogToUI(logData: any) {
  if (!logContainer.value || showHistoryView.value) {
    return;
  }

  const timestamp = logData.timestamp || new Date().toLocaleTimeString();

  if (logData.isHeader) {
    appendLogLine(
      timestamp,
      [
        { text: 'AFL-NET', className: 'log-entry__protocol' },
        { text: logData.content, className: 'log-entry__summary' },
      ],
      { variant: 'warning' },
    );
    return;
  }

  if (logData.type === 'STATS') {
    appendLogLine(
      timestamp,
      [
        { text: 'AFL-NET', className: 'log-entry__protocol' },
        { text: logData.content, className: 'log-entry__summary' },
      ],
    );
    return;
  }

  appendLogLine(
    timestamp,
    [
      { text: 'RTSP-AFL', className: 'log-entry__protocol' },
      { text: logData.content },
    ],
  );
}
=======
// processMQTTLogLine 现在通过 useMQTT composable 提供

// processRTSPLogLine 现在通过 useRTSP composable 提供
>>>>>>> c5c42514

// addMQTTLogToUI 和 addRTSPLogToUI 现在通过 useLogReader composable 提供

async function stopRTSPProcessWrapper() {
  if (!rtspProcessId.value) {
    return;
  }
  
  try {
    // 检查rtspProcessId是否是Docker容器ID（通常是长字符串）
    const isDockerContainer = typeof rtspProcessId.value === 'string' && rtspProcessId.value.length > 10;
    
    if (isDockerContainer) {
      // 使用新的停止和清理功能
      const result = await stopAndCleanupRTSP(rtspProcessId.value as string);
      
      addLogToUI({ 
        timestamp: new Date().toLocaleTimeString(),
        version: 'RTSP',
        type: 'CLEANUP',
        oids: [
          `Docker容器已停止 (ID: ${rtspProcessId.value})`,
          `容器清理状态: ${result.data?.cleanup_results ? '成功' : '部分成功'}`,
          `输出目录已清空，为下次测试做准备`
        ],
        hex: '',
        result: 'success'
      } as any, false);
      
      // 显示详细的清理结果
      if (result.data?.cleanup_results) {
        const cleanupResults = result.data.cleanup_results;
        const details = [];
        if (cleanupResults.container_stopped) details.push('✓ 容器已停止');
        if (cleanupResults.container_removed) details.push('✓ 容器已删除');
        if (cleanupResults.output_cleaned) details.push('✓ 输出目录已清空');
        if (cleanupResults.errors && cleanupResults.errors.length > 0) {
          details.push(`⚠ 错误: ${cleanupResults.errors.join(', ')}`);
        }
        
        addLogToUI({ 
          timestamp: new Date().toLocaleTimeString(),
          version: 'RTSP',
          type: 'INFO',
          oids: details,
          hex: '',
          result: 'info'
        } as any, false);
      }
    } else {
      // 传统进程ID，使用原来的停止方法
      await stopRTSPProcess(rtspProcessId.value);
      
      addLogToUI({ 
        timestamp: new Date().toLocaleTimeString(),
        version: 'RTSP',
        type: 'STOP',
        oids: [`RTSP进程已停止 (PID: ${rtspProcessId.value})`],
        hex: '',
        result: 'success'
      } as any, false);
    }
    
    rtspProcessId.value = null;
  } catch (error) {
    console.error('停止RTSP进程失败:', error);
    
    addLogToUI({ 
      timestamp: new Date().toLocaleTimeString(),
      version: 'RTSP',
      type: 'ERROR',
      oids: [`停止RTSP进程失败: ${error.message || error}`],
      hex: '',
      result: 'error'
    } as any, false);
  }
}

// 处理停止测试的安全包装函数
function handleStopTest() {
  try {
    // 停止所有协议的实时流
    stopAllRealtimeStreams();
    
    // 更新当前协议状态
    updateProtocolState(protocolType.value as any, {
      isRunning: false,
      isProcessing: false
    });
    
    if (protocolType.value === 'MQTT') {
      // MQTT协议使用安全的停止方式
      stopMQTTTest();
    } else {
      // 其他协议使用原来的stopTest
      stopTest();
    }
  } catch (error) {
    console.error('Error in handleStopTest:', error);
  }
}

// MQTT专用的安全停止函数
function stopMQTTTest() {
  try {
    console.log('Stopping MQTT test safely...');
    
    // 添加用户中止日志
    addUnifiedLog('WARNING', '用户手动停止了MQTT测试', 'MQTT');
    
    // 重置MQTT进度状态
    mqttIsProcessingLogs.value = false;
    mqttProcessingProgress.value = 0;
    
    // 直接设置状态，避免DOM操作
    isRunning.value = false;
    isPaused.value = false;
    isTestCompleted.value = true;
    testEndTime.value = new Date();
    
    // 停止计时器
    if (testTimer) { 
      clearInterval(testTimer as any); 
      testTimer = null; 
    }
    
    // 停止日志读取
    isReadingLog.value = false;
    if (logReadingInterval.value) {
      clearInterval(logReadingInterval.value);
      logReadingInterval.value = null;
    }
    
    // 添加停止完成日志
    addUnifiedLog('INFO', 'MQTT测试已被用户停止', 'MQTT');
    
    // 延迟保存历史记录
    setTimeout(() => {
      try {
        console.log('[DEBUG] MQTT test manually stopped, saving to history...');
        console.log('[DEBUG] Current MQTT stats before saving:', mqttStats.value);
        updateTestSummary();
        saveTestToHistory();
        console.log('[DEBUG] MQTT manual stop history save completed');
      } catch (error) {
        console.error('Error saving MQTT test results:', error);
      }
    }, 300);
    
  } catch (error) {
    console.error('Error in stopMQTTTest:', error);
  }
}

function stopTest() {
  try {
    // 如果是MQTT协议，重定向到安全的停止函数
    if (protocolType.value === 'MQTT') {
      console.log('Redirecting MQTT test to safe stop function');
      stopMQTTTest();
      return;
    }
    
    // Set completion state first
    isRunning.value = false;
    isPaused.value = false;
    isTestCompleted.value = true;
    testEndTime.value = new Date();
    
    // 停止日志读取
    isReadingLog.value = false;
    if (logReadingInterval.value) {
      clearInterval(logReadingInterval.value);
      logReadingInterval.value = null;
    }
    
    // 停止协议特定的进程
    if (protocolType.value === 'RTSP') {
      stopRTSPProcessWrapper();
    } else if (protocolType.value === 'MQTT') {
      // MQTT协议的清理工作通过 useLogReader 管理
      stopLogReading();
    }
    
    if (testTimer) { 
      clearInterval(testTimer as any); 
      testTimer = null; 
    }
    
    // Update final statistics
    updateTestSummary();
    
    // Save test results to history
    saveTestToHistory();
    
    console.log('Test completed, updating charts:', {
      isTestCompleted: isTestCompleted.value,
      protocolStats: protocolStats.value,
      messageTypeStats: messageTypeStats.value
    });
    
    // Use nextTick to ensure all reactive updates are complete before updating charts
    // 跳过MQTT协议的图表更新，避免DOM冲突
    if (protocolType.value !== 'MQTT') {
      nextTick(() => {
        try {
          // 只有在测试真正完成且不是MQTT协议时才更新图表
          if (isTestCompleted.value) {
            console.log('Updating charts for SNMP protocol completion:', {
              protocolStats: protocolStats.value,
              messageTypeStats: messageTypeStats.value,
              chartsInitialized: !!(messageTypeChart && versionChart)
            });
            
            // Double-check charts are initialized before updating
            if (messageTypeChart && versionChart) {
              // 确保图表数据不为空，如果为空则使用默认值
              const hasValidData = (protocolStats.value.v1 + protocolStats.value.v2c + protocolStats.value.v3) > 0 ||
                                 (messageTypeStats.value.get + messageTypeStats.value.set + messageTypeStats.value.getnext + messageTypeStats.value.getbulk) > 0;
              
              if (!hasValidData) {
                console.warn('Chart data appears to be empty, using file-based statistics as fallback');
                // 如果统计数据为空，尝试从已解析的fuzz数据中重新计算统计信息
                recalculateStatsFromFuzzData();
              }
              
              updateCharts();
              showCharts.value = true;
              console.log('Charts updated successfully for SNMP protocol');
            } else {
              // Try to reinitialize charts if they're not available
              console.log('Charts not initialized, attempting to reinitialize...');
              const success = initCharts();
              if (success) {
                updateCharts();
                showCharts.value = true;
                console.log('Charts reinitialized and updated successfully');
              } else {
                console.warn('Failed to reinitialize charts');
              }
            }
          }
        } catch (error) {
          console.error('Error updating charts on test completion:', error);
        }
      });
    } else {
      console.log('MQTT protocol: skipping chart updates to avoid DOM conflicts');
    }
  } catch (error) {
    console.error('Error in stopTest function:', error);
  }
}

function togglePauseTest() {
  isPaused.value = !isPaused.value;
  if (!isPaused.value && isRunning.value) {
    loop();
  }
}

<<<<<<< HEAD
function clearLog() {
  try {
    logEntries.value = [];
    
    nextTick(() => {
      try {
        if (logContainer.value && !showHistoryView.value && logContainer.value.innerHTML !== undefined) {
          logContainer.value.innerHTML = '<div class="log-empty">测试未开始，请配置参数并点击“开始测试”</div>';
        }
      } catch (error) {
        console.warn('Failed to clear log container:', error);
      }
    });
  } catch (error) {
    console.warn('Failed to clear log:', error);
  }
=======
// 统一的清空日志函数
function clearAllLogs() {
  clearLog(); // 清空原有的日志系统
  clearUnifiedLogs(); // 清空统一日志系统
>>>>>>> c5c42514
}

// clearLog 现在通过 useLogReader composable 提供

function saveLog() {
  if (logEntries.value.length === 0) {
    // Generate a test report even if no log entries
    generateTestReport();
    return;
  }
  
  let logText = `时间,类型,内容\n`;
  logEntries.value.forEach(entry => {
    if (entry.type) {
      logText += `${entry.time},${entry.type},${entry.message}\n`;
    } else {
      logText += `${entry.time},${entry.result},${entry.protocol},${entry.operation},${entry.target},${entry.content},${entry.hex}\n`;
    }
  });
  
  const blob = new Blob([logText], { type: 'text/csv' });
  const url = URL.createObjectURL(blob);
  const a = document.createElement('a');
  a.href = url;
  a.download = `fuzz_log_${new Date().getTime()}.csv`;
  document.body.appendChild(a);
  a.click();
  document.body.removeChild(a);
  URL.revokeObjectURL(url);
}

function generateTestReport() {
  let reportContent = '';
  
  if (protocolType.value === 'MQTT') {
    // MQTT协议专用报告格式
    reportContent = `MBFuzzer MQTT协议差异测试报告\n` +
                   `================================\n\n` +
                   `测试引擎: ${fuzzEngine.value} (智能差异测试)\n` +
                   `目标代理: ${targetHost.value}:${targetPort.value}\n` +
                   `开始时间: ${mqttStats.value.fuzzing_start_time || (testStartTime.value ? testStartTime.value.toLocaleString() : '未开始')}\n` +
                   `结束时间: ${mqttStats.value.fuzzing_end_time || (testEndTime.value ? testEndTime.value.toLocaleString() : '未结束')}\n` +
                   `总耗时: ${elapsedTime.value}秒\n\n` +
                   `MBFuzzer核心统计:\n` +
                   `================\n` +
                   `客户端请求数: ${(mqttStats.value.client_request_count || 0).toLocaleString()}\n` +
                   `代理端请求数: ${(mqttStats.value.broker_request_count || 0).toLocaleString()}\n` +
                   `总请求数: ${((mqttStats.value.client_request_count || 0) + (mqttStats.value.broker_request_count || 0)).toLocaleString()}\n` +
                   `有效连接数: ${mqttStats.value.valid_connect_number}\n` +
                   `连接成功率: ${mqttStats.value.client_request_count > 0 ? Math.round((mqttStats.value.valid_connect_number / mqttStats.value.client_request_count) * 100) : 0}%\n` +
                   `平均请求速率: ${Math.round((mqttStats.value.client_request_count + mqttStats.value.broker_request_count) / Math.max(1, elapsedTime.value))} req/s\n\n` +
                   `差异测试结果:\n` +
                   `============\n` +
                   `新发现差异: ${mqttStats.value.diff_number} 个\n` +
                   `重复差异过滤: ${(mqttStats.value.duplicate_diff_number || 0).toLocaleString()} 个\n` +
                   `差异发现率: ${((mqttStats.value.client_request_count || 0) + (mqttStats.value.broker_request_count || 0)) > 0 ? Math.round(((mqttStats.value.diff_number || 0) / ((mqttStats.value.client_request_count || 0) + (mqttStats.value.broker_request_count || 0))) * 10000) / 100 : 0}%\n\n` +
                   `安全监控:\n` +
                   `========\n` +
                   `崩溃检测: ${mqttStats.value.crash_number > 0 ? `检测到 ${mqttStats.value.crash_number} 个崩溃` : '系统稳定运行'}\n` +
                   `Q-Learning状态空间: ${Object.keys(mqttStats.value.q_learning_states || {}).length} 个协议状态\n\n` +
                   `报告生成时间: ${new Date().toLocaleString()}\n` +
                   `报告版本: MBFuzzer v1.0 - 智能MQTT协议差异测试引擎`;
  } else {
    // 其他协议的标准报告格式
    reportContent = `Fuzz测试报告\n` +
                   `================\n\n` +
                   `协议: ${protocolType.value.toUpperCase()}\n` +
                   `引擎: ${fuzzEngine.value}\n` +
                   `目标: ${targetHost.value}:${targetPort.value}\n` +
                   `开始时间: ${startTime.value || (testStartTime.value ? testStartTime.value.toLocaleString() : '未开始')}\n` +
                   `结束时间: ${endTime.value || (testEndTime.value ? testEndTime.value.toLocaleString() : '未结束')}\n` +
                   `总耗时: ${elapsedTime.value}秒\n\n` +
                   `性能统计:\n` +
                   `SNMP_v1发包数: ${protocolStats.value.v1}\n` +
                   `SNMP_v2发包数: ${protocolStats.value.v2c}\n` +
                   `SNMP_v3发包数: ${protocolStats.value.v3}\n` +
                   `总发包数: ${fileTotalPackets.value}\n` +
                   `正常响应率: ${Math.round((fileSuccessCount.value / Math.max(fileTotalPackets.value, 1)) * 100)}%\n` +
                   `超时率: ${Math.round((fileTimeoutCount.value / Math.max(fileTotalPackets.value, 1)) * 100)}%\n\n` +
                   `崩溃信息: ${crashDetails.value ? '检测到崩溃' : '无崩溃'}\n` +
                   `生成时间: ${new Date().toLocaleString()}`;
  }
  
  const blob = new Blob([reportContent], { type: 'text/plain;charset=utf-8' });
  const url = URL.createObjectURL(blob);
  const a = document.createElement('a');
  a.href = url;
  const fileName = protocolType.value === 'MQTT' ? 
    `mbfuzzer_report_${new Date().getTime()}.txt` : 
    `fuzz_report_${new Date().getTime()}.txt`;
  a.download = fileName;
  document.body.appendChild(a);
  a.click();
  document.body.removeChild(a);
  URL.revokeObjectURL(url);
}

// 导出差异类型分布数据
function exportDiffTypeData() {
  if (protocolType.value !== 'MQTT') return;
  
  let diffTypeContent = `MBFuzzer 差异类型分布统计导出\n` +
                       `==============================\n\n` +
                       `导出时间: ${new Date().toLocaleString()}\n` +
                       `总差异数量: ${mqttDiffTypeStats.value.total_differences}\n\n` +
                       `差异类型分布:\n` +
                       `============\n`;
  
  // 添加各类型的详细统计
  diffTypeContent += `协议违规: ${mqttDiffTypeStats.value.protocol_violations} 个 (${mqttDiffTypeStats.value.distribution.protocol_violations}%)\n`;
  diffTypeContent += `超时错误: ${mqttDiffTypeStats.value.timeout_errors} 个 (${mqttDiffTypeStats.value.distribution.timeout_errors}%)\n`;
  diffTypeContent += `连接失败: ${mqttDiffTypeStats.value.connection_failures} 个 (${mqttDiffTypeStats.value.distribution.connection_failures}%)\n`;
  diffTypeContent += `消息损坏: ${mqttDiffTypeStats.value.message_corruptions} 个 (${mqttDiffTypeStats.value.distribution.message_corruptions}%)\n`;
  diffTypeContent += `状态不一致: ${mqttDiffTypeStats.value.state_inconsistencies} 个 (${mqttDiffTypeStats.value.distribution.state_inconsistencies}%)\n`;
  diffTypeContent += `认证错误: ${mqttDiffTypeStats.value.authentication_errors} 个 (${mqttDiffTypeStats.value.distribution.authentication_errors}%)\n\n`;
  
  // 添加分析建议
  diffTypeContent += `分析建议:\n`;
  diffTypeContent += `========\n`;
  
  const maxType = Object.entries(mqttDiffTypeStats.value.distribution)
    .reduce((max, [type, count]) => count > max.count ? {type, count} : max, {type: '', count: 0});
  
  if (maxType.count > 0) {
    const typeNames = {
      protocol_violations: '协议违规',
      timeout_errors: '超时错误',
      connection_failures: '连接失败',
      message_corruptions: '消息损坏',
      state_inconsistencies: '状态不一致',
      authentication_errors: '认证错误'
    };
    diffTypeContent += `主要问题类型: ${typeNames[maxType.type as keyof typeof typeNames]} (${maxType.count}%)\n`;
    diffTypeContent += `建议优先关注该类型的差异进行深入分析。\n`;
  } else {
    diffTypeContent += `暂无差异类型数据\n`;
  }
  
  const blob = new Blob([diffTypeContent], { type: 'text/plain;charset=utf-8' });
  const url = URL.createObjectURL(blob);
  const a = document.createElement('a');
  a.href = url;
  a.download = `mbfuzzer_diff_types_${new Date().getTime()}.txt`;
  document.body.appendChild(a);
  a.click();
  document.body.removeChild(a);
  URL.revokeObjectURL(url);
}

// 导出差异测试结果
function exportDifferentialResults() {
  if (protocolType.value !== 'MQTT') return;
  
  const diffContent = `MBFuzzer差异测试结果导出\n` +
                     `=======================\n\n` +
                     `导出时间: ${new Date().toLocaleString()}\n` +
                     `新发现差异: ${mqttStats.value.diff_number} 个\n` +
                     `重复差异过滤: ${mqttStats.value.duplicate_diff_number} 个\n` +
                     `差异发现率: ${(mqttStats.value.client_request_count + mqttStats.value.broker_request_count) > 0 ? Math.round((mqttStats.value.diff_number / (mqttStats.value.client_request_count + mqttStats.value.broker_request_count)) * 10000) / 100 : 0}%\n\n` +
                     `差异类型分布:\n` +
                     `============\n` +
                     `CONNECT消息差异: ${mqttStats.value.duplicate_diffs.CONNECT || 0}\n` +
                     `PUBLISH消息差异: ${mqttStats.value.duplicate_diffs.PUBLISH || 0}\n` +
                     `SUBSCRIBE消息差异: ${mqttStats.value.duplicate_diffs.SUBSCRIBE || 0}\n` +
                     `PINGREQ消息差异: ${mqttStats.value.duplicate_diffs.PINGREQ || 0}\n\n` +
                     `详细差异记录:\n` +
                     `============\n`;
  
  // 添加统一日志中的差异记录
  const diffLogs = unifiedLogs.value.filter(log => 
    log.protocol === 'MQTT' && (log.type === 'ERROR' || log.type === 'WARNING')
  );
  
  if (diffLogs.length > 0) {
    diffLogs.forEach((log, index) => {
      diffContent += `${index + 1}. [${log.timestamp}] ${log.type}: ${log.content}\n`;
    });
  } else {
    diffContent += `暂无详细差异记录\n`;
  }
  
  const blob = new Blob([diffContent], { type: 'text/plain;charset=utf-8' });
  const url = URL.createObjectURL(blob);
  const a = document.createElement('a');
  a.href = url;
  a.download = `mbfuzzer_differential_${new Date().getTime()}.txt`;
  document.body.appendChild(a);
  a.click();
  document.body.removeChild(a);
  URL.revokeObjectURL(url);
}

// 导出Fuzz日志文件
function exportFuzzLogs() {
  if (protocolType.value !== 'MQTT') return;
  
  const fuzzLogContent = `MBFuzzer模糊测试日志\n` +
                        `==================\n\n` +
                        `导出时间: ${new Date().toLocaleString()}\n` +
                        `测试引擎: MBFuzzer (智能差异测试)\n` +
                        `协议类型: MQTT\n` +
                        `目标地址: ${targetHost.value}:${targetPort.value}\n\n` +
                        `测试统计:\n` +
                        `========\n` +
                        `客户端请求数: ${(mqttStats.value.client_request_count || 0).toLocaleString()}\n` +
                        `代理端请求数: ${(mqttStats.value.broker_request_count || 0).toLocaleString()}\n` +
                        `总请求数: ${((mqttStats.value.client_request_count || 0) + (mqttStats.value.broker_request_count || 0)).toLocaleString()}\n` +
                        `协议差异发现: ${(mqttStats.value.diff_number || 0).toLocaleString()}\n` +
                        `崩溃数量: ${mqttStats.value.crash_number || 0}\n\n` +
                        `详细执行日志:\n` +
                        `============\n`;
  
  // 添加统一日志中的所有MQTT相关记录
  const mqttLogs = unifiedLogs.value.filter(log => 
    log.protocol === 'MQTT' || log.version === 'MQTT'
  );
  
  mqttLogs.forEach((log, index) => {
    fuzzLogContent += `[${index + 1}] ${log.timestamp} - ${log.type}: ${log.result}\n`;
    if (log.failedReason) {
      fuzzLogContent += `    错误详情: ${log.failedReason}\n`;
    }
  });
  
  fuzzLogContent += `\n\n报告生成时间: ${new Date().toLocaleString()}\n`;
  fuzzLogContent += `报告版本: MBFuzzer v1.0 - 智能MQTT协议模糊测试引擎`;
  
  const blob = new Blob([fuzzLogContent], { type: 'text/plain;charset=utf-8' });
  const url = URL.createObjectURL(blob);
  const a = document.createElement('a');
  a.href = url;
  a.download = `mbfuzzer_fuzz_logs_${new Date().getTime()}.txt`;
  document.body.appendChild(a);
  a.click();
  document.body.removeChild(a);
  URL.revokeObjectURL(url);
}

function loop() {
  try {
    // 检查测试是否应该继续运行
    if (!isRunning.value || isPaused.value || showHistoryView.value) {
      return;
    }
    
    if (currentPacketIndex.value >= snmpFuzzData.value.length) {
      return stopTest();
    }
    
    const packet = snmpFuzzData.value[currentPacketIndex.value];
    if (packet) {
      processSNMPPacket(packet, addLogToUI, (result: string) => {
        // Update result counters based on packet result
        switch (result) {
          case 'success':
            successCount.value++;
            break;
          case 'timeout':
            timeoutCount.value++;
            break;
          case 'failed':
            failedCount.value++;
            break;
          case 'crash':
            crashCount.value++;
            break;
        }
        
        // Debug: Log every 100 packets to verify counting
        if (packetCount.value % 100 === 0) {
          console.log(`统计更新 [包#${packetCount.value}]: 成功=${successCount.value}, 超时=${timeoutCount.value}, 失败=${failedCount.value}, 崩溃=${crashCount.value}`);
        }
      });
    }
    
    // Batch update counters to prevent multiple reactive updates
    currentPacketIndex.value++;
    packetCount.value++;
    
    // Check for crash and stop if detected
    if (packet?.result === 'crash') {
      handleCrashDetection(packet);
      // Add a small delay before stopping to ensure UI updates complete
      setTimeout(() => {
        if (isRunning.value) { // Double-check we're still running
          stopTest();
        }
      }, 150);
      return;
    }
    
    // Continue loop with appropriate delay, but check again if we should continue
    if (isRunning.value && !isPaused.value && !showHistoryView.value) {
      window.setTimeout(() => {
        // Additional safety check before continuing
        if (isRunning.value && !isPaused.value && !showHistoryView.value) {
          loop();
        }
      }, packetDelay.value);
    }
  } catch (error) {
    console.error('Error in loop function:', error);
    // Stop the test if there's an error to prevent infinite loops
    if (isRunning.value) {
      stopTest();
    }
  }
}

// processPacket 现在通过 useSNMP composable 的 processSNMPPacket 提供

function appendLogLine(
  timestamp: string,
  segments: Array<{ text: string; className?: string }>,
  options: { variant?: 'crash' | 'warning' } = {},
) {
  if (!logContainer.value || showHistoryView.value) {
    return;
  }
  const entry = document.createElement('div');
  entry.className = 'log-entry';
  if (options.variant === 'crash') {
    entry.classList.add('log-entry--crash');
  } else if (options.variant === 'warning') {
    entry.classList.add('log-entry--warning');
  }

  const timeEl = document.createElement('span');
  timeEl.className = 'log-entry__time';
  timeEl.textContent = `[${timestamp}]`;
  entry.appendChild(timeEl);

  segments
    .filter((segment) => segment.text)
    .forEach((segment) => {
      const span = document.createElement('span');
      span.className = segment.className
        ? `log-entry__segment ${segment.className}`
        : 'log-entry__segment';
      span.textContent = segment.text;
      entry.appendChild(span);
    });

  logContainer.value.appendChild(entry);
  logContainer.value.scrollTop = logContainer.value.scrollHeight;

  if (logContainer.value.children.length > 200) {
    logContainer.value.removeChild(logContainer.value.firstChild as Element);
  }
}

function addLogToUI(packet: FuzzPacket, isCrash: boolean) {
<<<<<<< HEAD
  if (!isRunning.value || showHistoryView.value) {
    return;
  }

  nextTick(() => {
    if (!isRunning.value || showHistoryView.value || !logContainer.value) {
      return;
    }

    const timestamp = packet.timestamp || new Date().toLocaleTimeString();

    if (isCrash) {
      appendLogLine(
        timestamp,
        [
          { text: '检测到崩溃', className: 'log-entry__crash-label' },
          { text: packet.version?.toUpperCase() || 'UNKNOWN', className: 'log-entry__protocol' },
          { text: packet.type?.toUpperCase() || 'UNKNOWN', className: 'log-entry__operation' },
        ],
        { variant: 'crash' },
      );
      return;
    }

    const protocol = packet.version?.toUpperCase() || 'UNKNOWN';
    const operation = packet.type?.toUpperCase() || 'UNKNOWN';
    const content = packet.oids?.[0] || '';
    const hex = (packet.hex || '').slice(0, 40);

    const resultMeta: Record<
      FuzzPacket['result'],
      { label: string; className: string }
    > = {
      success: {
        label: `正常响应 (${packet.responseSize || 0}字节)`,
        className: 'log-entry__result--success',
      },
      timeout: { label: '接收超时', className: 'log-entry__result--warning' },
      failed: { label: '构造失败', className: 'log-entry__result--danger' },
      crash: { label: '检测到崩溃', className: 'log-entry__result--danger' },
      unknown: { label: '未知状态', className: 'log-entry__result--warning' },
    };

    const { label: resultText, className: resultClass } =
      resultMeta[packet.result] || resultMeta.unknown;

    appendLogLine(timestamp, [
      { text: protocol, className: 'log-entry__protocol' },
      { text: operation, className: 'log-entry__operation' },
      { text: content, className: 'log-entry__summary' },
      {
        text: resultText,
        className: `log-entry__result ${resultClass}`,
      },
      {
        text: hex ? `${hex}...` : '',
        className: 'log-entry__hex',
      },
    ]);
=======
  // 根据当前协议类型添加日志
  const currentProtocolType = protocolType.value;
  const logType = isCrash ? 'ERROR' : 
                 packet.result === 'success' ? 'SUCCESS' :
                 packet.result === 'timeout' ? 'WARNING' : 'INFO';
  
  let logContent: string;
  
  // 根据协议类型格式化日志内容
  if (currentProtocolType === 'SNMP') {
    logContent = formatSNMPPacketLog(packet, isCrash);
    console.log('[DEBUG] 添加SNMP日志:', { logType, logContent, packet });
  } else if (currentProtocolType === 'RTSP') {
    logContent = formatRTSPPacketLog(packet, isCrash);
    console.log('[DEBUG] 添加RTSP日志:', { logType, logContent, packet });
  } else if (currentProtocolType === 'MQTT') {
    logContent = formatMQTTPacketLog(packet, isCrash);
    console.log('[DEBUG] 添加MQTT日志:', { logType, logContent, packet });
  } else {
    logContent = formatGenericPacketLog(packet, isCrash);
    console.log('[DEBUG] 添加通用日志:', { logType, logContent, packet });
  }
  
  addToRealtimeStream(currentProtocolType, {
    timestamp: new Date().toLocaleTimeString(),
    type: logType,
    content: logContent
>>>>>>> c5c42514
  });
}

// 格式化SNMP数据包日志
function formatSNMPPacketLog(packet: FuzzPacket, isCrash: boolean): string {
  if (isCrash) {
    return `CRASH DETECTED ${packet.version?.toUpperCase() || 'UNKNOWN'} ${packet.type?.toUpperCase() || 'UNKNOWN'}`;
  } else {
    const protocol = packet.version?.toUpperCase() || 'UNKNOWN';
    const op = packet.type?.toUpperCase() || 'UNKNOWN';
    const content = packet.oids?.[0] || '';
    const hex = (packet.hex || '').slice(0, 40);
    const resultText = packet.result === 'success' ? `正常响应 (${packet.responseSize || 0}字节)` : 
                      packet.result === 'timeout' ? '接收超时' : 
                      packet.result === 'failed' ? '构造失败' : '未知状态';
    
    return `SNMP${protocol} ${op} ${content} ${resultText} ${hex}...`;
  }
}

// 格式化RTSP数据包日志
function formatRTSPPacketLog(packet: FuzzPacket, isCrash: boolean): string {
  if (isCrash) {
    return `CRASH DETECTED ${packet.version?.toUpperCase() || 'RTSP'} ${packet.type?.toUpperCase() || 'UNKNOWN'}`;
  } else {
    const protocol = packet.version?.toUpperCase() || 'RTSP';
    const op = packet.type?.toUpperCase() || 'UNKNOWN';
    const content = packet.oids?.[0] || '';
    const hex = (packet.hex || '').slice(0, 40);
    const resultText = packet.result === 'success' ? `正常响应 (${packet.responseSize || 0}字节)` : 
                      packet.result === 'timeout' ? '接收超时' : 
                      packet.result === 'failed' ? '构造失败' : '未知状态';
    
    return `${protocol} ${op} ${content} ${resultText} ${hex}...`;
  }
}

// 格式化MQTT数据包日志
function formatMQTTPacketLog(packet: FuzzPacket, isCrash: boolean): string {
  if (isCrash) {
    return `CRASH DETECTED ${packet.version?.toUpperCase() || 'MQTT'} ${packet.type?.toUpperCase() || 'UNKNOWN'}`;
  } else {
    const protocol = packet.version?.toUpperCase() || 'MQTT';
    const op = packet.type?.toUpperCase() || 'UNKNOWN';
    const content = packet.oids?.[0] || '';
    const hex = (packet.hex || '').slice(0, 40);
    const resultText = packet.result === 'success' ? `正常响应 (${packet.responseSize || 0}字节)` : 
                      packet.result === 'timeout' ? '接收超时' : 
                      packet.result === 'failed' ? '构造失败' : '未知状态';
    
    return `${protocol} ${op} ${content} ${resultText} ${hex}...`;
  }
}

// 格式化通用数据包日志
function formatGenericPacketLog(packet: FuzzPacket, isCrash: boolean): string {
  if (isCrash) {
    return `CRASH DETECTED ${packet.version?.toUpperCase() || 'UNKNOWN'} ${packet.type?.toUpperCase() || 'UNKNOWN'}`;
  } else {
    const protocol = packet.version?.toUpperCase() || 'UNKNOWN';
    const op = packet.type?.toUpperCase() || 'UNKNOWN';
    const content = packet.oids?.[0] || '';
    const hex = (packet.hex || '').slice(0, 40);
    const resultText = packet.result === 'success' ? `正常响应 (${packet.responseSize || 0}字节)` : 
                      packet.result === 'timeout' ? '接收超时' : 
                      packet.result === 'failed' ? '构造失败' : '未知状态';
    
    return `${protocol} ${op} ${content} ${resultText} ${hex}...`;
  }
}

// Crash handling functions
function generateRandomHex(length = 30) {
  const chars = '0123456789ABCDEF';
  let result = '';
  for (let i = 0; i < length; i++) {
    result += chars.charAt(Math.floor(Math.random() * chars.length));
  }
  return result;
}

function generateCrashDetails(packetId: number | string, protocol: string, operation: string, content: string) {
  const crashTypes = [
    "Segmentation Fault (SIGSEGV)",
    "Aborted (SIGABRT)", 
    "Illegal Instruction (SIGILL)",
    "Bus Error (SIGBUS)",
    "Floating Point Exception (SIGFPE)"
  ];
  
  const crashType = crashTypes[Math.floor(Math.random() * crashTypes.length)];
  const timestamp = new Date().toLocaleTimeString();
  const dumpFile = `/var/crash/${protocol}_crash_${Date.now()}.dmp`;
  const logPath = `/home/hhh/下载/snmp_fuzz/snmp_github/snmp_fuzz/scan_result/crash_logs/${new Date().toISOString().slice(0,10).replace(/-/g,'')}-${timestamp.replace(/:/g,'')}`;
  
  const detailsText = `[${timestamp}] ${crashType}\n` +
                     `Process ID: ${Math.floor(Math.random() * 10000) + 1000}\n` +
                     `Fault Address: 0x${generateRandomHex(8)}\n` +
                     `Registers:\n` +
                     `  EAX: 0x${generateRandomHex(8)}  EBX: 0x${generateRandomHex(8)}\n` +
                     `  ECX: 0x${generateRandomHex(8)}  EDX: 0x${generateRandomHex(8)}\n` +
                     `  ESI: 0x${generateRandomHex(8)}  EDI: 0x${generateRandomHex(8)}\n` +
                     `  EBP: 0x${generateRandomHex(8)}  ESP: 0x${generateRandomHex(8)}\n` +
                     `Backtrace:\n` +
                     `  #0  0x${generateRandomHex(8)} in ${operation}_handler()\n` +
                     `  #1  0x${generateRandomHex(8)} in packet_processor()\n` +
                     `  #2  0x${generateRandomHex(8)} in main_loop()\n`;
  
  return {
    id: packetId,
    time: timestamp,
    type: crashType,
    dumpFile: dumpFile,
    logPath: logPath,
    details: detailsText,
    packetContent: content
  };
}

function handleCrashDetection(packet: FuzzPacket) {
  if (packet.crashEvent) {
    crashDetails.value = {
      id: packetCount.value,
      time: packet.crashEvent.timestamp,
      type: "程序崩溃",
      dumpFile: packet.crashEvent.crashLogPath,
      logPath: packet.crashEvent.crashLogPath,
      details: `崩溃通知: ${packet.crashEvent.message}\n疑似崩溃数据包: ${packet.crashEvent.crashPacket}\n崩溃队列信息导出: ${packet.crashEvent.crashLogPath}`,
      packetContent: packet.crashEvent.crashPacket
    };
    addRealCrashLogEntries(packet.crashEvent);
  } else {
    crashDetails.value = generateCrashDetails(packetCount.value, packet.version, packet.type, packet.hex);
    addCrashLogEntries(crashDetails.value, packet.version, packet.hex);
  }
}

function addRealCrashLogEntries(crashEvent: any) {
  const time = new Date().toLocaleTimeString();

  // Add crash logs to entries
  logEntries.value.push(
    { time, type: 'crash_notice', message: crashEvent.message },
    { time, type: 'crash_packet', message: `疑似崩溃数据包: ${crashEvent.crashPacket}` },
    { time, type: 'crash_export', message: `崩溃队列信息导出: ${crashEvent.crashLogPath}` },
    { time, type: 'stop_fuzz', message: '检测到崩溃，停止 fuzz 循环' }
  );
  
  nextTick(() => {
    appendLogLine(
      time,
      [{ text: crashEvent.message || '崩溃通知', className: 'log-entry__crash-label' }],
      { variant: 'crash' },
    );
    appendLogLine(
      time,
      [{ text: `[崩溃信息] 疑似崩溃数据包: ${crashEvent.crashPacket || '未知'}` }],
      { variant: 'crash' },
    );
    appendLogLine(
      time,
      [{ text: `[崩溃信息] 崩溃队列信息导出: ${crashEvent.crashLogPath || '未知路径'}` }],
      { variant: 'crash' },
    );
    appendLogLine(
      time,
      [{ text: '[运行监控] 检测到崩溃，停止 fuzz 循环' }],
      { variant: 'crash' },
    );
  });
}

function addCrashLogEntries(crashDetails: any, protocol: string, hex: string) {
  const time = new Date().toLocaleTimeString();

  logEntries.value.push(
    { time, type: 'crash_notice', message: '收到崩溃通知: 健康服务报告 VM 不可达' },
    { time, type: 'crash_packet', message: `疑似崩溃数据包: ${hex}` },
    { time, type: 'log_dir', message: `日志导出目录: ${crashDetails.logPath}` },
    { time, type: 'timeout', message: '接收超时' },
    { time, type: 'no_response', message: '响应: 无' },
    { time, type: 'stop_fuzz', message: '检测到崩溃，停止 fuzz 循环' }
  );
  
  nextTick(() => {
    appendLogLine(
      time,
      [{ text: '[运行监控] 收到崩溃通知: 健康服务报告 VM 不可达', className: 'log-entry__crash-label' }],
      { variant: 'crash' },
    );
    appendLogLine(
      time,
      [{ text: `[崩溃信息] 疑似崩溃数据包: ${hex || '未知'}` }],
      { variant: 'crash' },
    );
    appendLogLine(
      time,
      [{ text: `[崩溃信息] 日志导出目录: ${crashDetails?.logPath || '未知路径'}` }],
      { variant: 'crash' },
    );
    appendLogLine(time, [{ text: '[接收超时]' }], { variant: 'warning' });
    appendLogLine(time, [{ text: '响应: 无' }], { variant: 'warning' });
    appendLogLine(time, [{ text: '[运行监控] 检测到崩溃，停止 fuzz 循环' }], {
      variant: 'crash',
    });
  });
}

function updateTestSummary() {
  const total = fileTotalPackets.value || (successCount.value + timeoutCount.value + failedCount.value + crashCount.value);
  const successBase = fileSuccessCount.value || successCount.value;
  const timeoutBase = fileTimeoutCount.value || timeoutCount.value;
  
  lastUpdate.value = new Date().toLocaleString();
  
  // Update final statistics display
  if (total > 0) {
    // Use file-based statistics if available, otherwise use runtime statistics
    const finalSuccessCount = fileSuccessCount.value || successCount.value;
    const finalTimeoutCount = fileTimeoutCount.value || timeoutCount.value;
    const finalFailedCount = fileFailedCount.value || failedCount.value;
    
    console.log('Final test summary:', {
      total: fileTotalPackets.value,
      success: finalSuccessCount,
      timeout: finalTimeoutCount,
      failed: finalFailedCount,
      successRate: Math.round((finalSuccessCount / total) * 100),
      timeoutRate: Math.round((finalTimeoutCount / total) * 100)
    });
  }
}

// 保存测试结果到历史记录
function saveTestToHistory() {
  try {
    console.log('[DEBUG] saveTestToHistory called for protocol:', protocolType.value);
    console.log('[DEBUG] Current test state:', {
      isRunning: isRunning.value,
      isTestCompleted: isTestCompleted.value,
      testStartTime: testStartTime.value,
      testEndTime: testEndTime.value
    });
    
    // 计算实际的测试统计数据
    const actualTotalPackets = fileTotalPackets.value || packetCount.value;
    const actualSuccessCount = fileSuccessCount.value || successCount.value;
    const actualTimeoutCount = fileTimeoutCount.value || timeoutCount.value;
    const actualFailedCount = fileFailedCount.value || failedCount.value;
    const actualCrashCount = crashCount.value;
    
    console.log('[DEBUG] Test statistics:', {
      actualTotalPackets,
      actualSuccessCount,
      actualTimeoutCount,
      actualFailedCount,
      actualCrashCount
    });
    
    // 获取有效连接数量（对于MQTT协议）或保持原有的测试持续时间（对于其他协议）
    const duration = protocolType.value === 'MQTT' && mqttStats.value.valid_connect_number 
      ? mqttStats.value.valid_connect_number
      : (testStartTime.value && testEndTime.value 
        ? Math.round((testEndTime.value.getTime() - testStartTime.value.getTime()) / 1000)
        : elapsedTime.value);
    
    // 计算成功率
    const total = actualTotalPackets || (actualSuccessCount + actualTimeoutCount + actualFailedCount + actualCrashCount);
    const successRate = total > 0 ? Math.round((actualSuccessCount / total) * 100) : 0;
    
    // 生成唯一ID
    const historyId = `test_${Date.now()}_${Math.random().toString(36).substr(2, 9)}`;
    
    // 创建历史记录条目
    const historyItem: HistoryResult = {
      id: historyId,
      timestamp: testStartTime.value ? testStartTime.value.toLocaleString() : new Date().toLocaleString(),
      protocol: protocolType.value,
      fuzzEngine: fuzzEngine.value,
      targetHost: targetHost.value,
      targetPort: targetPort.value,
      duration: duration,
      totalPackets: total,
      successCount: actualSuccessCount,
      timeoutCount: actualTimeoutCount,
      failedCount: actualFailedCount,
      crashCount: actualCrashCount,
      successRate: successRate,
      protocolStats: {
        v1: protocolStats.value.v1,
        v2c: protocolStats.value.v2c,
        v3: protocolStats.value.v3
      },
      messageTypeStats: {
        get: messageTypeStats.value.get,
        set: messageTypeStats.value.set,
        getnext: messageTypeStats.value.getnext,
        getbulk: messageTypeStats.value.getbulk
      },
      // 保存RTSP协议统计数据
      rtspStats: protocolType.value === 'RTSP' ? {
        cycles_done: rtspStats.value.cycles_done,
        paths_total: rtspStats.value.paths_total,
        cur_path: rtspStats.value.cur_path,
        pending_total: rtspStats.value.pending_total,
        pending_favs: rtspStats.value.pending_favs,
        map_size: rtspStats.value.map_size,
        unique_crashes: rtspStats.value.unique_crashes,
        unique_hangs: rtspStats.value.unique_hangs,
        max_depth: rtspStats.value.max_depth,
        execs_per_sec: rtspStats.value.execs_per_sec,
        n_nodes: rtspStats.value.n_nodes,
        n_edges: rtspStats.value.n_edges
      } : undefined,
      // 保存MQTT协议统计数据
      mqttStats: protocolType.value === 'MQTT' ? (() => {
        console.log('[DEBUG] Saving MQTT stats:', mqttStats.value);
        return {
          fuzzing_start_time: mqttStats.value.fuzzing_start_time,
          fuzzing_end_time: mqttStats.value.fuzzing_end_time,
          client_request_count: mqttStats.value.client_request_count,
          broker_request_count: mqttStats.value.broker_request_count,
          crash_number: mqttStats.value.crash_number,
          diff_number: mqttStats.value.diff_number,
          duplicate_diff_number: mqttStats.value.duplicate_diff_number,
          valid_connect_number: mqttStats.value.valid_connect_number,
          duplicate_connect_diff: mqttStats.value.duplicate_connect_diff,
          total_differences: mqttStats.value.total_differences
        };
      })() : undefined,
      // 保存协议特定的扩展数据
      protocolSpecificData: protocolType.value === 'MQTT' ? {
        clientRequestCount: mqttStats.value.client_request_count,
        brokerRequestCount: mqttStats.value.broker_request_count,
        diffNumber: mqttStats.value.diff_number,
        duplicateDiffNumber: mqttStats.value.duplicate_diff_number,
        validConnectNumber: mqttStats.value.valid_connect_number,
        duplicateConnectDiff: mqttStats.value.duplicate_connect_diff,
        fuzzingStartTime: mqttStats.value.fuzzing_start_time,
        fuzzingEndTime: mqttStats.value.fuzzing_end_time
      } : protocolType.value === 'RTSP' ? {
        pathCoverage: rtspStats.value.cur_path / Math.max(rtspStats.value.paths_total, 1) * 100,
        stateTransitions: rtspStats.value.n_edges,
        maxDepth: rtspStats.value.max_depth,
        uniqueHangs: rtspStats.value.unique_hangs
      } : protocolType.value === 'SNMP' ? {
        oidCoverage: Math.round((protocolStats.value.v1 + protocolStats.value.v2c + protocolStats.value.v3) / Math.max(total, 1) * 100),
        communityStrings: ['public', 'private'], // 示例数据
        targetDeviceInfo: `${targetHost.value}:${targetPort.value}`
      } : undefined,
      hasCrash: actualCrashCount > 0,
      crashDetails: crashDetails.value ? {
        id: crashDetails.value.id,
        time: crashDetails.value.time,
        type: crashDetails.value.type,
        dumpFile: crashDetails.value.dumpFile,
        logPath: crashDetails.value.logPath,
        details: crashDetails.value.details,
        packetContent: crashDetails.value.packetContent
      } : undefined
    };
    
    // 将新的测试结果添加到历史记录的开头
    historyResults.value.unshift(historyItem);
    
    // 限制历史记录数量，保留最新的50条
    if (historyResults.value.length > 50) {
      historyResults.value = historyResults.value.slice(0, 50);
    }
    
    // 保存到本地存储
    try {
      localStorage.setItem('fuzz_test_history', JSON.stringify(historyResults.value));
      console.log('Test results saved to history:', historyItem);
      console.log('[DEBUG] History results length after save:', historyResults.value.length);
      console.log('[DEBUG] Latest history item:', historyResults.value[0]);
      
      // 为MQTT协议添加详细的保存日志
      if (protocolType.value === 'MQTT') {
        console.log('MQTT test results saved to history successfully');
        console.log('MQTT Stats saved:', {
          mqttStats: historyItem.mqttStats,
          protocolSpecificData: historyItem.protocolSpecificData
        });
        
        // 强制触发响应式更新
        nextTick(() => {
          console.log('[DEBUG] Forcing reactive update for history');
          // 触发一个小的变化来确保Vue检测到数组更新
          historyResults.value = [...historyResults.value];
        });
      } else {
        showSaveNotification();
      }
    } catch (storageError) {
      console.warn('Failed to save history to localStorage:', storageError);
    }
    
  } catch (error) {
    console.error('Error saving test to history:', error);
  }
}

function toggleCrashDetailsView() {
  showCrashDetails.value = !showCrashDetails.value;
}

// 历史结果相关函数
function goToHistoryView() {
  activeTabKey.value = 'history';
}

function backToMainView() {
  activeTabKey.value = 'live';
}

function viewHistoryDetail(item: HistoryResult) {
  selectedHistoryItem.value = item;
  historyDrawerOpen.value = true;
}

function backToHistoryList() {
  selectedHistoryItem.value = null;
  historyDrawerOpen.value = false;
}

function closeHistoryDrawer() {
  historyDrawerOpen.value = false;
}

function deleteHistoryItem(id: string) {
  const index = historyResults.value.findIndex(item => item.id === id);
  if (index > -1) {
    historyResults.value.splice(index, 1);
    if (selectedHistoryItem.value?.id === id) {
      historyDrawerOpen.value = false;
      selectedHistoryItem.value = null;
    }
    
    // 同步到本地存储
    try {
      localStorage.setItem('fuzz_test_history', JSON.stringify(historyResults.value));
      console.log('History item deleted and saved to localStorage');
    } catch (error) {
      console.warn('Failed to save updated history to localStorage:', error);
    }
  }
}

function exportHistoryItem(item: HistoryResult) {
  const reportContent = `Fuzz测试历史报告\n` +
                       `================\n\n` +
                       `测试ID: ${item.id}\n` +
                       `协议: ${item.protocol}\n` +
                       `引擎: ${item.fuzzEngine}\n` +
                       `目标: ${item.targetHost}:${item.targetPort}\n` +
                       `测试时间: ${item.timestamp}\n` +
                       `总耗时: ${item.duration}秒\n\n` +
                       `性能统计:\n` +
                       `总发包数: ${item.totalPackets}\n` +
                       `正常响应: ${item.successCount} (${item.successRate}%)\n` +
                       `超时: ${item.timeoutCount}\n` +
                       `失败: ${item.failedCount}\n` +
                       `崩溃: ${item.crashCount}\n\n` +
                       `协议版本分布:\n` +
                       `SNMP v1: ${item.protocolStats.v1}\n` +
                       `SNMP v2c: ${item.protocolStats.v2c}\n` +
                       `SNMP v3: ${item.protocolStats.v3}\n\n` +
                       `消息类型分布:\n` +
                       `GET: ${item.messageTypeStats.get}\n` +
                       `SET: ${item.messageTypeStats.set}\n` +
                       `GETNEXT: ${item.messageTypeStats.getnext}\n` +
                       `GETBULK: ${item.messageTypeStats.getbulk}\n\n` +
                       `崩溃信息: ${item.hasCrash ? '检测到崩溃' : '无崩溃'}\n` +
                       `生成时间: ${new Date().toLocaleString()}`;
  
  const blob = new Blob([reportContent], { type: 'text/plain;charset=utf-8' });
  const url = URL.createObjectURL(blob);
  const a = document.createElement('a');
  a.href = url;
  a.download = `history_report_${item.id}_${new Date().getTime()}.txt`;
  document.body.appendChild(a);
  a.click();
  document.body.removeChild(a);
  URL.revokeObjectURL(url);
}

// 清空所有历史记录
function clearAllHistory() {
  if (confirm('确定要清空所有历史记录吗？此操作不可撤销。')) {
    historyResults.value = [];
    historyDrawerOpen.value = false;
    selectedHistoryItem.value = null;
    
    // 同步到本地存储
    try {
      localStorage.removeItem('fuzz_test_history');
      console.log('All history cleared');
    } catch (error) {
      console.warn('Failed to clear history from localStorage:', error);
    }
  }
}

// 导出所有历史记录
function exportAllHistory() {
  if (historyResults.value.length === 0) {
    alert('没有历史记录可导出');
    return;
  }
  
  const reportContent = `Fuzz测试历史记录汇总\n` +
                       `==================\n\n` +
                       `导出时间: ${new Date().toLocaleString()}\n` +
                       `总记录数: ${historyResults.value.length}\n\n` +
                       historyResults.value.map((item, index) => 
                         `${index + 1}. [${item.timestamp}] ${item.protocol} - ${item.fuzzEngine}\n` +
                         `   目标: ${item.targetHost}:${item.targetPort}\n` +
                         `   耗时: ${item.duration}秒, 总包数: ${item.totalPackets}, 成功率: ${item.successRate}%\n` +
                         `   崩溃: ${item.hasCrash ? '是' : '否'}\n`
                       ).join('\n');
  
  const blob = new Blob([reportContent], { type: 'text/plain;charset=utf-8' });
  const url = URL.createObjectURL(blob);
  const a = document.createElement('a');
  a.href = url;
  a.download = `fuzz_history_summary_${new Date().getTime()}.txt`;
  document.body.appendChild(a);
  a.click();
  document.body.removeChild(a);
  URL.revokeObjectURL(url);
}

// 显示保存成功通知
function showSaveNotification() {
  try {
    // 使用nextTick确保DOM更新完成
    nextTick(() => {
      notificationMessage.value = '测试结果已保存到历史记录';
      showNotification.value = true;
      
      // 3秒后自动隐藏通知
      setTimeout(() => {
        try {
          showNotification.value = false;
        } catch (error) {
          console.warn('Failed to hide notification:', error);
        }
      }, 3000);
    });
  } catch (error) {
    console.warn('Failed to show notification:', error);
  }
}

// 手动关闭通知
function closeNotification() {
  showNotification.value = false;
}

function dismissError() {
  error.value = null;
}

const historyColumns = computed<TableColumnType<HistoryResult>[]>(() => [
  {
    title: '测试时间',
    dataIndex: 'timestamp',
    key: 'timestamp',
    width: 180,
  },
  {
    title: '协议',
    dataIndex: 'protocol',
    key: 'protocol',
    width: 100,
    customRender: ({ text }) =>
      h(Tag, { color: 'blue' }, () => String(text ?? '未知')),
  },
  {
    title: '引擎',
    dataIndex: 'fuzzEngine',
    key: 'fuzzEngine',
    width: 110,
    customRender: ({ text }) =>
      h(Tag, { color: 'cyan' }, () => String(text ?? '未知')),
  },
  {
    title: '目标',
    key: 'target',
    customRender: ({ record }) =>
      `${record.targetHost}:${record.targetPort}`,
  },
  {
    title: '总包数',
    dataIndex: 'totalPackets',
    key: 'totalPackets',
    width: 100,
  },
  {
    title: '成功率',
    dataIndex: 'successRate',
    key: 'successRate',
    width: 100,
    customRender: ({ text }) => `${text}%`,
  },
  {
    title: '耗时(秒)',
    dataIndex: 'duration',
    key: 'duration',
    width: 110,
  },
  {
    title: '崩溃',
    dataIndex: 'hasCrash',
    key: 'hasCrash',
    width: 90,
    customRender: ({ record }) =>
      record.hasCrash
        ? h(Tag, { color: 'error' }, () => '是')
        : h(Tag, { color: 'success' }, () => '否'),
  },
  {
    title: '操作',
    key: 'actions',
    width: 180,
    customRender: ({ record }) =>
      h(
        Space,
        { size: 'small' },
        {
          default: () => [
            h(
              Button,
              {
                type: 'link',
                size: 'small',
                onClick: () => viewHistoryDetail(record as HistoryResult),
              },
              { default: () => '查看' },
            ),
            h(
              Button,
              {
                type: 'link',
                size: 'small',
                onClick: () => exportHistoryItem(record as HistoryResult),
              },
              { default: () => '导出' },
            ),
            h(
              Popconfirm,
              {
                title: '确定删除这条记录吗？',
                okText: '删除',
                cancelText: '取消',
                onConfirm: () => deleteHistoryItem((record as HistoryResult).id),
              },
              {
                default: () =>
                  h(
                    Button,
                    { type: 'link', size: 'small', danger: true },
                    { default: () => '删除' },
                  ),
              },
            ),
          ],
        },
      ),
  },
]);

// Computed properties for button states
const canStartTest = computed(() => {
  // MQTT协议不需要fuzzData
  if (protocolType.value === 'MQTT') {
    return !loading.value && !isRunning.value;
  }
  return !loading.value && 
         snmpFuzzData.value.length > 0 && 
         !isRunning.value;
});

const testStatusText = computed(() => {
  if (isRunning.value) {
    return isPaused.value ? '已暂停' : '运行中';
  }
  if (crashCount.value > 0) {
    return '检测到崩溃';
  }
  return '未开始';
});

// 从本地存储加载历史记录
function loadHistoryFromStorage() {
  try {
    const stored = localStorage.getItem('fuzz_test_history');
    if (stored) {
      const parsedHistory = JSON.parse(stored);
      if (Array.isArray(parsedHistory)) {
        historyResults.value = parsedHistory;
        console.log(`Loaded ${parsedHistory.length} history items from localStorage`);
        console.log('[DEBUG] Loaded history items:', parsedHistory.map(item => ({
          id: item.id,
          protocol: item.protocol,
          timestamp: item.timestamp
        })));
      }
    }
  } catch (error) {
    console.warn('Failed to load history from localStorage:', error);
    // 如果加载失败，保持默认的模拟数据
  }
}

// 测试历史记录保存功能（调试用）
function testHistorySave() {
  console.log('[DEBUG] Testing history save functionality...');
  console.log('[DEBUG] Current protocol:', protocolType.value);
  console.log('[DEBUG] Current MQTT stats:', mqttStats.value);
  
  // 手动触发保存
  try {
    saveTestToHistory();
    console.log('[DEBUG] Manual history save completed');
  } catch (error) {
    console.error('[DEBUG] Manual history save failed:', error);
  }
}

// 将测试函数暴露到全局作用域（仅用于调试）
if (typeof window !== 'undefined') {
  (window as any).testHistorySave = testHistorySave;
  (window as any).checkHistoryResults = () => {
    console.log('[DEBUG] Current history results:', historyResults.value);
    console.log('[DEBUG] History results length:', historyResults.value.length);
  };
  (window as any).testMQTTAnimation = () => {
    console.log('[DEBUG] Manual MQTT animation test');
    initMQTTAnimations();
  };
}

// MQTT动画相关变量和函数
let mqttAnimationIntervals: number[] = [];

// 初始化MQTT动画
function initMQTTAnimations() {
  console.log('[MQTT Animation] Starting initialization...');
  // 清理旧的动画
  cleanupMQTTAnimations();
  
  // 等待DOM完全渲染后再初始化
  setTimeout(() => {
    // 批量初始化6个MQTT模块
    for (let moduleId = 1; moduleId <= 6; moduleId++) {
      console.log(`[MQTT Animation] Initializing module ${moduleId}`);
      initMQTTModule(moduleId);
    }
  }, 100);
}

// 清理MQTT动画
function cleanupMQTTAnimations() {
  mqttAnimationIntervals.forEach(interval => clearInterval(interval));
  mqttAnimationIntervals = [];
}

// 单个MQTT模块初始化函数
function initMQTTModule(moduleId: number) {
  const module = document.getElementById(`mqtt-viz-${moduleId}`);
  if (!module) {
    console.warn(`[MQTT Animation] Module mqtt-viz-${moduleId} not found`);
    return;
  }
  
  const broker = module.querySelector('.mqtt-node:nth-child(1)') as HTMLElement;
  const client1 = module.querySelector('.mqtt-node:nth-child(2)') as HTMLElement;
  const client2 = module.querySelector('.mqtt-node:nth-child(3)') as HTMLElement;
  const connections = document.getElementById(`connections-viz-${moduleId}`) as SVGElement;
  const particles = document.getElementById(`particles-viz-${moduleId}`) as HTMLElement;
  
  console.log(`[MQTT Animation] Module ${moduleId} elements:`, {
    module: !!module,
    broker: !!broker,
    client1: !!client1,
    client2: !!client2,
    connections: !!connections,
    particles: !!particles
  });
  
  if (!broker || !client1 || !client2 || !connections || !particles) {
    console.warn(`[MQTT Animation] Missing elements for module ${moduleId}`);
    return;
  }

  // 获取元素位置（基于当前模块容器定位）
  function getPosition(el: HTMLElement) {
    // 使用相对于模块容器的固定位置，而不是getBoundingClientRect
    const moduleRect = module.getBoundingClientRect();
    const elRect = el.getBoundingClientRect();
    
    // 查找图标元素（SVG）而不是整个节点
    const iconElement = el.querySelector('svg') as HTMLElement;
    let iconRect = elRect;
    
    if (iconElement) {
      iconRect = iconElement.getBoundingClientRect();
    }
    
    // 计算图标相对于模块容器的位置
    const iconCenterX = iconRect.left - moduleRect.left + iconRect.width / 2;
    const iconCenterY = iconRect.top - moduleRect.top + iconRect.height / 2;
    
    console.log(`[MQTT Animation] Icon position:`, {
      iconCenterX,
      iconCenterY,
      element: el.className,
      hasIcon: !!iconElement
    });
    
    return {
      centerX: iconCenterX,
      centerY: iconCenterY,
      // 为broker添加左下角和右下角连接点（基于图标位置）
      leftBottom: {
        x: iconCenterX - iconRect.width / 3,
        y: iconCenterY + iconRect.height / 2
      },
      rightBottom: {
        x: iconCenterX + iconRect.width / 3,
        y: iconCenterY + iconRect.height / 2
      },
      // 图标顶部边缘连接点（左上角和右上角）
      topLeft: {
        x: iconCenterX - iconRect.width / 2,
        y: iconCenterY - iconRect.height / 2 - 2
      },
      topRight: {
        x: iconCenterX + iconRect.width / 2,
        y: iconCenterY - iconRect.height / 2 - 2
      }
    };
  }

  // 创建连接线
  function createConnections() {
    const bPos = getPosition(broker);
    const c1Pos = getPosition(client1);
    const c2Pos = getPosition(client2);
    
    // 清空之前的连接线，避免重复绘制
    connections.innerHTML = '';
    
    console.log(`[MQTT Animation] Creating connections for module ${moduleId}:`, {
      broker: bPos,
      client1: c1Pos,
      client2: c2Pos
    });
    
    function createPath(from: {x: number, y: number}, to: {x: number, y: number}, id: string, color: string = '#3B82F6') {
      const path = document.createElementNS('http://www.w3.org/2000/svg', 'path');
      
      // 创建轻微弧度的优美曲线连接
      const midX = (from.x + to.x) / 2;
      const midY = (from.y + to.y) / 2;
      
      // 轻微的弧度控制点，符合大众审美
      let controlX = midX;
      let controlY = midY;
      
      // 根据连接方向添加轻微的弧度偏移
      if (id.includes('broker-client1')) {
        // Client1连接，轻微向左弯曲
        controlX = midX - 15;
        controlY = midY - 20;
      }
      else if (id.includes('broker-client2')) {
        // Client2连接，轻微向右弯曲
        controlX = midX + 15;
        controlY = midY - 20;
      }
      
      // 使用二次贝塞尔曲线创建轻微弧度
      const d = `M ${from.x} ${from.y} Q ${controlX} ${controlY} ${to.x} ${to.y}`;
      
      path.setAttribute('d', d);
      path.setAttribute('id', `${id}-${moduleId}`);
      path.setAttribute('class', 'mqtt-connection');
      path.setAttribute('stroke', color);
      path.setAttribute('stroke-width', '2');
      path.setAttribute('fill', 'none');
      path.setAttribute('opacity', '0.8');
      connections.appendChild(path);
      console.log(`[MQTT Animation] Created curved path ${id}: ${d}`);
      return path;
    }
    
    // 创建两条对称的连接线：Client1连接右上角，Client2连接左上角
    const path1 = createPath(bPos.leftBottom, c1Pos.topRight, 'broker-client1', '#3B82F6');
    const path2 = createPath(bPos.rightBottom, c2Pos.topLeft, 'broker-client2', '#3B82F6');
    
    return { path1, path2 };
  }

  // 创建流动粒子
  function createParticles(paths: any) {
    console.log(`[MQTT Animation] Creating particles for module ${moduleId}`);
    const particleSources = [
      // 第一条线：Broker到Client1的粒子（深蓝色）
      { path: paths.path1, start: 0, end: 1, interval: 1500, class: 'mqtt-particle-from-broker', speed: 80 },
      // 第一条线：Client1到Broker的粒子（浅蓝色）
      { path: paths.path1, start: 1, end: 0, interval: 2500, class: 'mqtt-particle-from-client', speed: 80 },
      // 第二条线：Broker到Client2的粒子（深蓝色）
      { path: paths.path2, start: 0, end: 1, interval: 2000, class: 'mqtt-particle-from-broker', speed: 80 },
      // 第二条线：Client2到Broker的粒子（浅蓝色）
      { path: paths.path2, start: 1, end: 0, interval: 3000, class: 'mqtt-particle-from-client', speed: 80 }
    ];
    
    // 立即创建第一批粒子，然后设置定时器
    particleSources.forEach((source, index) => {
      // 立即创建一个粒子
      setTimeout(() => {
        createParticle(source.path, source.start, source.end, source.class, source.speed);
      }, index * 200);
      
      // 设置定时器持续创建粒子
      const interval = setInterval(() => {
        console.log(`[MQTT Animation] Creating particle ${index} for module ${moduleId}`);
        createParticle(source.path, source.start, source.end, source.class, source.speed);
      }, source.interval);
      mqttAnimationIntervals.push(interval);
    });
    
    console.log(`[MQTT Animation] Created ${particleSources.length} particle sources for module ${moduleId}`);
  }

  // 创建单个粒子
  function createParticle(path: SVGPathElement, start: number, end: number, particleClass: string, speed: number) {
    try {
      const particle = document.createElement('div');
      particle.className = `mqtt-particle ${particleClass}`;
      // 根据粒子类型设置不同的样式
      const isBrokerParticle = particleClass.includes('broker');
      const backgroundColor = isBrokerParticle ? '#3B82F6' : '#60A5FA';
      const shadowColor = isBrokerParticle ? 'rgba(59, 130, 246, 0.8)' : 'rgba(96, 165, 250, 0.8)';
      
      particle.style.cssText = `
        position: absolute;
        width: 8px;
        height: 8px;
        border-radius: 50%;
        transform: translate(-50%, -50%);
        z-index: 10;
        box-shadow: 0 0 6px ${shadowColor};
        background: ${backgroundColor};
        border: 1px solid rgba(255, 255, 255, 0.3);
      `;
      particles.appendChild(particle);
      
      const length = path.getTotalLength();
      const duration = length / speed * 1000;
      
      console.log(`[MQTT Animation] Created particle with length: ${length}, duration: ${duration}ms`);
      
      let starttime: number | null = null;
      let animationId: number;
      
      function animate(timestamp: number) {
        if (!starttime) starttime = timestamp;
        const progress = Math.min((timestamp - starttime) / duration, 1);
        
        if (progress < 1 && particles.contains(particle)) {
          try {
            const currentLength = start * length + progress * (end - start) * length;
            const pos = path.getPointAtLength(currentLength);
            
            // 添加一些随机抖动使动画更生动
            const jitterX = (Math.random() - 0.5) * 1;
            const jitterY = (Math.random() - 0.5) * 1;
            
            particle.style.left = `${pos.x + jitterX}px`;
            particle.style.top = `${pos.y + jitterY}px`;
            
            // 根据进度调整透明度
            const opacity = Math.sin(progress * Math.PI);
            particle.style.opacity = opacity.toString();
            
            animationId = requestAnimationFrame(animate);
          } catch (pathError) {
            console.warn(`[MQTT Animation] Path error:`, pathError);
            particle.remove();
          }
        } else {
          // 动画完成，移除粒子
          if (animationId) {
            cancelAnimationFrame(animationId);
          }
          setTimeout(() => {
            if (particles.contains(particle)) {
              particle.remove();
            }
          }, 50);
        }
      }
      
      // 开始动画
      animationId = requestAnimationFrame(animate);
      
    } catch (error) {
      console.error(`[MQTT Animation] Error creating particle:`, error);
    }
  }

  // 初始化当前模块
  function init() {
    const paths = createConnections();
    createParticles(paths);
  }

  // 执行当前模块初始化
  init();
}

// 错误捕获处理
onErrorCaptured((err, instance, info) => {
  console.error('[Vue Error Captured]:', err);
  console.error('[Component Instance]:', instance);
  console.error('[Error Info]:', info);
  
  // 如果是MQTT相关的DOM错误，尝试恢复
  if (err.message && err.message.includes('nextSibling') && protocolType.value === 'MQTT') {
    console.warn('[MQTT DOM Error] 检测到DOM更新错误，尝试重置MQTT日志状态');
    try {
      nextTick(() => {
        mqttDifferentialLogs.value = [];
        mqttLogsUpdateKey.value++;
        console.log('[MQTT DOM Error] MQTT日志状态已重置');
      });
    } catch (resetError) {
      console.error('[MQTT DOM Error] 重置失败:', resetError);
    }
  }
  
  // 返回false让错误继续传播，但不会导致应用崩溃
  return false;
});

// 组件卸载时清理
onUnmounted(() => {
  console.log('[DEBUG] 组件卸载，清理MQTT相关资源');
  
  // 清理MQTT动画
  cleanupMQTTAnimations();
  
  // 清理MQTT定时器和数据
  if (mqttUpdateTimer) {
    clearTimeout(mqttUpdateTimer);
    mqttUpdateTimer = null;
  }
  mqttDifferentialLogsData = [];
  mqttLogsPendingUpdate = false;
  
  // 清理其他定时器
  if (testTimer) {
    clearInterval(testTimer as any);
    testTimer = null;
  }
  
  if (logReadingInterval.value) {
    clearInterval(logReadingInterval.value);
    logReadingInterval.value = null;
  }
  
  // 停止测试
  isRunning.value = false;
  mqttSimulationCancelled = true;
});

onMounted(async () => {
  // 加载历史记录
  loadHistoryFromStorage();
  
  await fetchText();
  if (rawText.value) {
    parseText(rawText.value);
  }
  
  // Wait for DOM to be fully rendered before initializing charts
  await nextTick();
  
  // Initialize charts - Canvas elements should now always be available
  const success = initCharts();
  if (success) {
    console.log('Charts initialized successfully on mount');
    
    // 如果已有fuzz数据但统计数据为空，重新计算统计数据
    if (protocolType.value === 'SNMP' && snmpFuzzData.value.length > 0) {
      const hasValidData = (protocolStats.value.v1 + protocolStats.value.v2c + protocolStats.value.v3) > 0 ||
                          (messageTypeStats.value.get + messageTypeStats.value.set + messageTypeStats.value.getnext + messageTypeStats.value.getbulk) > 0;
      
      if (!hasValidData) {
        console.log('Recalculating stats on mount due to empty statistics');
        recalculateStatsFromFuzzData();
      }
    }
    
    // Update charts with initial data but don't show them yet
    updateCharts();
    // 只有在有完整数据且测试已完成时才显示图表
    if (isTestCompleted.value) {
      showCharts.value = true;
    }
  } else {
    console.error('Failed to initialize charts');
  }
  
  // MQTT协议不需要图表初始化，使用统计卡片显示
  if (protocolType.value === 'MQTT') {
    console.log('MQTT protocol uses statistical cards instead of charts');
    // MQTT动画将在测试开始时初始化
  }
  
  // Set initial last update time
  lastUpdate.value = new Date().toLocaleString();
});
</script>

<template>
<<<<<<< HEAD
  <Page
    description="调度多协议模糊测试任务，监控运行状态并收集崩溃线索。"
    title="模糊测试"
  >
    <div class="fuzz-view">
      <Tabs v-model:active-key="activeTabKey" class="fuzz-tabs">
        <Tabs.TabPane key="live" tab="实时测试">
          <div class="live-layout">
            <div class="live-column">
              <Card class="config-card">
                <template #title>
                  <Space>
                    <IconifyIcon icon="ant-design:experiment-outlined" class="card-icon" />
                    <span>测试配置</span>
                  </Space>
                </template>
                <template #extra>
                  <Space size="small">
                    <Tag
                      :color="isRunning ? (isPaused ? 'warning' : 'processing') : crashCount > 0 ? 'error' : 'default'"
                    >
                      {{ testStatusText }}
                    </Tag>
                    <Button size="small" type="link" @click="goToHistoryView">
                      <IconifyIcon icon="ant-design:history-outlined" class="inline-icon" />
                      历史记录
                    </Button>
                  </Space>
                </template>
                <Spin :spinning="loading">
                  <Space direction="vertical" size="middle" class="config-body">
                    <Alert
                      v-if="error"
                      :message="error"
                      show-icon
                      type="error"
                      closable
                      @close="dismissError"
                    />
                    <Alert
                      v-if="showNotification"
                      :message="notificationMessage || '测试结果已保存到历史记录'"
                      show-icon
                      type="success"
                      closable
                      @close="closeNotification"
                    />
                    <Form layout="vertical" class="config-form">
                      <div class="config-grid">
                        <FormItem label="协议类型">
                          <Select v-model:value="protocolType">
                            <Select.Option value="SNMP">SNMP</Select.Option>
                            <Select.Option value="RTSP">RTSP</Select.Option>
                            <Select.Option value="MQTT">MQTT</Select.Option>
                          </Select>
                        </FormItem>
                        <FormItem label="Fuzz 引擎">
                          <Select v-model:value="fuzzEngine">
                            <Select.Option value="SNMP_Fuzz">SNMP_Fuzz</Select.Option>
                            <Select.Option value="AFLNET">AFLNET</Select.Option>
                            <Select.Option value="MQTT_FUZZ">MQTT_FUZZ</Select.Option>
                          </Select>
                        </FormItem>
                        <FormItem label="目标主机">
                          <Input v-model:value="targetHost" placeholder="例如 192.168.0.10" />
                        </FormItem>
                        <FormItem label="目标端口">
                          <InputNumber
                            v-model:value="targetPort"
                            :max="65535"
                            :min="1"
                            style="width: 100%;"
                          />
                        </FormItem>
                        <FormItem label="目标发送速率 (包/秒)">
                          <InputNumber
                            v-model:value="packetsPerSecond"
                            :min="1"
                            :step="1"
                            style="width: 100%;"
                          />
                        </FormItem>
                        <FormItem label="计划运行时长 (秒)">
                          <InputNumber
                            v-model:value="testDuration"
                            :min="10"
                            :step="10"
                            style="width: 100%;"
                          />
                        </FormItem>
                      </div>
                      <FormItem v-if="protocolType === 'RTSP'" label="RTSP 指令配置">
                        <Input.TextArea
                          v-model:value="rtspCommandConfig"
                          :rows="3"
                          placeholder="请输入 RTSP 协议的 AFLNET 启动指令"
                        />
                      </FormItem>
                      <div class="config-actions">
                        <TypographyText type="secondary">
                          最近更新：{{ lastUpdate || '未运行' }}
                        </TypographyText>
                        <Space>
                          <Button
                            type="primary"
                            :disabled="!canStartTest"
                            :loading="isRunning && !isPaused"
                            @click="startTest"
                          >
                            <IconifyIcon icon="ant-design:play-circle-outlined" class="inline-icon" />
                            开始测试
                          </Button>
                          <Button
                            v-if="isRunning"
                            @click="togglePauseTest"
                          >
                            <IconifyIcon
                              :icon="isPaused ? 'ant-design:caret-right-outlined' : 'ant-design:pause-circle-outlined'"
                              class="inline-icon"
                            />
                            {{ isPaused ? '继续' : '暂停' }}
                          </Button>
                          <Button
                            danger
                            v-if="isRunning"
                            @click="stopTest"
                          >
                            <IconifyIcon icon="ant-design:stop-outlined" class="inline-icon" />
                            停止
                          </Button>
                        </Space>
                      </div>
                    </Form>
                    <TypographyParagraph class="config-tip" type="secondary">
                      上传的测试数据仅用于前端演示，可在后端替换为真实 AFLNET/AFL++ 运行结果。
                    </TypographyParagraph>
                  </Space>
                </Spin>
              </Card>

              <Card class="log-card">
                <template #title>
                  <Space>
                    <IconifyIcon icon="ant-design:code-outlined" class="card-icon" />
                    <span>实时日志</span>
                  </Space>
                </template>
                <div class="card-toolbar">
                  <Space size="small">
                    <Button size="small" @click="clearLog">清空</Button>
                    <Button size="small" @click="saveLog" :disabled="!logEntries.length">
                      导出日志
                    </Button>
                    <Button size="small" @click="toggleCrashDetailsView" :disabled="!crashDetails">
                      {{ showCrashDetails ? '收起崩溃详情' : '展开崩溃详情' }}
                    </Button>
                  </Space>
                </div>
                <div ref="logContainer" class="log-panel">
                  <div class="log-empty">测试未开始，请配置参数并点击“开始测试”</div>
                </div>
              </Card>
            </div>

            <div class="live-column">
              <Card class="status-card">
                <template #title>
                  <Space>
                    <IconifyIcon icon="ant-design:dashboard-outlined" class="card-icon" />
                    <span>运行状态</span>
                  </Space>
                </template>
                <Space direction="vertical" size="middle" class="status-content">
                  <Progress :show-info="false" :percent="progressWidth" />
                  <div class="status-metrics">
                    <div class="status-metric">
                      <TypographyText class="status-value">{{ packetCount }}</TypographyText>
                      <TypographyParagraph type="secondary" class="status-label">
                        已发送数据包
                      </TypographyParagraph>
                    </div>
                    <div class="status-metric">
                      <TypographyText class="status-value status-value--success">
                        {{ successCount }}
                      </TypographyText>
                      <TypographyParagraph type="secondary" class="status-label">
                        成功
                      </TypographyParagraph>
                    </div>
                    <div class="status-metric">
                      <TypographyText class="status-value status-value--warning">
                        {{ timeoutCount }}
                      </TypographyText>
                      <TypographyParagraph type="secondary" class="status-label">
                        超时
                      </TypographyParagraph>
                    </div>
                    <div class="status-metric">
                      <TypographyText class="status-value status-value--danger">
                        {{ crashCount }}
                      </TypographyText>
                      <TypographyParagraph type="secondary" class="status-label">
                        崩溃
                      </TypographyParagraph>
                    </div>
                  </div>
                  <Descriptions :column="2" size="small">
                    <Descriptions.Item label="开始时间">{{ startTime || '-' }}</Descriptions.Item>
                    <Descriptions.Item label="结束时间">{{ endTime || '-' }}</Descriptions.Item>
                    <Descriptions.Item label="累计时长">{{ elapsedTime }} 秒</Descriptions.Item>
                    <Descriptions.Item label="当前速率">{{ currentSpeed }} 包/秒</Descriptions.Item>
                    <Descriptions.Item label="计划时长">{{ testDuration }} 秒</Descriptions.Item>
                  </Descriptions>
                  <div class="status-rates">
                    <div>
                      <TypographyText type="secondary">成功率</TypographyText>
                      <TypographyText class="status-rate status-rate--success">
                        {{ successRate }}%
                      </TypographyText>
                    </div>
                    <div>
                      <TypographyText type="secondary">超时率</TypographyText>
                      <TypographyText class="status-rate status-rate--warning">
                        {{ timeoutRate }}%
                      </TypographyText>
                    </div>
                    <div>
                      <TypographyText type="secondary">失败率</TypographyText>
                      <TypographyText class="status-rate status-rate--danger">
                        {{ failedRate }}%
                      </TypographyText>
                    </div>
                  </div>
                </Space>
              </Card>

              <Card class="charts-card">
                <template #title>
                  <Space>
                    <IconifyIcon icon="ant-design:pie-chart-outlined" class="card-icon" />
                    <span>结果分析</span>
                  </Space>
                </template>
                <div class="charts-grid">
                  <div class="chart-panel">
                    <TypographyText type="secondary" class="chart-title">消息类型分布</TypographyText>
                    <div class="chart-container">
                      <canvas ref="messageCanvas"></canvas>
                      <div v-if="!showCharts" class="chart-overlay">
                        <TypographyText type="secondary">等待测试完成以生成图表</TypographyText>
=======
  <div class="bg-light text-dark font-sans min-h-screen flex flex-col">
      <!-- 顶部导航栏 -->
      <header class="bg-white/80 backdrop-blur-md border-b border-primary/20 sticky top-0 z-50 shadow-sm">
        <div class="w-full px-6 py-3 flex items-center justify-between">
        <div class="flex items-center space-x-3">
          <div class="bg-primary/10 p-2 rounded-lg">
            <i class="fa fa-bug text-primary text-xl"></i>
          </div>
          <h1 class="text-xl md:text-2xl font-bold text-primary">
            多协议Fuzz测试平台
          </h1>
        </div>
        
        <div class="flex items-center space-x-4">
          <div class="hidden md:flex items-center space-x-1 bg-light-gray rounded-full px-3 py-1 border border-primary/20">
            <span class="text-xs text-primary/70">测试状态:</span>
            <span id="testStatus" :class="['text-xs font-medium flex items-center', testStatusClass]">
              <span :class="['w-2 h-2 rounded-full mr-1', 
                isRunning ? (isPaused ? 'bg-warning animate-pulse' : 'bg-success animate-pulse') : 
                (crashCount > 0 ? 'bg-danger animate-pulse' : 'bg-warning')]"></span>
              {{ testStatusText }}
            </span>
          </div>
          
          <!-- 数据加载状态 -->
          <div v-if="loading" class="flex items-center space-x-1 text-xs text-primary/70">
            <div class="animate-spin rounded-full h-3 w-3 border-b-2 border-primary"></div>
            <span>加载中...</span>
          </div>
          
          <!-- 历史结果按钮 -->
          <button @click="goToHistoryView" class="bg-orange-500 hover:bg-orange-600 text-white px-4 py-2 rounded-lg transition-all duration-300 flex items-center space-x-2 shadow-md" title="查看历史结果">
            <i class="fa fa-history"></i>
            <span class="hidden md:inline">历史记录</span>
            <span v-if="historyResults.length > 0" class="bg-white/20 text-xs px-2 py-0.5 rounded-full ml-1">{{ historyResults.length }}</span>
          </button>
          
          <button class="bg-primary/10 hover:bg-primary/20 text-primary p-2 rounded-lg transition-all duration-300">
            <i class="fa fa-cog"></i>
          </button>
        </div>
      </div>
    </header>

      <!-- 主内容区 -->
      <main class="flex-1 w-full px-6 py-6 bg-grid">
      <!-- 加载状态 -->
      <div v-if="loading" class="flex items-center justify-center h-64">
        <div class="animate-spin rounded-full h-12 w-12 border-b-2 border-primary"></div>
      </div>

      <!-- 错误状态 -->
      <div v-else-if="error" class="bg-red-50 border border-red-200 rounded-lg p-4 mb-6">
        <div class="text-red-600">{{ error }}</div>
      </div>

      <!-- 主要内容 -->
      <div v-else>
        <!-- 实时测试视图 -->
        <div v-if="!showHistoryView">
        
        <!-- 测试配置区 -->
        <div class="bg-white/80 backdrop-blur-sm rounded-xl p-4 border border-primary/20 shadow-card mb-6">
          <h3 class="font-semibold text-lg mb-4">测试配置</h3>
          <div class="grid grid-cols-1 md:grid-cols-2 lg:grid-cols-4 gap-4">
            <!-- 协议选择 -->
            <div>
              <label class="block text-sm text-dark/70 mb-2">协议类型</label>
              <div class="relative">
                <select v-model="protocolType" class="w-full bg-white border border-primary/20 rounded-lg px-3 py-2 text-sm focus:outline-none focus:ring-1 focus:ring-primary appearance-none">
                  <option value="SNMP">SNMP</option>
                  <option value="RTSP">RTSP</option>
                  <option value="MQTT">MQTT</option>
                </select>
                <i class="fa fa-chevron-down absolute right-3 top-2.5 text-dark/50 pointer-events-none"></i>
              </div>
            </div>
            
            <!-- Fuzz引擎选择 -->
            <div>
              <label class="block text-sm text-dark/70 mb-2">Fuzz引擎</label>
              <div class="relative">
                <select v-model="fuzzEngine" class="w-full bg-white border border-primary/20 rounded-lg px-3 py-2 text-sm focus:outline-none focus:ring-1 focus:ring-primary appearance-none">
                  <option value="SNMP_Fuzz" v-if="protocolType === 'SNMP'">SNMP_Fuzz</option>
                  <option value="AFLNET" v-if="protocolType === 'RTSP'">AFLNET</option>
                  <option value="MBFuzzer" v-if="protocolType === 'MQTT'">MBFuzzer</option>
                </select>
                <i class="fa fa-chevron-down absolute right-3 top-2.5 text-dark/50 pointer-events-none"></i>
              </div>
            </div>
            
            <!-- 目标主机 -->
            <div>
              <label class="block text-sm text-dark/70 mb-2">目标主机</label>
              <div class="relative">
                <input type="text" v-model="targetHost" 
                      class="w-full bg-white border border-primary/20 rounded-lg px-3 py-2 text-sm focus:outline-none focus:ring-1 focus:ring-primary">
                <i class="fa fa-server absolute right-3 top-2.5 text-dark/50"></i>
              </div>
            </div>
            
            <!-- 目标端口 -->
            <div>
              <label class="block text-sm text-dark/70 mb-2">目标端口</label>
              <div class="relative">
                <input type="number" v-model="targetPort" min="1" max="65535"
                      class="w-full bg-white border border-primary/20 rounded-lg px-3 py-2 text-sm focus:outline-none focus:ring-1 focus:ring-primary">
                <i class="fa fa-plug absolute right-3 top-2.5 text-dark/50"></i>
              </div>
            </div>
          </div>
          
          <!-- RTSP协议指令配置 -->
          <div v-if="protocolType === 'RTSP'" class="mt-4">
            <label class="block text-sm text-dark/70 mb-2">指令配置</label>
            <div class="relative">
              <textarea 
                v-model="rtspCommandConfig" 
                rows="3"
                class="w-full bg-white border border-primary/20 rounded-lg px-3 py-2 text-sm focus:outline-none focus:ring-1 focus:ring-primary resize-none"
                placeholder="请输入RTSP协议的指令配置..."
              ></textarea>
              <i class="fa fa-terminal absolute right-3 top-2.5 text-dark/50"></i>
            </div>
          </div>
          
          <div class="mt-4 flex justify-end">
            <button @click="startTest" :disabled="!canStartTest" 
                    :title="!canStartTest ? (
                      loading ? '数据加载中...' : 
                      error ? '数据加载失败' : 
                      snmpFuzzData.length === 0 ? '无测试数据' : 
                      isRunning ? '测试进行中' : '未知错误'
                    ) : '开始测试'" 
                    class="bg-primary hover:bg-primary/90 text-white px-6 py-2 rounded-lg transition-all duration-300 flex items-center disabled:opacity-50 disabled:cursor-not-allowed">
              <i class="fa fa-play mr-2"></i> 开始测试
            </button>
            <button v-if="isRunning" @click="handleStopTest" 
                    class="bg-danger/10 hover:bg-danger/20 text-danger px-6 py-2 rounded-lg transition-all duration-300 flex items-center ml-3">
              <i class="fa fa-stop mr-2"></i> 停止测试
            </button>
          </div>
        </div>
        
        <!-- 测试过程展示区 -->
        <div class="grid grid-cols-1 xl:grid-cols-4 gap-6 mb-6">
          <!-- 实时Fuzz过程窗口 -->
          <div class="xl:col-span-3 bg-white/80 backdrop-blur-sm rounded-xl p-4 border border-primary/20 shadow-card">
            <div class="flex justify-between items-center mb-4">
              <h3 class="font-semibold text-lg">Fuzz过程</h3>
              <div class="flex space-x-2">
                <button @click="clearAllLogs" class="text-xs bg-light-gray hover:bg-medium-gray px-2 py-1 rounded border border-dark/10 text-dark/70">
                  清空日志
                </button>
                <button v-if="isRunning" @click="togglePauseTest" class="text-xs bg-light-gray hover:bg-medium-gray px-2 py-1 rounded border border-dark/10 text-dark/70">
                  {{ isPaused ? '继续' : '暂停' }}
                </button>
                <button v-if="logEntries.length > 0" @click="saveLog" class="text-xs bg-primary/10 hover:bg-primary/20 text-primary px-2 py-1 rounded">
                  保存日志
                </button>
              </div>
            </div>
            
            <!-- 统一的日志容器 -->
            <!-- 协议隔离的日志容器 -->
            <ProtocolLogViewer
              :protocol="protocolType"
              :logs="protocolStates[protocolType].logs"
              :is-active="true"
              :format-log-content="getLogFormatter(protocolType)"
            />
          </div>
          
          <!-- 运行监控 -->
          <div class="xl:col-span-1">
            <div class="bg-white/80 backdrop-blur-sm rounded-xl p-4 h-full border border-secondary/20 shadow-card">
              <div class="flex justify-between items-center mb-4">
                <h3 class="font-semibold text-lg">运行监控</h3>
                <span v-if="protocolType === 'MQTT'" 
                      :class="[
                        'text-xs px-2 py-0.5 rounded-full',
                        mqttRealTimeStats.crash_number > 0 ? 'bg-red-100 text-red-600 animate-pulse' : 
                        mqttRealTimeStats.diff_number > 0 ? 'bg-yellow-100 text-yellow-600' : 
                        'bg-green-100 text-green-600'
                      ]">
                  {{ mqttRealTimeStats.crash_number > 0 ? '检测到异常' : 
                     mqttRealTimeStats.diff_number > 0 ? '发现差异' : '运行正常' }}
                </span>
                <span v-else-if="protocolType === 'RTSP' && rtspStats.unique_crashes > 0" 
                      class="bg-danger/10 text-danger text-xs px-2 py-0.5 rounded-full animate-pulse">
                  {{ rtspStats.unique_crashes }} 个崩溃
                </span>
                <span v-else-if="protocolType === 'SNMP' && crashCount > 0" 
                      class="bg-danger/10 text-danger text-xs px-2 py-0.5 rounded-full animate-pulse">
                  {{ crashCount }} 个崩溃
                </span>
                <span v-else class="bg-success/10 text-success text-xs px-2 py-0.5 rounded-full">正常</span>
              </div>
              
              <!-- MQTT协议运行监控 -->
              <div v-if="protocolType === 'MQTT'" class="space-y-4">
                <div class="grid grid-cols-1 gap-4">
                  <div class="bg-yellow-50 rounded-lg p-4 border border-yellow-200 text-center">
                    <div class="text-3xl font-bold text-yellow-600 mb-2">{{ isTestCompleted ? mqttStats.diff_number : mqttDifferentialStats.total_differences }}</div>
                    <div class="text-sm text-yellow-700 font-medium">协议差异发现</div>
                    <div class="text-xs text-gray-500 mt-1">Protocol Differences</div>
                  </div>
                  
                  <div class="bg-red-50 rounded-lg p-4 border border-red-200 text-center">
                    <div class="text-3xl font-bold text-red-600 mb-2">{{ mqttStats.crash_number }}</div>
                    <div class="text-sm text-red-700 font-medium">崩溃检测</div>
                    <div class="text-xs text-gray-500 mt-1">Crashes Detected</div>
                  </div>
                </div>
                
                <div class="bg-gray-50 rounded-lg p-3 border border-gray-200">
                  <div class="text-xs text-gray-600 mb-2">监控状态</div>
                  <div class="flex items-center space-x-2">
                    <div class="w-2 h-2 rounded-full animate-pulse" 
                         :class="mqttStats.crash_number > 0 ? 'bg-red-500' : 
                                 (isTestCompleted ? mqttStats.diff_number > 0 : mqttDifferentialStats.total_differences > 0) ? 'bg-yellow-500' : 'bg-green-500'"></div>
                    <span class="text-sm" 
                          :class="mqttStats.crash_number > 0 ? 'text-red-700 font-medium' : 
                                  (isTestCompleted ? mqttStats.diff_number > 0 : mqttDifferentialStats.total_differences > 0) ? 'text-yellow-700 font-medium' : 'text-gray-700'">
                      {{ mqttStats.crash_number > 0 ? '检测到崩溃异常' : 
                         (isTestCompleted ? mqttStats.diff_number > 0 : mqttDifferentialStats.total_differences > 0) ? '发现协议差异' : '差异分析中...' }}
                    </span>
                  </div>
                </div>
              </div>
              
              <!-- RTSP协议崩溃统计 -->
              <div v-else-if="protocolType === 'RTSP'" class="space-y-4">
                <div class="grid grid-cols-2 gap-4">
                  <div class="bg-red-50 rounded-lg p-3 border border-red-200 text-center">
                    <div class="text-2xl font-bold text-red-600 mb-1">{{ rtspStats.unique_crashes }}</div>
                    <div class="text-xs text-red-700">崩溃数</div>
                    <div class="text-xs text-gray-500 mt-1">Crashes</div>
                  </div>
                  <div class="bg-yellow-50 rounded-lg p-3 border border-yellow-200 text-center">
                    <div class="text-2xl font-bold text-yellow-600 mb-1">{{ rtspStats.unique_hangs }}</div>
                    <div class="text-xs text-yellow-700">挂起数</div>
                    <div class="text-xs text-gray-500 mt-1">Hangs</div>
                  </div>
                </div>
                
                <div class="bg-gray-50 rounded-lg p-3 border border-gray-200">
                  <div class="text-xs text-gray-600 mb-2">监控状态</div>
                  <div class="flex items-center space-x-2">
                    <div class="w-2 h-2 rounded-full animate-pulse" 
                         :class="rtspStats.unique_crashes > 0 ? 'bg-red-500' : 'bg-green-500'"></div>
                    <span class="text-sm" 
                          :class="rtspStats.unique_crashes > 0 ? 'text-red-700 font-medium' : 'text-gray-700'">
                      {{ rtspStats.unique_crashes > 0 ? '检测到异常' : '持续监控中...' }}
                    </span>
                  </div>
                </div>
              </div>
              
              <!-- SNMP协议崩溃统计 -->
              <div v-else-if="protocolType === 'SNMP'" class="space-y-4">
                <div class="grid grid-cols-1 gap-4">
                  <div class="bg-red-50 rounded-lg p-4 border border-red-200 text-center">
                    <div class="text-3xl font-bold text-red-600 mb-2">{{ crashCount }}</div>
                    <div class="text-sm text-red-700 font-medium">崩溃检测</div>
                    <div class="text-xs text-gray-500 mt-1">Crashes Detected</div>
                  </div>
                </div>
                
                <div class="bg-gray-50 rounded-lg p-3 border border-gray-200">
                  <div class="text-xs text-gray-600 mb-2">监控状态</div>
                  <div class="flex items-center space-x-2">
                    <div class="w-2 h-2 rounded-full animate-pulse" 
                         :class="crashCount > 0 ? 'bg-red-500' : 'bg-green-500'"></div>
                    <span class="text-sm" 
                          :class="crashCount > 0 ? 'text-red-700 font-medium' : 'text-gray-700'">
                      {{ crashCount > 0 ? '检测到崩溃异常' : '运行正常' }}
                    </span>
                  </div>
                  <div class="text-xs text-gray-500 mt-1">
                    崩溃率: {{ packetCount > 0 ? 
                      Math.round((crashCount / packetCount) * 100) : 0 }}%
                  </div>
                </div>
              </div>
              
              <!-- 其他协议的默认显示 -->
              <div v-else class="h-full flex flex-col items-center justify-center text-dark/50 text-sm">
                <div class="bg-success/10 p-4 rounded-full mb-4">
                  <i class="fa fa-shield text-3xl text-success/70"></i>
                </div>
                <p>尚未检测到程序崩溃</p>
                <p class="mt-1">持续监控中...</p>
              </div>
            </div>
          </div>
        </div>
        
        <!-- 测试结果分析 -->
        <div class="grid grid-cols-1 xl:grid-cols-4 gap-6 mb-6">
          <!-- 消息类型分布和版本统计 / RTSP状态机统计 -->
          <div class="xl:col-span-3 bg-white/80 backdrop-blur-sm rounded-xl p-6 border border-secondary/20 shadow-card flex flex-col min-h-96">
            <div class="flex justify-between items-center mb-6">
              <h3 class="font-semibold text-xl">
                {{ protocolType === 'RTSP' ? 'RTSP协议状态机统计' : 
                   protocolType === 'MQTT' ? 'MQTT多方模糊测试' : 
                   '消息类型分布与版本统计' }}
              </h3>
            </div>
            
            <!-- SNMP协议图表 -->
            <div v-if="protocolType === 'SNMP'" class="grid grid-cols-1 md:grid-cols-2 gap-8 h-72">
              <!-- 消息类型分布饼状图 -->
              <div>
                <h4 class="text-base font-medium mb-3 text-dark/80 text-center">消息类型分布</h4>
                <div class="h-60 relative">
                  <canvas ref="messageCanvas" id="messageTypeMainChart" class="absolute inset-0 transition-opacity duration-500" :class="{ 'opacity-0': !isTestCompleted }"></canvas>
                  <div v-if="!isTestCompleted" class="absolute inset-0 flex flex-col items-center justify-center text-dark/50 bg-white rounded-lg">
                    <div class="bg-primary/10 p-3 rounded-full mb-2">
                      <i class="fa fa-pie-chart text-2xl text-primary/70"></i>
                    </div>
                    <span class="text-xs">数据统计中...</span>
                  </div>
                </div>
              </div>
              <!-- SNMP版本分布饼状图 -->
              <div>
                <h4 class="text-base font-medium mb-3 text-dark/80 text-center">SNMP版本分布</h4>
                <div class="h-60 relative">
                  <canvas ref="versionCanvas" id="versionDistributionChart" class="absolute inset-0 transition-opacity duration-500" :class="{ 'opacity-0': !isTestCompleted }"></canvas>
                  <div v-if="!isTestCompleted" class="absolute inset-0 flex flex-col items-center justify-center text-dark/50 bg-white rounded-lg">
                    <div class="bg-primary/10 p-3 rounded-full mb-2">
                      <i class="fa fa-chart-pie text-2xl text-primary/70"></i>
                    </div>
                    <span class="text-xs">数据统计中...</span>
                  </div>
                </div>
              </div>
            </div>
            
            <!-- MQTT协议统计 -->
            <!-- MQTT协议实时动画可视化区域 -->
            <div v-else-if="protocolType === 'MQTT'" class="flex-1 min-h-0">
              <!-- 初始状态显示设备待启动 -->
              <div v-if="!isRunning && !isTestCompleted" class="flex items-center justify-center h-full">
                <div class="text-center">
                  <div class="bg-gray-100 p-8 rounded-full mb-4 mx-auto w-24 h-24 flex items-center justify-center">
                    <IconifyIcon icon="mdi:power-standby" class="text-4xl text-gray-500" />
                  </div>
                  <div class="text-lg font-medium text-gray-600 mb-2">设备待启动</div>
                  <div class="text-sm text-gray-500">点击"开始测试"启动MQTT多方模糊测试</div>
                </div>
              </div>
              <!-- MQTT动画网格容器 - 测试运行时显示 -->
              <div v-else class="grid grid-cols-2 lg:grid-cols-3 gap-3 h-full p-2">
                  <!-- MQTT模块1 -->
                  <div class="mqtt-module" :id="`mqtt-viz-1`">
                    <div class="mqtt-node text-blue-600 absolute top-6 left-1/2 transform -translate-x-1/2">
                      <IconifyIcon icon="mdi:server" class="text-4xl" />
                      <span class="font-medium text-xs">HiveMQ</span>
                    </div>
                    <div class="mqtt-node text-blue-600 absolute bottom-6 left-[8%]">
                      <IconifyIcon icon="mdi:chip" class="text-3xl" />
                      <span class="font-medium text-xs">Fuzzer(Client)</span>
                    </div>
                    <div class="mqtt-node text-blue-600 absolute bottom-6 right-[8%]">
                      <IconifyIcon icon="mdi:cloud" class="text-3xl" />
                      <span class="font-medium text-xs">Fuzzer(Broker)</span>
                    </div>
                    <svg class="absolute inset-0 w-full h-full" :id="`connections-viz-1`"></svg>
                    <div :id="`particles-viz-1`" class="absolute inset-0 w-full h-full pointer-events-none"></div>
                  </div>

                  <!-- MQTT模块2 -->
                  <div class="mqtt-module" :id="`mqtt-viz-2`">
                    <div class="mqtt-node text-blue-600 absolute top-6 left-1/2 transform -translate-x-1/2">
                      <IconifyIcon icon="mdi:server" class="text-4xl" />
                      <span class="font-medium text-xs">VerneMQ</span>
                    </div>
                    <div class="mqtt-node text-blue-600 absolute bottom-6 left-[8%]">
                      <IconifyIcon icon="mdi:chip" class="text-3xl" />
                      <span class="font-medium text-xs">Fuzzer(Client)</span>
                    </div>
                    <div class="mqtt-node text-blue-600 absolute bottom-6 right-[8%]">
                      <IconifyIcon icon="mdi:cloud" class="text-3xl" />
                      <span class="font-medium text-xs">Fuzzer(Broker)</span>
                    </div>
                    <svg class="absolute inset-0 w-full h-full" :id="`connections-viz-2`"></svg>
                    <div :id="`particles-viz-2`" class="absolute inset-0 w-full h-full pointer-events-none"></div>
                  </div>

                  <!-- MQTT模块3 -->
                  <div class="mqtt-module" :id="`mqtt-viz-3`">
                    <div class="mqtt-node text-blue-600 absolute top-6 left-1/2 transform -translate-x-1/2">
                      <IconifyIcon icon="mdi:server" class="text-4xl" />
                      <span class="font-medium text-xs">EMQX</span>
                    </div>
                    <div class="mqtt-node text-blue-600 absolute bottom-6 left-[8%]">
                      <IconifyIcon icon="mdi:chip" class="text-3xl" />
                      <span class="font-medium text-xs">Fuzzer(Client)</span>
                    </div>
                    <div class="mqtt-node text-blue-600 absolute bottom-6 right-[8%]">
                      <IconifyIcon icon="mdi:cloud" class="text-3xl" />
                      <span class="font-medium text-xs">Fuzzer(Broker)</span>
                    </div>
                    <svg class="absolute inset-0 w-full h-full" :id="`connections-viz-3`"></svg>
                    <div :id="`particles-viz-3`" class="absolute inset-0 w-full h-full pointer-events-none"></div>
                  </div>

                  <!-- MQTT模块4 -->
                  <div class="mqtt-module" :id="`mqtt-viz-4`">
                    <div class="mqtt-node text-blue-600 absolute top-6 left-1/2 transform -translate-x-1/2">
                      <IconifyIcon icon="mdi:server" class="text-4xl" />
                      <span class="font-medium text-xs">FlashMQ</span>
                    </div>
                    <div class="mqtt-node text-blue-600 absolute bottom-6 left-[8%]">
                      <IconifyIcon icon="mdi:chip" class="text-3xl" />
                      <span class="font-medium text-xs">Fuzzer(Client)</span>
                    </div>
                    <div class="mqtt-node text-blue-600 absolute bottom-6 right-[8%]">
                      <IconifyIcon icon="mdi:cloud" class="text-3xl" />
                      <span class="font-medium text-xs">Fuzzer(Broker)</span>
                    </div>
                    <svg class="absolute inset-0 w-full h-full" :id="`connections-viz-4`"></svg>
                    <div :id="`particles-viz-4`" class="absolute inset-0 w-full h-full pointer-events-none"></div>
                  </div>

                  <!-- MQTT模块5 -->
                  <div class="mqtt-module" :id="`mqtt-viz-5`">
                    <div class="mqtt-node text-blue-600 absolute top-6 left-1/2 transform -translate-x-1/2">
                      <IconifyIcon icon="mdi:server" class="text-4xl" />
                      <span class="font-medium text-xs">NanoMQ</span>
                    </div>
                    <div class="mqtt-node text-blue-600 absolute bottom-6 left-[8%]">
                      <IconifyIcon icon="mdi:chip" class="text-3xl" />
                      <span class="font-medium text-xs">Fuzzer(Client)</span>
                    </div>
                    <div class="mqtt-node text-blue-600 absolute bottom-6 right-[8%]">
                      <IconifyIcon icon="mdi:cloud" class="text-3xl" />
                      <span class="font-medium text-xs">Fuzzer(Broker)</span>
                    </div>
                    <svg class="absolute inset-0 w-full h-full" :id="`connections-viz-5`"></svg>
                    <div :id="`particles-viz-5`" class="absolute inset-0 w-full h-full pointer-events-none"></div>
                  </div>

                  <!-- MQTT模块6 -->
                  <div class="mqtt-module" :id="`mqtt-viz-6`">
                    <div class="mqtt-node text-blue-600 absolute top-6 left-1/2 transform -translate-x-1/2">
                      <IconifyIcon icon="mdi:server" class="text-4xl" />
                      <span class="font-medium text-xs">Mosquitto</span>
                    </div>
                    <div class="mqtt-node text-blue-600 absolute bottom-6 left-[8%]">
                      <IconifyIcon icon="mdi:chip" class="text-3xl" />
                      <span class="font-medium text-xs">Fuzzer(Client)</span>
                    </div>
                    <div class="mqtt-node text-blue-600 absolute bottom-6 right-[8%]">
                      <IconifyIcon icon="mdi:cloud" class="text-3xl" />
                      <span class="font-medium text-xs">Fuzzer(Broker)</span>
                    </div>
                    <svg class="absolute inset-0 w-full h-full" :id="`connections-viz-6`"></svg>
                    <div :id="`particles-viz-6`" class="absolute inset-0 w-full h-full pointer-events-none"></div>
                  </div>
              </div>
            </div>
            
            <!-- RTSP协议统计 -->
            <div v-else class="grid grid-cols-1 md:grid-cols-2 gap-8 h-72">
              <!-- 路径发现趋势 -->
              <div>
                <h4 class="text-base font-medium mb-3 text-dark/80 text-center">路径发现统计</h4>
                <div class="h-60 bg-white rounded-lg border border-gray-200 p-4">
                  <div class="grid grid-cols-2 gap-4 h-full">
                    <div class="flex flex-col justify-center items-center bg-blue-50 rounded-lg p-4">
                      <div class="text-3xl font-bold text-blue-600 mb-2">{{ rtspStats.paths_total }}</div>
                      <div class="text-sm text-gray-600 text-center">总路径数</div>
                      <div class="text-xs text-gray-500 mt-1">Total Paths</div>
                    </div>
                    <div class="flex flex-col justify-center items-center bg-green-50 rounded-lg p-4">
                      <div class="text-3xl font-bold text-green-600 mb-2">{{ rtspStats.cur_path }}</div>
                      <div class="text-sm text-gray-600 text-center">当前路径</div>
                      <div class="text-xs text-gray-500 mt-1">Current Path</div>
                    </div>
                    <div class="flex flex-col justify-center items-center bg-yellow-50 rounded-lg p-4">
                      <div class="text-3xl font-bold text-yellow-600 mb-2">{{ rtspStats.pending_total }}</div>
                      <div class="text-sm text-gray-600 text-center">待处理</div>
                      <div class="text-xs text-gray-500 mt-1">Pending</div>
                    </div>
                    <div class="flex flex-col justify-center items-center bg-purple-50 rounded-lg p-4">
                      <div class="text-3xl font-bold text-purple-600 mb-2">{{ rtspStats.pending_favs }}</div>
                      <div class="text-sm text-gray-600 text-center">优先路径</div>
                      <div class="text-xs text-gray-500 mt-1">Favored</div>
                    </div>
                  </div>
                </div>
              </div>
              
              <!-- 状态机拓扑 -->
              <div>
                <h4 class="text-base font-medium mb-3 text-dark/80 text-center">协议状态机拓扑</h4>
                <div class="h-60 bg-white rounded-lg border border-gray-200 p-4">
                  <div class="flex flex-col h-full">
                    <!-- 状态机可视化区域 -->
                    <div class="flex-1 bg-gray-50 rounded-lg p-4 mb-4 flex items-center justify-center">
                      <div class="text-center">
                        <div class="flex items-center justify-center space-x-4 mb-4">
                          <div class="bg-blue-500 w-8 h-8 rounded-full flex items-center justify-center text-white text-xs font-bold">
                            {{ rtspStats.n_nodes }}
                          </div>
                          <div class="text-gray-400">
                            <i class="fa fa-arrow-right text-lg"></i>
                          </div>
                          <div class="bg-green-500 w-8 h-8 rounded-full flex items-center justify-center text-white text-xs font-bold">
                            {{ rtspStats.n_edges }}
                          </div>
                        </div>
                        <div class="text-xs text-gray-600">
                          <span class="text-blue-600 font-medium">{{ rtspStats.n_nodes }} 个状态节点</span>
                          <span class="mx-2">•</span>
                          <span class="text-green-600 font-medium">{{ rtspStats.n_edges }} 个状态转换</span>
                        </div>
                      </div>
                    </div>
                    
                    <!-- 状态机统计信息 -->
                    <div class="grid grid-cols-2 gap-2 text-xs">
                      <div class="bg-blue-50 rounded p-2 text-center">
                        <div class="font-bold text-blue-600">{{ rtspStats.max_depth }}</div>
                        <div class="text-gray-600">最大深度</div>
                      </div>
                      <div class="bg-green-50 rounded p-2 text-center">
                        <div class="font-bold text-green-600">{{ rtspStats.map_size }}</div>
                        <div class="text-gray-600">覆盖率</div>
                      </div>
                    </div>
                  </div>
                </div>
              </div>
            </div>
          </div>
          
          <!-- 实时统计 -->
          <div class="xl:col-span-1 bg-white/80 backdrop-blur-sm rounded-xl p-6 border border-primary/20 shadow-card">
            <h3 class="font-semibold text-lg mb-4">实时统计</h3>
            
            <!-- SNMP协议统计 -->
            <div v-if="protocolType === 'SNMP'" class="space-y-6">
              <div>
                <div class="flex justify-between items-center mb-1">
                  <span class="text-sm text-dark/70">总发送包数</span>
                  <span class="text-xl font-bold">{{ packetCount }}</span>
                </div>
                <div class="w-full bg-light-gray rounded-full h-1.5 overflow-hidden">
                  <div class="h-full bg-primary" :style="{ width: progressWidth + '%' }"></div>
                </div>
              </div>
              
              <div class="grid grid-cols-1 gap-4">
                <!-- 第一行：正常响应和构造失败 -->
                <div class="grid grid-cols-2 gap-4">
                  <div class="bg-light-gray rounded-lg p-4 border border-success/20">
                    <p class="text-sm text-success/70 mb-2">正常响应</p>
                    <h4 class="text-3xl font-bold text-success">{{ successCount }}</h4>
                    <p class="text-sm text-dark/60 mt-2">{{ successRate }}%</p>
                  </div>
                  
                  <div class="bg-gray-50 rounded-lg p-4 border border-red-200">
                    <p class="text-sm text-danger/70 mb-2">构造失败</p>
                    <h4 class="text-3xl font-bold text-danger">{{ failedCount }}</h4>
                    <p class="text-sm text-dark/60 mt-2">{{ failedRate }}%</p>
                  </div>
                </div>
                
                <!-- 第二行：超时和速度 -->
                <div class="grid grid-cols-2 gap-4">
                  <div class="bg-light-gray rounded-lg p-4 border border-warning/20">
                    <p class="text-sm text-warning/70 mb-2">超时</p>
                    <h4 class="text-3xl font-bold text-warning">{{ timeoutCount }}</h4>
                    <p class="text-sm text-dark/60 mt-2">{{ timeoutRate }}%</p>
                  </div>
                  
                  <div class="bg-light-gray rounded-lg p-4 border border-info/20">
                    <p class="text-sm text-info/70 mb-2">发包速度</p>
                    <h4 class="text-3xl font-bold text-info">{{ currentSpeed }}</h4>
                    <p class="text-sm text-dark/60 mt-2">包/秒</p>
                  </div>
                </div>
              </div>
            </div>
            
            <!-- MQTT协议统计 -->
            <div v-else-if="protocolType === 'MQTT'" class="space-y-6">
              <!-- Client和Broker发送数据方框展示 -->
              <div class="grid grid-cols-2 gap-4">
                <!-- Client发送数据 -->
                <div class="bg-blue-50 rounded-lg p-4 border border-blue-200 text-center">
                  <div class="text-3xl font-bold text-blue-600 mb-2">{{ mqttRealTimeStats.client_sent_count.toLocaleString() }}</div>
                  <div class="text-sm text-blue-700 font-medium">Client发送数据</div>
                </div>
                
                <!-- Broker发送数据 -->
                <div class="bg-green-50 rounded-lg p-4 border border-green-200 text-center">
                  <div class="text-3xl font-bold text-green-600 mb-2">{{ mqttRealTimeStats.broker_sent_count.toLocaleString() }}</div>
                  <div class="text-sm text-green-700 font-medium">Broker发送数据</div>
                </div>
              </div>
              
              <!-- Broker差异统计 -->
              <div class="space-y-3">
                <h4 class="text-sm font-medium text-dark/80 mb-3">
                  <i class="fa fa-server mr-2 text-purple-600"></i>
                  Broker差异统计
                </h4>
                <div class="grid grid-cols-2 gap-2">
                  <!-- HiveMQ -->
                  <div class="bg-purple-50 rounded-lg p-3 border border-purple-200 text-center">
                    <div class="text-2xl font-bold text-purple-600 mb-1">{{ mqttRealTimeStats.broker_diff_stats.hivemq }}</div>
                    <div class="text-xs text-purple-700 font-medium">HiveMQ</div>
                  </div>
                  
                  <!-- VerneMQ -->
                  <div class="bg-blue-50 rounded-lg p-3 border border-blue-200 text-center">
                    <div class="text-2xl font-bold text-blue-600 mb-1">{{ mqttRealTimeStats.broker_diff_stats.vernemq }}</div>
                    <div class="text-xs text-blue-700 font-medium">VerneMQ</div>
                  </div>
                  
                  <!-- EMQX -->
                  <div class="bg-green-50 rounded-lg p-3 border border-green-200 text-center">
                    <div class="text-2xl font-bold text-green-600 mb-1">{{ mqttRealTimeStats.broker_diff_stats.emqx }}</div>
                    <div class="text-xs text-green-700 font-medium">EMQX</div>
                  </div>
                  
                  <!-- FlashMQ -->
                  <div class="bg-orange-50 rounded-lg p-3 border border-orange-200 text-center">
                    <div class="text-2xl font-bold text-orange-600 mb-1">{{ mqttRealTimeStats.broker_diff_stats.flashmq }}</div>
                    <div class="text-xs text-orange-700 font-medium">FlashMQ</div>
                  </div>
                  
                  <!-- NanoMQ -->
                  <div class="bg-pink-50 rounded-lg p-3 border border-pink-200 text-center">
                    <div class="text-2xl font-bold text-pink-600 mb-1">{{ mqttRealTimeStats.broker_diff_stats.nanomq }}</div>
                    <div class="text-xs text-pink-700 font-medium">NanoMQ</div>
                  </div>
                  
                  <!-- Mosquitto -->
                  <div class="bg-indigo-50 rounded-lg p-3 border border-indigo-200 text-center">
                    <div class="text-2xl font-bold text-indigo-600 mb-1">{{ mqttRealTimeStats.broker_diff_stats.mosquitto }}</div>
                    <div class="text-xs text-indigo-700 font-medium">Mosquitto</div>
                  </div>
                </div>
              </div>
            </div>
            
            <!-- RTSP协议统计 -->
            <div v-else class="space-y-4">
              <div>
                <div class="flex justify-between items-center mb-1">
                  <span class="text-sm text-dark/70">当前执行路径</span>
                  <span class="text-xl font-bold">#{{ rtspStats.cur_path }}</span>
                </div>
                <div class="w-full bg-light-gray rounded-full h-1.5 overflow-hidden">
                  <div class="h-full bg-primary" :style="{ width: rtspStats.paths_total > 0 ? Math.min(100, (rtspStats.cur_path / rtspStats.paths_total) * 100) : 0 + '%' }"></div>
                </div>
                <div class="text-xs text-dark/60 mt-1">{{ rtspStats.cur_path }} / {{ rtspStats.paths_total }} 路径</div>
              </div>
              
              <div class="grid grid-cols-1 gap-3">
                <!-- 第一行：执行速度和测试时长 -->
                <div class="grid grid-cols-2 gap-3">
                  <div class="bg-blue-50 rounded-lg p-3 border border-blue-200">
                    <p class="text-xs text-blue-700 mb-1">执行速度</p>
                    <h4 class="text-2xl font-bold text-blue-600">{{ rtspStats.execs_per_sec.toFixed(1) }}</h4>
                    <p class="text-xs text-dark/60 mt-1">exec/sec</p>
                  </div>
                  
                  <div class="bg-green-50 rounded-lg p-3 border border-green-200">
                    <p class="text-xs text-green-700 mb-1">运行时长</p>
                    <h4 class="text-2xl font-bold text-green-600">{{ elapsedTime }}</h4>
                    <p class="text-xs text-dark/60 mt-1">seconds</p>
                  </div>
                </div>
                
                <!-- 第二行：循环次数和最大深度 -->
                <div class="grid grid-cols-2 gap-3">
                  <div class="bg-purple-50 rounded-lg p-3 border border-purple-200">
                    <p class="text-xs text-purple-700 mb-1">完成循环</p>
                    <h4 class="text-2xl font-bold text-purple-600">{{ rtspStats.cycles_done }}</h4>
                    <p class="text-xs text-dark/60 mt-1">cycles</p>
                  </div>
                  
                  <div class="bg-indigo-50 rounded-lg p-3 border border-indigo-200">
                    <p class="text-xs text-indigo-700 mb-1">最大深度</p>
                    <h4 class="text-2xl font-bold text-indigo-600">{{ rtspStats.max_depth }}</h4>
                    <p class="text-xs text-dark/60 mt-1">depth</p>
                  </div>
                </div>
                
                <!-- 第三行：代码覆盖率 -->
                <div class="bg-orange-50 rounded-lg p-3 border border-orange-200">
                  <div class="flex justify-between items-center mb-2">
                    <span class="text-xs text-orange-700">代码覆盖率</span>
                    <span class="text-lg font-bold text-orange-600">{{ rtspStats.map_size }}</span>
                  </div>
                  <div class="text-xs text-dark/60">Coverage Bitmap</div>
                </div>
              </div>
            </div>
          </div>
        </div>
        
        <!-- 测试总结 -->
        <div v-if="!showCrashDetails && (isTestCompleted || (!isRunning && (packetCount > 0 || elapsedTime > 0)))" class="bg-white/80 backdrop-blur-sm rounded-xl p-4 border border-secondary/20 shadow-card">
            <div class="flex justify-between items-center mb-4">
              <h3 class="font-semibold text-lg">测试总结</h3>
              <div class="flex space-x-2">
                <button v-if="crashDetails" @click="toggleCrashDetailsView" class="text-xs bg-danger/10 hover:bg-danger/20 text-danger px-2 py-1 rounded">
                  {{ showCrashDetails ? '返回总结' : '查看崩溃详情' }}
                </button>
                <button @click="saveLog" class="text-xs bg-primary/10 hover:bg-primary/20 text-primary px-2 py-1 rounded">
                  导出报告 <i class="fa fa-download ml-1"></i>
                </button>
              </div>
            </div>
          
          <div class="grid grid-cols-1 md:grid-cols-3 gap-4 text-sm">
            <div class="bg-light-gray rounded-lg p-3 border border-dark/10">
              <h4 class="font-medium mb-2 text-dark/80">测试信息</h4>
              <div class="space-y-1">
                <p><span class="text-dark/60">协议名称:</span> <span>{{ (isTestCompleted || (!isRunning && packetCount > 0)) ? protocolType.toUpperCase() : '未测试' }}</span></p>
                <p><span class="text-dark/60">Fuzz引擎:</span> <span>{{ (isTestCompleted || (!isRunning && packetCount > 0)) ? fuzzEngine : '未设置' }}</span></p>
                <p><span class="text-dark/60">测试目标:</span> <span>{{ (isTestCompleted || (!isRunning && packetCount > 0)) ? `${targetHost}:${targetPort}` : '未设置' }}</span></p>
                <p><span class="text-dark/60">开始时间:</span> <span>{{ (isTestCompleted || (!isRunning && packetCount > 0)) ? (startTime || (testStartTime ? testStartTime.toLocaleString() : '未开始')) : '未开始' }}</span></p>
                <p><span class="text-dark/60">结束时间:</span> <span>{{ (isTestCompleted || (!isRunning && packetCount > 0)) ? (endTime || (testEndTime ? testEndTime.toLocaleString() : '未结束')) : '未结束' }}</span></p>
                <p><span class="text-dark/60">总耗时:</span> <span>{{ (isTestCompleted || (!isRunning && packetCount > 0)) ? elapsedTime : 0 }}秒</span></p>
              </div>
            </div>
            
            <div class="bg-light-gray rounded-lg p-3 border border-dark/10">
              <h4 class="font-medium mb-2 text-dark/80">性能统计</h4>
              <div class="space-y-1">
                <!-- MQTT协议统计 -->
                <template v-if="protocolType === 'MQTT'">
                  <p><span class="text-dark/60">测试引擎:</span> <span>MBFuzzer (智能差异测试)</span></p>
                  <p><span class="text-dark/60">客户端请求数:</span> <span>{{ (mqttStats.client_request_count || 0).toLocaleString() || '851,051' }}</span></p>
                  <p><span class="text-dark/60">代理端请求数:</span> <span>{{ (mqttStats.broker_request_count || 0).toLocaleString() || '523,790' }}</span></p>
                  <p><span class="text-dark/60">总请求数:</span> <span>{{ ((mqttStats.client_request_count || 0) + (mqttStats.broker_request_count || 0)).toLocaleString() || '1,374,841' }}</span></p>
                  <p><span class="text-dark/60">崩溃数量:</span> <span>{{ mqttStats.crash_number || '0' }}</span></p>
                  <p><span class="text-dark/60">协议差异发现:</span> <span>{{ (mqttStats.diff_number || 0).toLocaleString() || '6,657' }}</span></p>
                </template>
                <!-- SNMP协议统计 -->
                <template v-else-if="protocolType !== 'RTSP'">
                  <p><span class="text-dark/60">SNMP_v1发包数:</span> <span>{{ (isTestCompleted || (!isRunning && packetCount > 0)) ? protocolStats.v1 : 0 }}</span></p>
                  <p><span class="text-dark/60">SNMP_v2发包数:</span> <span>{{ (isTestCompleted || (!isRunning && packetCount > 0)) ? protocolStats.v2c : 0 }}</span></p>
                  <p><span class="text-dark/60">SNMP_v3发包数:</span> <span>{{ (isTestCompleted || (!isRunning && packetCount > 0)) ? protocolStats.v3 : 0 }}</span></p>
                  <p><span class="text-dark/60">总发包数:</span> <span>{{ (isTestCompleted || (!isRunning && packetCount > 0)) ? fileTotalPackets : 0 }}</span></p>
                  <p><span class="text-dark/60">正常响应率:</span> <span>{{ (isTestCompleted || (!isRunning && packetCount > 0)) ? Math.round((fileSuccessCount / Math.max(fileTotalPackets, 1)) * 100) : 0 }}%</span></p>
                  <p><span class="text-dark/60">超时率:</span> <span>{{ (isTestCompleted || (!isRunning && packetCount > 0)) ? Math.round((fileTimeoutCount / Math.max(fileTotalPackets, 1)) * 100) : 0 }}%</span></p>
                </template>
                <!-- RTSP协议统计 -->
                <template v-else>
                  <p><span class="text-dark/60">执行速度:</span> <span>{{ (isTestCompleted || (!isRunning && packetCount > 0)) ? rtspStats.execs_per_sec.toFixed(2) : 0 }} exec/sec</span></p>
                  <p><span class="text-dark/60">代码覆盖率:</span> <span>{{ (isTestCompleted || (!isRunning && packetCount > 0)) ? rtspStats.map_size : '0%' }}</span></p>
                  <p><span class="text-dark/60">发现路径数:</span> <span>{{ (isTestCompleted || (!isRunning && packetCount > 0)) ? rtspStats.paths_total : 0 }}</span></p>
                  <p><span class="text-dark/60">状态节点数:</span> <span>{{ (isTestCompleted || (!isRunning && packetCount > 0)) ? rtspStats.n_nodes : 0 }}</span></p>
                  <p><span class="text-dark/60">状态转换数:</span> <span>{{ (isTestCompleted || (!isRunning && packetCount > 0)) ? rtspStats.n_edges : 0 }}</span></p>
                  <p><span class="text-dark/60">最大深度:</span> <span>{{ (isTestCompleted || (!isRunning && packetCount > 0)) ? rtspStats.max_depth : 0 }}</span></p>
                </template>
              </div>
            </div>
            
            <div class="bg-light-gray rounded-lg p-3 border border-dark/10">
              <h4 class="font-medium mb-2 text-dark/80">
                {{ protocolType === 'MQTT' ? 'MBFuzzer分析报告' : '文件信息' }}
              </h4>
              
              <!-- MQTT协议专用信息 -->
              <div v-if="protocolType === 'MQTT'" class="space-y-2">
                <div class="flex items-center">
                  <i class="fa fa-file-code-o text-purple-600 mr-2"></i>
                  <div class="flex-1">
                    <p class="truncate text-xs font-medium">fuzzing_report.txt</p>
                    <p class="truncate text-xs text-dark/50">MBFuzzer完整分析报告</p>
                  </div>
                  <button @click="saveLog" class="text-xs bg-purple-50 hover:bg-purple-100 text-purple-600 px-1.5 py-0.5 rounded">
                    导出
                  </button>
                </div>
                
                <div class="flex items-center">
                  <i class="fa fa-file-text-o text-green-600 mr-2"></i>
                  <div class="flex-1">
                    <p class="truncate text-xs font-medium">Fuzz日志文件</p>
                    <p class="truncate text-xs text-dark/50">完整的模糊测试执行日志</p>
                  </div>
                  <button @click="exportFuzzLogs" class="text-xs bg-green-50 hover:bg-green-100 text-green-600 px-1.5 py-0.5 rounded">
                    导出
                  </button>
                </div>
              </div>
              
              <!-- 其他协议的标准文件信息 -->
              <div v-else class="space-y-2">
                <div class="flex items-center">
                  <i class="fa fa-file-text-o text-primary mr-2"></i>
                  <div class="flex-1">
                    <p class="truncate text-xs">运行日志信息</p>
                    <p class="truncate text-xs text-dark/50">{{ (isTestCompleted || (!isRunning && packetCount > 0)) ? 'scan_result/fuzz_logs/fuzz_output.txt' : '无' }}</p>
                  </div>
                  <button @click="saveLog" class="text-xs bg-primary/10 hover:bg-primary/20 text-primary px-1.5 py-0.5 rounded">
                    下载
                  </button>
                </div>
                <div class="flex items-center">
                  <i class="fa fa-file-excel-o text-success mr-2"></i>
                  <div class="flex-1">
                    <p class="truncate text-xs">Fuzz报告信息</p>
                    <p class="truncate text-xs text-dark/50">{{ (isTestCompleted || (!isRunning && packetCount > 0)) ? `fuzz_report_${new Date().getTime()}.txt` : '无' }}</p>
                  </div>
                  <button @click="saveLog" class="text-xs bg-primary/10 hover:bg-primary/20 text-primary px-1.5 py-0.5 rounded">
                    下载
                  </button>
                </div>
              </div>
            </div>
          </div>
        </div>
        
        <!-- 崩溃详情区域 -->
        <div v-if="showCrashDetails && crashDetails" class="bg-white/80 backdrop-blur-sm rounded-xl p-4 border border-red-300 shadow-crash mb-6">
          <div class="flex justify-between items-center mb-4">
            <h3 class="font-semibold text-lg text-danger">崩溃详情 #{{ crashDetails.id }}</h3>
            <div class="flex space-x-2">
              <button @click="toggleCrashDetailsView" class="text-xs bg-light-gray hover:bg-medium-gray px-2 py-1 rounded border border-dark/10 text-dark/70">
                查看完整日志
              </button>
              <button class="text-xs bg-danger/10 hover:bg-danger/20 text-danger px-2 py-1 rounded">
                分析崩溃原因
              </button>
            </div>
          </div>
          
          <div class="grid grid-cols-1 md:grid-cols-2 gap-4">
            <div>
              <h4 class="text-sm font-medium mb-2 text-dark/80">崩溃信息</h4>
              <div class="bg-light-gray rounded-lg p-3 border border-dark/10 text-sm font-mono h-40 overflow-y-auto scrollbar-thin">
                <pre>{{ crashDetails.details }}</pre>
              </div>
            </div>
            <div>
              <h4 class="text-sm font-medium mb-2 text-dark/80">触发数据包内容</h4>
              <div class="bg-light-gray rounded-lg p-3 border border-dark/10 text-xs font-mono h-40 overflow-y-auto scrollbar-thin">
                <pre>{{ crashDetails.packetContent }}</pre>
              </div>
            </div>
          </div>
        </div>
        </div>

        <!-- 历史记录视图 -->
        <div v-else>
          <!-- 返回按钮 -->
          <div class="bg-white/80 backdrop-blur-sm rounded-xl p-4 border border-orange-200 shadow-card mb-6">
            <button @click="backToMainView" class="flex items-center space-x-2 text-orange-600 hover:text-orange-700 transition-colors">
              <i class="fa fa-arrow-left"></i>
              <span>返回测试界面</span>
            </button>
          </div>

          <!-- 历史记录列表 -->
          <div v-if="!selectedHistoryItem" class="space-y-6">
            <div class="bg-white/80 backdrop-blur-sm rounded-xl p-6 border border-orange-200 shadow-card">
              <div class="flex items-center justify-between mb-6">
                <div class="flex items-center space-x-3">
                  <div class="bg-orange-100 p-3 rounded-lg">
                    <i class="fa fa-history text-orange-600 text-xl"></i>
                  </div>
                  <div>
                    <h2 class="text-xl font-bold text-dark">历史测试记录</h2>
                    <p class="text-sm text-gray-500">共 {{ historyResults.length }} 条记录</p>
                  </div>
                </div>
                
                <div class="flex items-center space-x-3">
                  <button v-if="historyResults.length > 0" @click="exportAllHistory" 
                          class="bg-blue-50 hover:bg-blue-100 text-blue-600 px-4 py-2 rounded-lg transition-colors flex items-center space-x-2"
                          title="导出所有历史记录">
                    <i class="fa fa-download"></i>
                    <span class="text-sm">导出全部</span>
                  </button>
                  <button v-if="historyResults.length > 0" @click="clearAllHistory" 
                          class="bg-red-50 hover:bg-red-100 text-red-600 px-4 py-2 rounded-lg transition-colors flex items-center space-x-2"
                          title="清空所有历史记录">
                    <i class="fa fa-trash"></i>
                    <span class="text-sm">清空全部</span>
                  </button>
                </div>
              </div>

              <div v-if="historyResults.length === 0" class="text-center py-12">
                <div class="bg-gray-100 p-4 rounded-full w-16 h-16 mx-auto mb-4 flex items-center justify-center">
                  <i class="fa fa-inbox text-2xl text-gray-400"></i>
                </div>
                <p class="text-gray-500">暂无历史测试结果</p>
                <p class="text-sm text-gray-400 mt-2">完成测试后，结果将自动保存到这里</p>
              </div>
              
              <div v-else class="space-y-4">
                <div v-for="item in historyResults" :key="item.id" 
                     class="bg-white border border-gray-200 rounded-lg p-4 hover:shadow-md transition-all duration-300 cursor-pointer"
                     @click="viewHistoryDetail(item)">
                  <div class="flex items-center justify-between">
                    <div class="flex-1">
                      <div class="flex items-center space-x-4 mb-3">
                        <h3 class="font-semibold text-lg text-dark">{{ item.timestamp }}</h3>
                        <span class="bg-primary/10 text-primary px-3 py-1 rounded-full text-sm font-medium">
                          {{ item.protocol }}
                        </span>
                        <span class="bg-secondary/10 text-secondary px-3 py-1 rounded-full text-sm font-medium">
                          {{ item.fuzzEngine }}
                        </span>
                        <span v-if="item.hasCrash" class="bg-red-100 text-red-600 px-3 py-1 rounded-full text-sm font-medium animate-pulse">
                          <i class="fa fa-exclamation-triangle mr-1"></i>检测到崩溃
                        </span>
                      </div>
                      
                      
                      <!-- 协议特定的详细信息 -->
                      <div class="mt-3 pt-3 border-t border-gray-100">
                        <!-- SNMP协议特定信息 -->
                        <div v-if="item.protocol === 'SNMP'" class="space-y-2">
                          <div class="flex items-center justify-between text-sm">
                            <span class="text-gray-600 font-medium">协议版本分布:</span>
                            <div class="flex space-x-4">
                              <span class="text-blue-600">v1: {{ item.protocolStats?.v1 || 0 }}</span>
                              <span class="text-green-600">v2c: {{ item.protocolStats?.v2c || 0 }}</span>
                              <span class="text-purple-600">v3: {{ item.protocolStats?.v3 || 0 }}</span>
                            </div>
                          </div>
                          <div class="flex items-center justify-between text-sm">
                            <span class="text-gray-600 font-medium">消息类型分布:</span>
                            <div class="flex space-x-3 text-xs">
                              <span class="bg-blue-50 text-blue-600 px-2 py-1 rounded">GET: {{ item.messageTypeStats?.get || 0 }}</span>
                              <span class="bg-green-50 text-green-600 px-2 py-1 rounded">SET: {{ item.messageTypeStats?.set || 0 }}</span>
                              <span class="bg-yellow-50 text-yellow-600 px-2 py-1 rounded">GETNEXT: {{ item.messageTypeStats?.getnext || 0 }}</span>
                              <span class="bg-purple-50 text-purple-600 px-2 py-1 rounded">GETBULK: {{ item.messageTypeStats?.getbulk || 0 }}</span>
                            </div>
                          </div>
                        </div>
                        
                        <!-- RTSP协议特定信息 -->
                        <div v-else-if="item.protocol === 'RTSP'" class="space-y-2">
                          <div class="flex items-center justify-between text-sm">
                            <span class="text-gray-600 font-medium">AFL-NET统计:</span>
                            <div class="flex space-x-4">
                              <span class="text-blue-600">覆盖率: {{ item.rtspStats?.map_size || '0%' }}</span>
                              <span class="text-green-600">速度: {{ item.rtspStats?.execs_per_sec?.toFixed(1) || 0 }}/sec</span>
                            </div>
                          </div>
                          <div class="flex items-center justify-between text-sm">
                            <span class="text-gray-600 font-medium">状态机信息:</span>
                            <div class="flex space-x-3 text-xs">
                              <span class="bg-blue-50 text-blue-600 px-2 py-1 rounded">路径: {{ item.rtspStats?.paths_total || 0 }}</span>
                              <span class="bg-green-50 text-green-600 px-2 py-1 rounded">节点: {{ item.rtspStats?.n_nodes || 0 }}</span>
                              <span class="bg-purple-50 text-purple-600 px-2 py-1 rounded">转换: {{ item.rtspStats?.n_edges || 0 }}</span>
                              <span class="bg-orange-50 text-orange-600 px-2 py-1 rounded">深度: {{ item.rtspStats?.max_depth || 0 }}</span>
                            </div>
                          </div>
                        </div>
                        
                        <!-- MQTT协议特定信息 -->
                        <div v-else-if="item.protocol === 'MQTT'" class="space-y-2">
                          <div class="flex items-center justify-between text-sm">
                            <span class="text-gray-600 font-medium">MBFuzzer统计:</span>
                            <div class="flex space-x-4">
                              <span class="text-red-600">发现差异: {{ item.mqttStats?.diff_number?.toLocaleString() || 0 }}</span>
                              <span class="text-blue-600">有效连接: {{ item.protocolSpecificData?.validConnectNumber?.toLocaleString() || 0 }}</span>
                            </div>
                          </div>
                          <div class="flex items-center justify-between text-sm">
                            <span class="text-gray-600 font-medium">请求统计:</span>
                            <div class="flex space-x-3 text-xs">
                              <span class="bg-blue-50 text-blue-600 px-2 py-1 rounded">客户端: {{ item.protocolSpecificData?.clientRequestCount?.toLocaleString() || 0 }}</span>
                              <span class="bg-green-50 text-green-600 px-2 py-1 rounded">代理端: {{ item.protocolSpecificData?.brokerRequestCount?.toLocaleString() || 0 }}</span>
                              <span class="bg-purple-50 text-purple-600 px-2 py-1 rounded">差异率: {{ 
                                item.protocolSpecificData?.clientRequestCount ? 
                                (((item.mqttStats?.diff_number || 0) / ((item.protocolSpecificData.clientRequestCount || 0) + (item.protocolSpecificData.brokerRequestCount || 0))) * 100).toFixed(2) : 0 
                              }}%</span>
                            </div>
                          </div>
                        </div>
                      </div>
                    </div>
                    
                    <div class="flex items-center space-x-3 ml-6">
                      <button @click.stop="exportHistoryItem(item)" 
                              class="bg-blue-50 hover:bg-blue-100 text-blue-600 px-3 py-2 rounded-lg transition-colors flex items-center space-x-1"
                              title="导出报告">
                        <i class="fa fa-download"></i>
                        <span class="text-xs">导出</span>
                      </button>
                      <button @click.stop="deleteHistoryItem(item.id)" 
                              class="bg-red-50 hover:bg-red-100 text-red-600 px-3 py-2 rounded-lg transition-colors flex items-center space-x-1"
                              title="删除记录">
                        <i class="fa fa-trash"></i>
                        <span class="text-xs">删除</span>
                      </button>
                      <i class="fa fa-chevron-right text-gray-400 text-lg"></i>
                    </div>
                  </div>
                </div>
              </div>
            </div>
          </div>

          <!-- 历史记录详情 -->
          <div v-else class="space-y-6">
            <!-- 返回按钮 -->
            <div class="bg-white/80 backdrop-blur-sm rounded-xl p-4 border border-orange-200 shadow-card">
              <div class="flex items-center justify-between">
                <button @click="backToHistoryList" class="flex items-center space-x-2 text-orange-600 hover:text-orange-700 transition-colors">
                  <i class="fa fa-arrow-left"></i>
                  <span>返回历史记录列表</span>
                </button>
                <button @click="backToMainView" class="flex items-center space-x-2 text-gray-600 hover:text-gray-700 transition-colors">
                  <i class="fa fa-home"></i>
                  <span>返回测试界面</span>
                </button>
              </div>
            </div>

            <!-- 详情头部信息 -->
            <div class="bg-white/80 backdrop-blur-sm rounded-xl p-6 border border-orange-200 shadow-card">
              <div class="flex items-center justify-between mb-4">
                <div class="flex items-center space-x-4">
                  <div class="bg-orange-100 p-3 rounded-lg">
                    <i class="fa fa-chart-bar text-orange-600 text-xl"></i>
                  </div>
                  <div>
                    <h2 class="text-xl font-bold text-dark">测试详情</h2>
                    <p class="text-sm text-gray-500">{{ selectedHistoryItem.timestamp }}</p>
                  </div>
                  <span class="bg-primary/10 text-primary px-3 py-1 rounded-full text-sm font-medium">
                    {{ selectedHistoryItem.protocol }}
                  </span>
                  <span class="bg-secondary/10 text-secondary px-3 py-1 rounded-full text-sm font-medium">
                    {{ selectedHistoryItem.fuzzEngine }}
                  </span>
                  <span v-if="selectedHistoryItem.hasCrash" class="bg-red-100 text-red-600 px-3 py-1 rounded-full text-sm font-medium animate-pulse">
                    <i class="fa fa-exclamation-triangle mr-1"></i>检测到崩溃
                  </span>
                </div>
                <button @click="exportHistoryItem(selectedHistoryItem)" 
                        class="bg-primary hover:bg-primary/90 text-white px-4 py-2 rounded-lg transition-colors flex items-center space-x-2">
                  <i class="fa fa-download"></i>
                  <span>导出报告</span>
                </button>
              </div>

              <div class="grid grid-cols-1 md:grid-cols-3 gap-4 text-sm">
                <div class="bg-gray-50 rounded-lg p-3">
                  <h4 class="font-medium mb-2 text-gray-800">基本信息</h4>
                  <div class="space-y-1">
                    <p><span class="text-gray-600">测试ID:</span> <span class="font-mono">{{ selectedHistoryItem.id }}</span></p>
                    <p><span class="text-gray-600">目标:</span> <span class="font-mono">{{ selectedHistoryItem.targetHost }}:{{ selectedHistoryItem.targetPort }}</span></p>
                    <p v-if="selectedHistoryItem.protocol === 'MQTT'"><span class="text-gray-600">有效连接数量:</span> <span>{{ selectedHistoryItem.duration }}</span></p>
                    <p v-else><span class="text-gray-600">测试时长:</span> <span>{{ selectedHistoryItem.duration }}秒</span></p>
                  </div>
                </div>
                
                <div class="bg-gray-50 rounded-lg p-3">
                  <h4 class="font-medium mb-2 text-gray-800">性能统计</h4>
                  <div class="space-y-1">
                    <!-- MQTT协议统计 -->
                    <template v-if="selectedHistoryItem.protocol === 'MQTT'">
                      <p><span class="text-gray-600">测试引擎:</span> <span class="font-medium">MBFuzzer (智能差异测试)</span></p>
                      <p><span class="text-gray-600">客户端请求数:</span> <span class="font-medium">{{ selectedHistoryItem.mqttStats?.client_request_count?.toLocaleString() || '851,051' }}</span></p>
                      <p><span class="text-gray-600">代理端请求数:</span> <span class="font-medium">{{ selectedHistoryItem.mqttStats?.broker_request_count?.toLocaleString() || '523,790' }}</span></p>
                    </template>
                    <!-- RTSP协议统计 -->
                    <template v-else-if="selectedHistoryItem.protocol === 'RTSP'">
                      <p><span class="text-gray-600">发现路径数:</span> <span class="font-medium">{{ selectedHistoryItem.rtspStats?.paths_total || selectedHistoryItem.totalPackets || 0 }}</span></p>
                      <p><span class="text-gray-600">状态转换数:</span> <span class="font-medium">{{ selectedHistoryItem.protocolSpecificData?.stateTransitions || selectedHistoryItem.rtspStats?.n_edges || Math.floor((selectedHistoryItem.successRate || 0) * 10) || 0 }}</span></p>
                      <p><span class="text-gray-600">最大深度:</span> <span class="font-medium">{{ selectedHistoryItem.protocolSpecificData?.maxDepth || selectedHistoryItem.rtspStats?.max_depth || Math.floor((selectedHistoryItem.crashCount || 0) + 5) || 5 }}</span></p>
                    </template>
                    <!-- SNMP协议统计 -->
                    <template v-else>
                      <p><span class="text-gray-600">总发包数:</span> <span class="font-medium">{{ selectedHistoryItem.totalPackets }}</span></p>
                      <p><span class="text-gray-600">成功率:</span> <span class="font-medium" :class="selectedHistoryItem.successRate >= 80 ? 'text-green-600' : selectedHistoryItem.successRate >= 60 ? 'text-yellow-600' : 'text-red-600'">{{ selectedHistoryItem.successRate }}%</span></p>
                      <p><span class="text-gray-600">崩溃数:</span> <span class="font-medium" :class="selectedHistoryItem.crashCount > 0 ? 'text-red-600' : 'text-green-600'">{{ selectedHistoryItem.crashCount }}</span></p>
                    </template>
                  </div>
                </div>

                <div class="bg-gray-50 rounded-lg p-3">
                  <h4 class="font-medium mb-2 text-gray-800">
                    {{ selectedHistoryItem.protocol === 'SNMP' ? '协议版本' : 
                       selectedHistoryItem.protocol === 'RTSP' ? 'AFL-NET统计' : 
                       'MBFuzzer分析报告' }}
                  </h4>
                  <div class="space-y-1">
                    <!-- SNMP协议版本统计 -->
                    <template v-if="selectedHistoryItem.protocol === 'SNMP'">
                      <p><span class="text-gray-600">SNMP v1:</span> <span>{{ selectedHistoryItem.protocolStats?.v1 || 0 }}</span></p>
                      <p><span class="text-gray-600">SNMP v2c:</span> <span>{{ selectedHistoryItem.protocolStats?.v2c || 0 }}</span></p>
                      <p><span class="text-gray-600">SNMP v3:</span> <span>{{ selectedHistoryItem.protocolStats?.v3 || 0 }}</span></p>
                    </template>
                    <!-- RTSP协议AFL-NET统计 -->
                    <template v-else-if="selectedHistoryItem.protocol === 'RTSP'">
                      <p><span class="text-gray-600">执行速度:</span> <span>{{ selectedHistoryItem.rtspStats?.execs_per_sec?.toFixed(2) || 0 }} exec/sec</span></p>
                      <p><span class="text-gray-600">代码覆盖率:</span> <span>{{ selectedHistoryItem.rtspStats?.map_size || '0%' }}</span></p>
                      <p><span class="text-gray-600">状态节点:</span> <span>{{ selectedHistoryItem.rtspStats?.n_nodes || 0 }}</span></p>
                    </template>
                    <!-- MQTT协议MBFuzzer分析报告 -->
                    <template v-else-if="selectedHistoryItem.protocol === 'MQTT'">
                      <div class="space-y-2">
                        <div class="flex items-center">
                          <i class="fa fa-file-code-o text-purple-600 mr-2"></i>
                          <div class="flex-1">
                            <p class="truncate text-xs font-medium">fuzzing_report.txt</p>
                            <p class="truncate text-xs text-gray-500">MBFuzzer完整分析报告</p>
                          </div>
                          <button class="text-xs bg-purple-50 hover:bg-purple-100 text-purple-600 px-1.5 py-0.5 rounded">
                            导出
                          </button>
                        </div>
                        
                        <div class="flex items-center">
                          <i class="fa fa-file-text-o text-green-600 mr-2"></i>
                          <div class="flex-1">
                            <p class="truncate text-xs font-medium">Fuzz日志文件</p>
                            <p class="truncate text-xs text-gray-500">完整的模糊测试执行日志</p>
                          </div>
                          <button class="text-xs bg-green-50 hover:bg-green-100 text-green-600 px-1.5 py-0.5 rounded">
                            导出
                          </button>
                        </div>
                      </div>
                    </template>
                  </div>
                </div>
              </div>
            </div>

            <!-- 协议特定的详细统计 -->
            <div class="bg-white/80 backdrop-blur-sm rounded-xl p-6 border border-orange-200 shadow-card">
                <h3 class="font-semibold text-xl mb-6">
                  {{ selectedHistoryItem.protocol === 'SNMP' ? 'SNMP协议详细统计' : 
                     selectedHistoryItem.protocol === 'RTSP' ? 'RTSP协议状态机统计' : 
                     'MQTT协议差异分析统计' }}
                </h3>
                
                <!-- SNMP协议图表 -->
                <div v-if="selectedHistoryItem.protocol === 'SNMP'" class="grid grid-cols-1 md:grid-cols-2 gap-8">
                  <!-- 消息类型分布 -->
                  <div>
                    <h4 class="text-base font-medium mb-4 text-gray-800 text-center">消息类型分布</h4>
                    <div class="grid grid-cols-2 gap-4">
                      <div class="text-center bg-blue-50 rounded-lg p-4">
                        <div class="text-2xl font-bold text-blue-600">{{ selectedHistoryItem.messageTypeStats?.get || 0 }}</div>
                        <div class="text-sm text-gray-600">GET</div>
                        <div class="text-xs text-gray-500">{{ selectedHistoryItem.totalPackets ? Math.round(((selectedHistoryItem.messageTypeStats?.get || 0) / selectedHistoryItem.totalPackets) * 100) : 0 }}%</div>
                      </div>
                      <div class="text-center bg-indigo-50 rounded-lg p-4">
                        <div class="text-2xl font-bold text-indigo-600">{{ selectedHistoryItem.messageTypeStats?.set || 0 }}</div>
                        <div class="text-sm text-gray-600">SET</div>
                        <div class="text-xs text-gray-500">{{ selectedHistoryItem.totalPackets ? Math.round(((selectedHistoryItem.messageTypeStats?.set || 0) / selectedHistoryItem.totalPackets) * 100) : 0 }}%</div>
                      </div>
                      <div class="text-center bg-pink-50 rounded-lg p-4">
                        <div class="text-2xl font-bold text-pink-600">{{ selectedHistoryItem.messageTypeStats?.getnext || 0 }}</div>
                        <div class="text-sm text-gray-600">GETNEXT</div>
                        <div class="text-xs text-gray-500">{{ selectedHistoryItem.totalPackets ? Math.round(((selectedHistoryItem.messageTypeStats?.getnext || 0) / selectedHistoryItem.totalPackets) * 100) : 0 }}%</div>
                      </div>
                      <div class="text-center bg-green-50 rounded-lg p-4">
                        <div class="text-2xl font-bold text-green-600">{{ selectedHistoryItem.messageTypeStats?.getbulk || 0 }}</div>
                        <div class="text-sm text-gray-600">GETBULK</div>
                        <div class="text-xs text-gray-500">{{ selectedHistoryItem.totalPackets ? Math.round(((selectedHistoryItem.messageTypeStats?.getbulk || 0) / selectedHistoryItem.totalPackets) * 100) : 0 }}%</div>
>>>>>>> c5c42514
                      </div>
                    </div>
                    <Space size="small" wrap class="chart-tags">
                      <Tag>GET: {{ messageTypeStats.get || 0 }}</Tag>
                      <Tag>SET: {{ messageTypeStats.set || 0 }}</Tag>
                      <Tag>GETNEXT: {{ messageTypeStats.getnext || 0 }}</Tag>
                      <Tag>GETBULK: {{ messageTypeStats.getbulk || 0 }}</Tag>
                    </Space>
                  </div>
<<<<<<< HEAD
                  <div class="chart-panel">
                    <TypographyText type="secondary" class="chart-title">协议版本分布</TypographyText>
                    <div class="chart-container">
                      <canvas ref="versionCanvas"></canvas>
                      <div v-if="!showCharts" class="chart-overlay">
                        <TypographyText type="secondary">等待测试完成以生成图表</TypographyText>
=======

                  <!-- SNMP版本分布 -->
                  <div>
                    <h4 class="text-base font-medium mb-4 text-gray-800 text-center">SNMP版本分布</h4>
                    <div class="space-y-4">
                      <div class="bg-yellow-50 rounded-lg p-4">
                        <div class="flex justify-between items-center mb-2">
                          <span class="text-gray-700 font-medium">SNMP v1</span>
                          <span class="text-lg font-bold text-yellow-600">{{ selectedHistoryItem.protocolStats?.v1 || 0 }}</span>
                        </div>
                        <div class="w-full bg-gray-200 rounded-full h-2">
                          <div class="bg-yellow-500 h-2 rounded-full" :style="{ width: selectedHistoryItem.totalPackets ? ((selectedHistoryItem.protocolStats?.v1 || 0) / selectedHistoryItem.totalPackets * 100) + '%' : '0%' }"></div>
                        </div>
                        <div class="text-xs text-gray-500 mt-1">{{ selectedHistoryItem.totalPackets ? Math.round(((selectedHistoryItem.protocolStats?.v1 || 0) / selectedHistoryItem.totalPackets) * 100) : 0 }}%</div>
                      </div>
                      
                      <div class="bg-purple-50 rounded-lg p-4">
                        <div class="flex justify-between items-center mb-2">
                          <span class="text-gray-700 font-medium">SNMP v2c</span>
                          <span class="text-lg font-bold text-purple-600">{{ selectedHistoryItem.protocolStats?.v2c || 0 }}</span>
                        </div>
                        <div class="w-full bg-gray-200 rounded-full h-2">
                          <div class="bg-purple-500 h-2 rounded-full" :style="{ width: selectedHistoryItem.totalPackets ? ((selectedHistoryItem.protocolStats?.v2c || 0) / selectedHistoryItem.totalPackets * 100) + '%' : '0%' }"></div>
                        </div>
                        <div class="text-xs text-gray-500 mt-1">{{ selectedHistoryItem.totalPackets ? Math.round(((selectedHistoryItem.protocolStats?.v2c || 0) / selectedHistoryItem.totalPackets) * 100) : 0 }}%</div>
                      </div>
                      
                      <div class="bg-red-50 rounded-lg p-4">
                        <div class="flex justify-between items-center mb-2">
                          <span class="text-gray-700 font-medium">SNMP v3</span>
                          <span class="text-lg font-bold text-red-600">{{ selectedHistoryItem.protocolStats?.v3 || 0 }}</span>
                        </div>
                        <div class="w-full bg-gray-200 rounded-full h-2">
                          <div class="bg-red-500 h-2 rounded-full" :style="{ width: selectedHistoryItem.totalPackets ? ((selectedHistoryItem.protocolStats?.v3 || 0) / selectedHistoryItem.totalPackets * 100) + '%' : '0%' }"></div>
                        </div>
                        <div class="text-xs text-gray-500 mt-1">{{ selectedHistoryItem.totalPackets ? Math.round(((selectedHistoryItem.protocolStats?.v3 || 0) / selectedHistoryItem.totalPackets) * 100) : 0 }}%</div>
                      </div>
                    </div>
                  </div>
                </div>
                
                <!-- RTSP协议统计 -->
                <div v-else-if="selectedHistoryItem.protocol === 'RTSP'" class="grid grid-cols-1 md:grid-cols-2 gap-8">
                  <!-- 路径发现统计 -->
                  <div>
                    <h4 class="text-base font-medium mb-4 text-gray-800 text-center">路径发现统计</h4>
                    <div class="grid grid-cols-2 gap-4">
                      <div class="text-center bg-blue-50 rounded-lg p-4">
                        <div class="text-2xl font-bold text-blue-600">{{ selectedHistoryItem.rtspStats.paths_total }}</div>
                        <div class="text-sm text-gray-600">总路径数</div>
                        <div class="text-xs text-gray-500">Total Paths</div>
                      </div>
                      <div class="text-center bg-green-50 rounded-lg p-4">
                        <div class="text-2xl font-bold text-green-600">{{ selectedHistoryItem.rtspStats.cur_path }}</div>
                        <div class="text-sm text-gray-600">当前路径</div>
                        <div class="text-xs text-gray-500">Current Path</div>
                      </div>
                      <div class="text-center bg-yellow-50 rounded-lg p-4">
                        <div class="text-2xl font-bold text-yellow-600">{{ selectedHistoryItem.rtspStats.pending_total }}</div>
                        <div class="text-sm text-gray-600">待处理</div>
                        <div class="text-xs text-gray-500">Pending</div>
                      </div>
                      <div class="text-center bg-purple-50 rounded-lg p-4">
                        <div class="text-2xl font-bold text-purple-600">{{ selectedHistoryItem.rtspStats.pending_favs }}</div>
                        <div class="text-sm text-gray-600">优先路径</div>
                        <div class="text-xs text-gray-500">Favored</div>
                      </div>
                    </div>
                  </div>

                  <!-- 状态机与性能统计 -->
                  <div>
                    <h4 class="text-base font-medium mb-4 text-gray-800 text-center">状态机与性能统计</h4>
                    <div class="space-y-4">
                      <div class="bg-blue-50 rounded-lg p-4">
                        <div class="flex justify-between items-center mb-2">
                          <span class="text-gray-700 font-medium">状态节点数</span>
                          <span class="text-lg font-bold text-blue-600">{{ selectedHistoryItem.rtspStats.n_nodes }}</span>
                        </div>
                        <div class="text-xs text-gray-500">State Nodes</div>
                      </div>
                      
                      <div class="bg-green-50 rounded-lg p-4">
                        <div class="flex justify-between items-center mb-2">
                          <span class="text-gray-700 font-medium">状态转换数</span>
                          <span class="text-lg font-bold text-green-600">{{ selectedHistoryItem.rtspStats.n_edges }}</span>
                        </div>
                        <div class="text-xs text-gray-500">State Transitions</div>
                      </div>
                      
                      <div class="bg-purple-50 rounded-lg p-4">
                        <div class="flex justify-between items-center mb-2">
                          <span class="text-gray-700 font-medium">执行速度</span>
                          <span class="text-lg font-bold text-purple-600">{{ selectedHistoryItem.rtspStats.execs_per_sec.toFixed(1) }}</span>
                        </div>
                        <div class="text-xs text-gray-500">Executions per Second</div>
                      </div>
                      
                      <div class="bg-orange-50 rounded-lg p-4">
                        <div class="flex justify-between items-center mb-2">
                          <span class="text-gray-700 font-medium">代码覆盖率</span>
                          <span class="text-lg font-bold text-orange-600">{{ selectedHistoryItem.rtspStats.map_size }}</span>
                        </div>
                        <div class="text-xs text-gray-500">Code Coverage</div>
                      </div>
                    </div>
                  </div>
                </div>
                
                <!-- MQTT协议统计 -->
                <div v-else-if="selectedHistoryItem.protocol === 'MQTT'" class="space-y-8">
                  <!-- 客户端和代理端请求统计 -->
                  <div class="grid grid-cols-1 lg:grid-cols-2 gap-8">
                    <!-- 客户端请求统计 -->
                    <div>
                      <h4 class="text-base font-medium mb-4 text-gray-800 text-center">客户端请求统计</h4>
                      <div class="bg-blue-50 rounded-lg p-4 mb-4">
                        <div class="text-center">
                          <div class="text-3xl font-bold text-blue-600 mb-2">851,051</div>
                          <div class="text-sm text-gray-600">总请求数</div>
                          <div class="text-xs text-gray-500">Total Client Requests</div>
                        </div>
                      </div>
                      <div class="grid grid-cols-2 gap-3">
                        <div class="bg-white rounded-lg p-3 border border-blue-200">
                          <div class="text-lg font-bold text-blue-600">176,742</div>
                          <div class="text-xs text-gray-600">CONNECT</div>
                        </div>
                        <div class="bg-white rounded-lg p-3 border border-blue-200">
                          <div class="text-lg font-bold text-blue-600">648,530</div>
                          <div class="text-xs text-gray-600">PUBLISH</div>
                        </div>
                        <div class="bg-white rounded-lg p-3 border border-blue-200">
                          <div class="text-lg font-bold text-blue-600">3,801</div>
                          <div class="text-xs text-gray-600">SUBSCRIBE</div>
                        </div>
                        <div class="bg-white rounded-lg p-3 border border-blue-200">
                          <div class="text-lg font-bold text-blue-600">2,382</div>
                          <div class="text-xs text-gray-600">PINGREQ</div>
                        </div>
                        <div class="bg-white rounded-lg p-3 border border-blue-200">
                          <div class="text-lg font-bold text-blue-600">3,957</div>
                          <div class="text-xs text-gray-600">UNSUBSCRIBE</div>
                        </div>
                        <div class="bg-white rounded-lg p-3 border border-blue-200">
                          <div class="text-lg font-bold text-blue-600">1,699</div>
                          <div class="text-xs text-gray-600">AUTH</div>
                        </div>
                      </div>
                    </div>

                    <!-- 代理端请求统计 -->
                    <div>
                      <h4 class="text-base font-medium mb-4 text-gray-800 text-center">代理端请求统计</h4>
                      <div class="bg-green-50 rounded-lg p-4 mb-4">
                        <div class="text-center">
                          <div class="text-3xl font-bold text-green-600 mb-2">523,790</div>
                          <div class="text-sm text-gray-600">总请求数</div>
                          <div class="text-xs text-gray-500">Total Broker Requests</div>
                        </div>
                      </div>
                      <div class="grid grid-cols-2 gap-3">
                        <div class="bg-white rounded-lg p-3 border border-green-200">
                          <div class="text-lg font-bold text-green-600">418,336</div>
                          <div class="text-xs text-gray-600">PUBLISH</div>
                        </div>
                        <div class="bg-white rounded-lg p-3 border border-green-200">
                          <div class="text-lg font-bold text-green-600">20,329</div>
                          <div class="text-xs text-gray-600">PUBREC</div>
                        </div>
                        <div class="bg-white rounded-lg p-3 border border-green-200">
                          <div class="text-lg font-bold text-green-600">20,053</div>
                          <div class="text-xs text-gray-600">UNSUBSCRIBE</div>
                        </div>
                        <div class="bg-white rounded-lg p-3 border border-green-200">
                          <div class="text-lg font-bold text-green-600">10,554</div>
                          <div class="text-xs text-gray-600">SUBSCRIBE</div>
                        </div>
                        <div class="bg-white rounded-lg p-3 border border-green-200">
                          <div class="text-lg font-bold text-green-600">9,263</div>
                          <div class="text-xs text-gray-600">PINGREQ</div>
                        </div>
                        <div class="bg-white rounded-lg p-3 border border-green-200">
                          <div class="text-lg font-bold text-green-600">7,174</div>
                          <div class="text-xs text-gray-600">CONNECT</div>
                        </div>
                      </div>
                    </div>
                  </div>

                  <!-- 差异类型统计 -->
                  <div class="grid grid-cols-1 lg:grid-cols-3 gap-6">
                    <!-- 差异类型分布 -->
                    <div>
                      <h4 class="text-base font-medium mb-4 text-gray-800 text-center">差异类型分布</h4>
                      <div class="space-y-3">
                        <div class="bg-red-50 rounded-lg p-3 border border-red-200">
                          <div class="flex justify-between items-center">
                            <span class="text-sm text-gray-700">Field Different</span>
                            <span class="text-lg font-bold text-red-600">3,247</span>
                          </div>
                        </div>
                        <div class="bg-orange-50 rounded-lg p-3 border border-orange-200">
                          <div class="flex justify-between items-center">
                            <span class="text-sm text-gray-700">Message Unexpected</span>
                            <span class="text-lg font-bold text-orange-600">1,892</span>
                          </div>
                        </div>
                        <div class="bg-yellow-50 rounded-lg p-3 border border-yellow-200">
                          <div class="flex justify-between items-center">
                            <span class="text-sm text-gray-700">Field Missing</span>
                            <span class="text-lg font-bold text-yellow-600">456</span>
                          </div>
                        </div>
                        <div class="bg-purple-50 rounded-lg p-3 border border-purple-200">
                          <div class="flex justify-between items-center">
                            <span class="text-sm text-gray-700">Field Unexpected</span>
                            <span class="text-lg font-bold text-purple-600">246</span>
                          </div>
                        </div>
                      </div>
                    </div>

                    <!-- Broker差异统计 -->
                    <div>
                      <h4 class="text-base font-medium mb-4 text-gray-800 text-center">Broker差异统计</h4>
                      <div class="space-y-3">
                        <div class="bg-blue-50 rounded-lg p-3 border border-blue-200">
                          <div class="flex justify-between items-center">
                            <span class="text-sm text-gray-700">FlashMQ</span>
                            <span class="text-lg font-bold text-blue-600">1,456</span>
                          </div>
                        </div>
                        <div class="bg-green-50 rounded-lg p-3 border border-green-200">
                          <div class="flex justify-between items-center">
                            <span class="text-sm text-gray-700">NanoMQ</span>
                            <span class="text-lg font-bold text-green-600">1,234</span>
                          </div>
                        </div>
                        <div class="bg-purple-50 rounded-lg p-3 border border-purple-200">
                          <div class="flex justify-between items-center">
                            <span class="text-sm text-gray-700">EMQX</span>
                            <span class="text-lg font-bold text-purple-600">987</span>
                          </div>
                        </div>
                        <div class="bg-indigo-50 rounded-lg p-3 border border-indigo-200">
                          <div class="flex justify-between items-center">
                            <span class="text-sm text-gray-700">HiveMQ</span>
                            <span class="text-lg font-bold text-indigo-600">876</span>
                          </div>
                        </div>
                        <div class="bg-pink-50 rounded-lg p-3 border border-pink-200">
                          <div class="flex justify-between items-center">
                            <span class="text-sm text-gray-700">Mosquitto</span>
                            <span class="text-lg font-bold text-pink-600">654</span>
                          </div>
                        </div>
                        <div class="bg-cyan-50 rounded-lg p-3 border border-cyan-200">
                          <div class="flex justify-between items-center">
                            <span class="text-sm text-gray-700">VerneMQ</span>
                            <span class="text-lg font-bold text-cyan-600">434</span>
                          </div>
                        </div>
                      </div>
                    </div>

                    <!-- 消息类型差异统计 -->
                    <div>
                      <h4 class="text-base font-medium mb-4 text-gray-800 text-center">消息类型差异</h4>
                      <div class="space-y-3">
                        <div class="bg-red-50 rounded-lg p-3 border border-red-200">
                          <div class="flex justify-between items-center">
                            <span class="text-sm text-gray-700">CONNECT</span>
                            <span class="text-lg font-bold text-red-600">2,156</span>
                          </div>
                        </div>
                        <div class="bg-orange-50 rounded-lg p-3 border border-orange-200">
                          <div class="flex justify-between items-center">
                            <span class="text-sm text-gray-700">PUBLISH</span>
                            <span class="text-lg font-bold text-orange-600">1,789</span>
                          </div>
                        </div>
                        <div class="bg-yellow-50 rounded-lg p-3 border border-yellow-200">
                          <div class="flex justify-between items-center">
                            <span class="text-sm text-gray-700">SUBSCRIBE</span>
                            <span class="text-lg font-bold text-yellow-600">567</span>
                          </div>
                        </div>
                        <div class="bg-green-50 rounded-lg p-3 border border-green-200">
                          <div class="flex justify-between items-center">
                            <span class="text-sm text-gray-700">PINGREQ</span>
                            <span class="text-lg font-bold text-green-600">432</span>
                          </div>
                        </div>
                        <div class="bg-blue-50 rounded-lg p-3 border border-blue-200">
                          <div class="flex justify-between items-center">
                            <span class="text-sm text-gray-700">PUBREC</span>
                            <span class="text-lg font-bold text-blue-600">298</span>
                          </div>
                        </div>
                        <div class="bg-purple-50 rounded-lg p-3 border border-purple-200">
                          <div class="flex justify-between items-center">
                            <span class="text-sm text-gray-700">其他</span>
                            <span class="text-lg font-bold text-purple-600">599</span>
                          </div>
                        </div>
                      </div>
                    </div>
                  </div>

                  <!-- 测试总结 -->
                  <div class="bg-gradient-to-r from-blue-50 to-purple-50 rounded-lg p-6 border border-blue-200">
                    <h4 class="text-lg font-semibold mb-4 text-gray-800 text-center">MBFuzzer测试总结</h4>
                    <div class="grid grid-cols-2 md:grid-cols-4 gap-4">
                      <div class="text-center">
                        <div class="text-2xl font-bold text-blue-600">{{ selectedHistoryItem.mqttStats?.diff_number?.toLocaleString() || '6,657' }}</div>
                        <div class="text-sm text-gray-600">协议差异发现</div>
                      </div>
                      <div class="text-center">
                        <div class="text-2xl font-bold text-green-600">1,374,841</div>
                        <div class="text-sm text-gray-600">总请求数</div>
                      </div>
                      <div class="text-center">
                        <div class="text-2xl font-bold text-purple-600">0</div>
                        <div class="text-sm text-gray-600">崩溃数量</div>
                      </div>
                      <div class="text-center">
                        <div class="text-2xl font-bold text-orange-600">1,362</div>
                        <div class="text-sm text-gray-600">有效连接数量</div>
>>>>>>> c5c42514
                      </div>
                    </div>
                    <Space size="small" wrap class="chart-tags">
                      <Tag>v1: {{ protocolStats.v1 || 0 }}</Tag>
                      <Tag>v2c: {{ protocolStats.v2c || 0 }}</Tag>
                      <Tag>v3: {{ protocolStats.v3 || 0 }}</Tag>
                    </Space>
                  </div>
                </div>
<<<<<<< HEAD
                <TypographyParagraph type="secondary" class="chart-tip">
                  文件统计：共 {{ fileTotalPackets }} 条 · 成功 {{ fileSuccessCount }} · 超时
                  {{ fileTimeoutCount }} · 失败 {{ fileFailedCount }}
                </TypographyParagraph>
              </Card>

              <Card class="crash-card">
                <template #title>
                  <Space>
                    <IconifyIcon icon="ant-design:alert-outlined" class="card-icon" />
                    <span>崩溃监控</span>
                  </Space>
                </template>
                <template v-if="crashDetails">
                  <Descriptions :column="1" size="small">
                    <Descriptions.Item label="时间">{{ crashDetails.time }}</Descriptions.Item>
                    <Descriptions.Item label="类型">{{ crashDetails.type }}</Descriptions.Item>
                    <Descriptions.Item label="触发数据包">#{{ crashDetails.id }}</Descriptions.Item>
                    <Descriptions.Item label="转储文件">
                      <span class="mono-text">{{ crashDetails.dumpFile }}</span>
                    </Descriptions.Item>
                    <Descriptions.Item label="日志路径">
                      <span class="mono-text">{{ crashDetails.logPath }}</span>
                    </Descriptions.Item>
                  </Descriptions>
                  <TypographyParagraph v-if="showCrashDetails" class="crash-details" type="secondary">
                    <pre>{{ crashDetails.details }}</pre>
                  </TypographyParagraph>
                  <TypographyParagraph v-if="showCrashDetails && crashDetails.packetContent" class="crash-packet" type="secondary">
                    <pre>{{ crashDetails.packetContent }}</pre>
                  </TypographyParagraph>
                </template>
                <template v-else>
                  <Empty description="尚未检测到崩溃" />
                </template>
              </Card>
=======
>>>>>>> c5c42514
            </div>
          </div>
        </Tabs.TabPane>

        <Tabs.TabPane key="history" tab="历史记录">
          <Card class="history-card">
            <template #title>
              <Space>
                <IconifyIcon icon="ant-design:database-outlined" class="card-icon" />
                <span>历史结果</span>
              </Space>
            </template>
            <div class="history-toolbar">
              <Space size="small">
                <Button
                  ghost
                  type="primary"
                  :disabled="!historyResults.length"
                  @click="exportAllHistory"
                >
                  导出全部
                </Button>
                <Button
                  danger
                  :disabled="!historyResults.length"
                  @click="clearAllHistory"
                >
                  清空全部
                </Button>
              </Space>
            </div>
            <Table
              :columns="historyColumns"
              :data-source="historyResults"
              :pagination="{ pageSize: 8, showSizeChanger: true }"
              :row-key="(record) => record.id"
              class="history-table"
              size="middle"
            >
              <template #emptyText>
                <Empty description="暂无历史记录" />
              </template>
            </Table>
          </Card>
        </Tabs.TabPane>
      </Tabs>

      <Drawer
        v-model:open="historyDrawerOpen"
        class="history-drawer"
        destroy-on-close
        placement="right"
        title="历史记录详情"
        width="580"
        @close="closeHistoryDrawer"
      >
        <template v-if="selectedHistoryItem">
          <Descriptions :column="1" size="small" bordered>
            <Descriptions.Item label="记录 ID">{{ selectedHistoryItem.id }}</Descriptions.Item>
            <Descriptions.Item label="测试时间">{{ selectedHistoryItem.timestamp }}</Descriptions.Item>
            <Descriptions.Item label="协议">{{ selectedHistoryItem.protocol }}</Descriptions.Item>
            <Descriptions.Item label="引擎">{{ selectedHistoryItem.fuzzEngine }}</Descriptions.Item>
            <Descriptions.Item label="目标">
              {{ selectedHistoryItem.targetHost }}:{{ selectedHistoryItem.targetPort }}
            </Descriptions.Item>
            <Descriptions.Item label="耗时">{{ selectedHistoryItem.duration }} 秒</Descriptions.Item>
            <Descriptions.Item label="总包数">{{ selectedHistoryItem.totalPackets }}</Descriptions.Item>
            <Descriptions.Item label="成功率">{{ selectedHistoryItem.successRate }}%</Descriptions.Item>
            <Descriptions.Item label="崩溃">
              <Tag :color="selectedHistoryItem.hasCrash ? 'error' : 'success'">
                {{ selectedHistoryItem.hasCrash ? '检测到崩溃' : '无' }}
              </Tag>
            </Descriptions.Item>
          </Descriptions>
          <div class="drawer-section">
            <TypographyTitle :level="5">版本分布</TypographyTitle>
            <Space size="small" wrap>
              <Tag>v1: {{ selectedHistoryItem.protocolStats.v1 }}</Tag>
              <Tag>v2c: {{ selectedHistoryItem.protocolStats.v2c }}</Tag>
              <Tag>v3: {{ selectedHistoryItem.protocolStats.v3 }}</Tag>
            </Space>
          </div>
          <div class="drawer-section">
            <TypographyTitle :level="5">消息类型分布</TypographyTitle>
            <Space size="small" wrap>
              <Tag>GET: {{ selectedHistoryItem.messageTypeStats.get }}</Tag>
              <Tag>SET: {{ selectedHistoryItem.messageTypeStats.set }}</Tag>
              <Tag>GETNEXT: {{ selectedHistoryItem.messageTypeStats.getnext }}</Tag>
              <Tag>GETBULK: {{ selectedHistoryItem.messageTypeStats.getbulk }}</Tag>
            </Space>
          </div>
          <div v-if="selectedHistoryItem.hasCrash && selectedHistoryItem.crashDetails" class="drawer-section">
            <TypographyTitle :level="5">崩溃详情</TypographyTitle>
            <TypographyParagraph type="secondary">
              触发数据包：{{ selectedHistoryItem.crashDetails.packetContent }}
            </TypographyParagraph>
            <pre class="drawer-pre">
{{ selectedHistoryItem.crashDetails.details }}
            </pre>
          </div>
        </template>
        <template v-else>
          <Empty description="请选择历史记录查看详细信息" />
        </template>
      </Drawer>
    </div>
  </Page>
</template>


<style scoped>
.fuzz-view {
  display: flex;
  flex-direction: column;
  gap: 16px;
}

.fuzz-tabs :deep(.ant-tabs-nav) {
  margin-bottom: 16px;
}

.live-layout {
  display: grid;
  grid-template-columns: 2fr 1fr;
  gap: 16px;
  align-items: start;
}

.live-column {
  display: flex;
  flex-direction: column;
  gap: 16px;
}

.card-icon {
  font-size: 18px;
  color: var(--ant-primary-color);
}

.inline-icon {
  margin-right: 4px;
  font-size: 16px;
}

.config-body {
  width: 100%;
}

.config-form {
  display: flex;
  flex-direction: column;
  gap: 16px;
}

.config-grid {
  display: grid;
  gap: 16px;
  grid-template-columns: repeat(auto-fit, minmax(220px, 1fr));
}

.config-actions {
  display: flex;
  justify-content: space-between;
  align-items: center;
}

.config-tip {
  margin: 0;
  font-size: 12px;
}

.card-toolbar {
  display: flex;
  justify-content: flex-end;
  margin-bottom: 12px;
}

.log-panel {
  min-height: 260px;
  max-height: 360px;
  overflow-y: auto;
  padding: 12px;
  background-color: var(--ant-color-bg-container);
  border: 1px solid var(--ant-color-border);
  border-radius: var(--ant-border-radius);
  font-family: ui-monospace, SFMono-Regular, SFMono, Menlo, Monaco, Consolas, 'Liberation Mono', 'Courier New', monospace;
  font-size: 12px;
}

.log-empty {
  color: var(--ant-color-text-tertiary);
  font-style: italic;
}

.log-entry {
  display: flex;
  flex-wrap: wrap;
  align-items: baseline;
  gap: 8px;
  padding: 4px 0;
  border-bottom: 1px dashed var(--ant-color-border-secondary);
}

.log-entry:last-child {
  border-bottom: none;
}

.log-entry--crash {
  border-bottom-color: var(--ant-color-error);
}

<<<<<<< HEAD
.log-entry--warning {
  border-bottom-color: var(--ant-color-warning);
=======
/* MQTT动画样式 */
.mqtt-module {
  @apply relative w-full h-full border border-gray-200 rounded-lg bg-gradient-to-br from-white to-gray-50 shadow-md;
  transition: all 0.3s ease;
}

.mqtt-module:hover {
  @apply shadow-lg border-blue-300;
  transform: translateY(-2px);
}

.mqtt-node {
  @apply flex flex-col items-center justify-center transition-all duration-300 hover:scale-110;
  cursor: pointer;
}

.mqtt-node:hover {
  filter: drop-shadow(0 4px 8px rgba(59, 130, 246, 0.3));
}

.mqtt-connection {
  @apply absolute stroke-blue-500 stroke-2 fill-none;
  filter: drop-shadow(0 1px 2px rgba(59, 130, 246, 0.2));
}

.mqtt-particle {
  @apply absolute rounded-full transition-all ease-linear;
  width: 8px;
  height: 8px;
  border: 1px solid rgba(255, 255, 255, 0.3);
}

.mqtt-particle-from-broker {
  @apply bg-blue-600;
  animation: pulse-broker 2s infinite;
  box-shadow: 0 0 8px rgba(59, 130, 246, 0.9);
}

.mqtt-particle-from-client {
  @apply bg-blue-400;
  animation: pulse-client 2s infinite;
  box-shadow: 0 0 8px rgba(96, 165, 250, 0.9);
}

@keyframes pulse-broker {
  0%, 100% { 
    box-shadow: 0 0 8px rgba(59, 130, 246, 0.9);
    transform: scale(1);
  }
  50% { 
    box-shadow: 0 0 16px rgba(59, 130, 246, 1);
    transform: scale(1.2);
  }
}

@keyframes pulse-client {
  0%, 100% { 
    box-shadow: 0 0 8px rgba(96, 165, 250, 0.9);
    transform: scale(1);
  }
  50% { 
    box-shadow: 0 0 14px rgba(96, 165, 250, 1);
    transform: scale(1.15);
  }
}

/* 自定义颜色 */
:root {
  --primary: #3B82F6;
  --secondary: #6366F1;
  --accent: #EC4899;
  --light: #FFFFFF;
  --light-gray: #F3F4F6;
  --medium-gray: #E5E7EB;
  --dark: #1F2937;
  --success: #10B981;
  --warning: #F59E0B;
  --danger: #EF4444;
  --info: #3B82F6;
>>>>>>> c5c42514
}

.log-entry__time {
  color: var(--ant-color-text-tertiary);
}

.log-entry__segment {
  color: var(--ant-color-text);
}

.log-entry__protocol {
  color: var(--ant-primary-color);
  font-weight: 500;
}

.log-entry__operation {
  color: var(--ant-color-text-secondary);
}

.log-entry__summary {
  max-width: 160px;
  overflow: hidden;
  text-overflow: ellipsis;
  white-space: nowrap;
}

.log-entry__result {
  font-weight: 500;
}

.log-entry__result--success {
  color: var(--ant-color-success);
}

.log-entry__result--warning {
  color: var(--ant-color-warning);
}

.log-entry__result--danger {
  color: var(--ant-color-error);
}

.log-entry__hex {
  color: var(--ant-color-text-quaternary);
}

.status-content {
  width: 100%;
}

.status-metrics {
  display: grid;
  grid-template-columns: repeat(4, minmax(0, 1fr));
  gap: 12px;
}

.status-metric {
  display: flex;
  flex-direction: column;
  align-items: flex-start;
  gap: 2px;
}

.status-value {
  font-size: 20px;
  font-weight: 600;
  color: var(--ant-color-text);
}

.status-value--success {
  color: var(--ant-color-success);
}

.status-value--warning {
  color: var(--ant-color-warning);
}

.status-value--danger {
  color: var(--ant-color-error);
}

.status-label {
  margin: 0;
  font-size: 12px;
}

.status-rates {
  display: grid;
  grid-template-columns: repeat(3, minmax(0, 1fr));
  gap: 12px;
}

.status-rate {
  display: block;
  font-size: 18px;
  font-weight: 600;
}

.status-rate--success {
  color: var(--ant-color-success);
}

.status-rate--warning {
  color: var(--ant-color-warning);
}

.status-rate--danger {
  color: var(--ant-color-error);
}

.charts-grid {
  display: grid;
  gap: 16px;
  grid-template-columns: repeat(2, minmax(0, 1fr));
}

.chart-panel {
  display: flex;
  flex-direction: column;
  gap: 12px;
}

<<<<<<< HEAD
.chart-title {
  display: block;
  font-size: 13px;
=======
/* MQTT协议专用样式 */
.mqtt-header-line {
  @apply mb-1 p-2 bg-purple-50 border-l-4 border-purple-400 rounded;
}
.mqtt-stats-line {
  @apply mb-1 p-1 bg-green-50 border-l-2 border-green-400 rounded;
}
.mqtt-error-line {
  @apply mb-1 p-1 bg-red-50 border-l-2 border-red-400 rounded;
}
.mqtt-warning-line {
  @apply mb-1 p-1 bg-yellow-50 border-l-2 border-yellow-400 rounded;
}
.mqtt-success-line {
  @apply mb-1 p-1 bg-green-50 border-l-2 border-green-400 rounded;
}
.mqtt-info-line {
  @apply mb-1 p-1;
}
.mqtt-diff-line {
  @apply mb-2;
}
.mqtt-diff-line .p-3 {
  transition: all 0.2s ease-in-out;
}
.mqtt-diff-line:hover .p-3 {
  transform: translateX(2px);
  box-shadow: 0 2px 8px rgba(0, 0, 0, 0.1);
}

/* RTSP协议专用样式 */
.rtsp-header-line {
  @apply mb-1 p-2 bg-blue-50 border-l-4 border-blue-400 rounded;
>>>>>>> c5c42514
}

.chart-container {
  position: relative;
  height: 220px;
  background-color: var(--ant-color-bg-container);
  border: 1px solid var(--ant-color-border);
  border-radius: var(--ant-border-radius);
  padding: 12px;
}

.chart-container canvas {
  width: 100%;
  height: 100%;
}

.chart-overlay {
  position: absolute;
  inset: 0;
  display: flex;
  align-items: center;
  justify-content: center;
  background: linear-gradient(180deg, rgba(255, 255, 255, 0.95), rgba(255, 255, 255, 0.85));
  border-radius: var(--ant-border-radius);
}

.chart-tags {
  font-size: 12px;
}

.chart-tip {
  margin: 0;
  font-size: 12px;
}

.crash-card .mono-text {
  font-family: ui-monospace, SFMono-Regular, SFMono, Menlo, Monaco, Consolas, 'Liberation Mono', 'Courier New', monospace;
}

.crash-details,
.crash-packet {
  margin: 12px 0 0;
  font-size: 12px;
  padding: 12px;
  background-color: var(--ant-color-fill-tertiary);
  border-radius: var(--ant-border-radius);
}

.crash-details pre,
.crash-packet pre {
  margin: 0;
  white-space: pre-wrap;
  word-break: break-word;
}

.history-toolbar {
  display: flex;
  justify-content: flex-end;
  margin-bottom: 12px;
}

.history-table :deep(.ant-table-cell) {
  white-space: nowrap;
}

.drawer-section {
  margin-top: 16px;
}

.drawer-pre {
  margin: 12px 0 0;
  padding: 12px;
  background-color: var(--ant-color-fill-tertiary);
  border-radius: var(--ant-border-radius);
  font-family: ui-monospace, SFMono-Regular, SFMono, Menlo, Monaco, Consolas, 'Liberation Mono', 'Courier New', monospace;
  font-size: 12px;
  white-space: pre-wrap;
  word-break: break-word;
}

@media (max-width: 1280px) {
  .live-layout {
    grid-template-columns: 1fr;
  }
}

@media (max-width: 768px) {
  .config-grid {
    grid-template-columns: 1fr;
  }

  .status-metrics,
  .status-rates,
  .charts-grid {
    grid-template-columns: 1fr;
  }

  .history-toolbar {
    justify-content: flex-start;
  }
}
</style><|MERGE_RESOLUTION|>--- conflicted
+++ resolved
@@ -1,9 +1,5 @@
 <script setup lang="ts">
-<<<<<<< HEAD
-import { onMounted, ref, nextTick, computed, watch, h } from 'vue';
-=======
-import { onMounted, ref, nextTick, computed, watch, shallowRef, onErrorCaptured, onUnmounted } from 'vue';
->>>>>>> c5c42514
+import { onMounted, ref, nextTick, computed, watch, h, shallowRef, onErrorCaptured, onUnmounted } from 'vue';
 import { getFuzzText } from '#/api/custom';
 import { requestClient } from '#/api/request';
 import { useAccessStore } from '@vben/stores';
@@ -12,7 +8,7 @@
 import type { TableColumnType } from 'ant-design-vue';
 
 import { Page } from '@vben/common-ui';
-import { IconifyIcon } from '@vben/icons';
+import { IconifyIcon as IconIcon } from '@vben/icons';
 
 import {
   Alert,
@@ -106,25 +102,18 @@
   stopAllRealtimeStreams
 } = useProtocolDataManager();
 
-// fuzzData现在通过useSNMP composable管理，使用snmpFuzzData
+const TypographyParagraph = Typography.Paragraph;
+const TypographyText = Typography.Text;
+const TypographyTitle = Typography.Title;
+
+// Parsed data - kept for backward compatibility
+const fuzzData = ref<FuzzPacket[]>([]);
 const totalPacketsInFile = ref(0);
 // File-level summary stats parsed from txt
 const fileTotalPackets = ref(0);
 const fileSuccessCount = ref(0);
 const fileTimeoutCount = ref(0);
 const fileFailedCount = ref(0);
-
-<<<<<<< HEAD
-const TypographyParagraph = Typography.Paragraph;
-const TypographyText = Typography.Text;
-const TypographyTitle = Typography.Title;
-
-// Aggregates
-const protocolStats = ref({ v1: 0, v2c: 0, v3: 0 });
-const messageTypeStats = ref({ get: 0, set: 0, getnext: 0, getbulk: 0 });
-=======
-// 协议统计数据现在通过composables管理
->>>>>>> c5c42514
 
 // Runtime stats
 const packetCount = ref(0);
@@ -149,76 +138,21 @@
 const targetPort = ref(161);
 const rtspCommandConfig = ref('afl-fuzz -d -i $AFLNET/tutorials/live555/in-rtsp -o out-live555 -N tcp://127.0.0.1/8554 -x $AFLNET/tutorials/live555/rtsp.dict -P RTSP -D 10000 -q 3 -s 3 -E -K -R ./testOnDemandRTSPServer 8554');
 
-
-// Real-time log reading (现在通过useLogReader管理)
+// Real-time log reading
+const isReadingLogOld = ref(false);
+const logReadingIntervalOld = ref<number | null>(null);
 const rtspProcessId = ref<number | null>(null);
-
-// Watch for protocol changes to update port and fuzz engine
-watch(protocolType, (newProtocol, oldProtocol) => {
-  console.log(`[DEBUG] 协议切换: ${oldProtocol} -> ${newProtocol}`);
-  
-  // 立即停止当前运行的测试和所有异步操作
-  if (isRunning.value) {
-    console.log('[DEBUG] 停止当前运行的测试');
-    isRunning.value = false;
-    isTestCompleted.value = false;
-    
-    // 取消MQTT模拟
-    if (oldProtocol === 'MQTT') {
-      mqttSimulationCancelled = true;
-      console.log('[DEBUG] 取消MQTT模拟操作');
-    }
-    
-    if (testTimer) {
-      clearInterval(testTimer as any);
-      testTimer = null;
-    }
-  }
-  
-  // 停止所有实时流和日志读取
-  console.log('[DEBUG] 停止所有实时流和日志读取');
-  stopAllRealtimeStreams();
-  stopLogReading();
-  
-  // 清理之前协议的状态
-  if (oldProtocol === 'MQTT') {
-    console.log('[DEBUG] 清理MQTT协议状态');
-    // 清理MQTT动画
-    cleanupMQTTAnimations();
-    // 使用nextTick确保在下一个tick中清理，避免当前更新周期的冲突
-    nextTick(() => {
-      // 清理定时器
-      if (mqttUpdateTimer) {
-        clearTimeout(mqttUpdateTimer);
-        mqttUpdateTimer = null;
-      }
-      // 清理非响应式日志数据
-      mqttDifferentialLogsData = [];
-      mqttLogsPendingUpdate = false;
-      mqttLogsUpdateKey.value++;
-      resetMQTTStats();
-      resetMQTTDifferentialStats();
-    });
-  }
-  
-  // 设置新协议的配置
+const logReadPositionOld = ref(0);
+
+// Watch for protocol changes to update port
+watch(protocolType, (newProtocol) => {
   if (newProtocol === 'SNMP') {
     targetPort.value = 161;
-    fuzzEngine.value = 'SNMP_Fuzz';
   } else if (newProtocol === 'RTSP') {
-    targetPort.value = 8554;
-    fuzzEngine.value = 'AFLNET';
+    targetPort.value = 554;
   } else if (newProtocol === 'MQTT') {
     targetPort.value = 1883;
-    fuzzEngine.value = 'MBFuzzer';
-    // MQTT动画将在测试开始时初始化
-  }
-  
-  // 重置测试状态
-  nextTick(() => {
-    resetTestState();
-    console.log('[DEBUG] 协议切换完成，状态已重置');
-  });
+  }
 });
 const showCharts = ref(false);
 const crashDetails = ref<any>(null);
@@ -257,7 +191,35 @@
 const showNotification = ref(false);
 const notificationMessage = ref('');
 
-// HistoryResult 接口现在从 composables 导入
+// 历史结果数据接口
+interface HistoryResult {
+  id: string;
+  timestamp: string;
+  protocol: string;
+  fuzzEngine: string;
+  targetHost: string;
+  targetPort: number;
+  duration: number;
+  totalPackets: number;
+  successCount: number;
+  timeoutCount: number;
+  failedCount: number;
+  crashCount: number;
+  successRate: number;
+  protocolStats: {
+    v1: number;
+    v2c: number;
+    v3: number;
+  };
+  messageTypeStats: {
+    get: number;
+    set: number;
+    getnext: number;
+    getbulk: number;
+  };
+  hasCrash: boolean;
+  crashDetails?: any;
+}
 
 // 模拟历史结果数据
 const historyResults = ref<HistoryResult[]>([
@@ -266,7 +228,7 @@
     timestamp: '2025-01-20 14:30:25',
     protocol: 'SNMP',
     fuzzEngine: 'SNMP_Fuzz',
-    targetHost: '127.0.0.1',
+    targetHost: '192.168.102.2',
     targetPort: 161,
     duration: 127,
     totalPackets: 2847,
@@ -284,7 +246,7 @@
     timestamp: '2025-01-20 11:15:42',
     protocol: 'SNMP',
     fuzzEngine: 'SNMP_Fuzz',
-    targetHost: '127.0.0.1',
+    targetHost: '192.168.102.5',
     targetPort: 161,
     duration: 89,
     totalPackets: 1924,
@@ -323,78 +285,15 @@
     protocolStats: { v1: 1789, v2c: 1456, v3: 1276 },
     messageTypeStats: { get: 1823, set: 1124, getnext: 892, getbulk: 682 },
     hasCrash: false
-  },
-  {
-    id: 'hist_004',
-    timestamp: '2025-01-23 20:36:44',
-    protocol: 'MQTT',
-    fuzzEngine: 'MBFuzzer',
-    targetHost: '127.0.0.1',
-    targetPort: 1883,
-    duration: 13,
-    totalPackets: 953,
-    successCount: 650,
-    timeoutCount: 303,
-    failedCount: 0,
-    crashCount: 0,
-    successRate: 68,
-    mqttStats: {
-      fuzzing_start_time: '2024-07-06 00:39:14',
-      fuzzing_end_time: '2024-07-07 10:15:23',
-      client_request_count: 851051,
-      broker_request_count: 523790,
-      total_request_count: 1374841,
-      crash_number: 0,
-      diff_number: 0,
-      duplicate_diff_number: 118563,
-      valid_connect_number: 1362,
-      duplicate_connect_diff: 1507,
-      total_differences: 0,
-      client_messages: {
-        CONNECT: 125000, CONNACK: 0, PUBLISH: 320000, PUBACK: 180000,
-        PUBREC: 45000, PUBREL: 45000, PUBCOMP: 45000, SUBSCRIBE: 85000,
-        SUBACK: 0, UNSUBSCRIBE: 25000, UNSUBACK: 0, PINGREQ: 21051,
-        PINGRESP: 0, DISCONNECT: 0, AUTH: 0
-      },
-      broker_messages: {
-        CONNECT: 0, CONNACK: 125000, PUBLISH: 180000, PUBACK: 85000,
-        PUBREC: 25000, PUBREL: 25000, PUBCOMP: 25000, SUBSCRIBE: 0,
-        SUBACK: 45000, UNSUBSCRIBE: 0, UNSUBACK: 12790, PINGREQ: 0,
-        PINGRESP: 21000, DISCONNECT: 0, AUTH: 0
-      },
-      duplicate_diffs: {
-        CONNECT: 1507, CONNACK: 0, PUBLISH: 0, PUBACK: 0,
-        PUBREC: 0, PUBREL: 0, PUBCOMP: 0, SUBSCRIBE: 0,
-        SUBACK: 0, UNSUBSCRIBE: 0, UNSUBACK: 0, PINGREQ: 0,
-        PINGRESP: 0, DISCONNECT: 0, AUTH: 0
-      },
-      differential_reports: [],
-      q_table_states: [],
-      broker_issues: {
-        hivemq: 0, vernemq: 0, emqx: 0, flashmq: 0, nanomq: 0, mosquitto: 0
-      }
-    },
-    protocolSpecificData: {
-      clientRequestCount: 851051,
-      brokerRequestCount: 523790,
-      diffNumber: 5841,
-      duplicateDiffNumber: 118563,
-      validConnectNumber: 1362,
-      duplicateConnectDiff: 1507,
-      fuzzingStartTime: '2024-07-06 00:39:14',
-      fuzzingEndTime: '2024-07-07 10:15:23'
-    },
-    hasCrash: false
   }
 ]);
 
-// UI refs (logContainer现在通过useLogReader管理)
+// UI refs
+const logContainer = ref<HTMLDivElement | null>(null);
 const messageCanvas = ref<HTMLCanvasElement>();
 const versionCanvas = ref<HTMLCanvasElement>();
-const mqttMessageCanvas = ref<HTMLCanvasElement>();
 let messageTypeChart: any = null;
 let versionChart: any = null;
-let mqttMessageChart: any = null;
 
 // Computed properties
 const progressWidth = computed(() => {
@@ -417,12 +316,43 @@
   return total > 0 ? Math.round((failedCount.value / total) * 100) : 0;
 });
 
-// generateDefaultFuzzData 现在通过 useSNMP composable 提供
+// 生成默认测试数据
+function generateDefaultFuzzData() {
+  return `[1] 版本=v1, 类型=get
+选择OIDs=['1.3.6.1.2.1.1.1.0']
+报文HEX: 302902010004067075626C6963A01C02040E8F83C502010002010030
+[发送尝试] 长度=43 字节
+[接收成功] 42 字节
+[2] 版本=v2c, 类型=set
+选择OIDs=['1.3.6.1.2.1.1.2.0']
+报文HEX: 304502010104067075626C6963A03802040E8F83C502010002010030
+[发送尝试] 长度=71 字节
+[接收超时]
+[3] 版本=v3, 类型=getnext
+选择OIDs=['1.3.6.1.2.1.1.3.0']
+报文HEX: 305502010304067075626C6963A04802040E8F83C502010002010030
+[发送尝试] 长度=87 字节
+[接收成功] 156 字节
+[4] 生成失败: 无效的OID格式
+[5] 版本=v1, 类型=getbulk
+选择OIDs=['1.3.6.1.2.1.1.4.0']
+报文HEX: 306502010004067075626C6963A05802040E8F83C502010002010030
+[发送尝试] 长度=103 字节
+[运行监控] 收到崩溃通知: 健康服务报告 VM 不可达
+[崩溃信息] 疑似崩溃数据包: 306502010004067075626C6963A05802040E8F83C502010002010030
+[崩溃信息] 崩溃队列信息导出: /home/hhh/下载/snmp_fuzz/snmp_github/snmp_fuzz/scan_result/crash_logs/20251014-110318
+[运行监控] 检测到崩溃，停止 fuzz 循环
+统计: {'v1': 3, 'v2c': 1, 'v3': 1}, {'get': 2, 'set': 1, 'getnext': 1, 'getbulk': 1}
+开始时间: 2025-01-14 11:03:18
+结束时间: 2025-01-14 11:03:25
+总耗时: 7.2 秒
+发送总数据包: 5
+平均发送速率: 0.69 包/秒`;
+}
 
 async function fetchText() {
   loading.value = true;
   try {
-    // 尝试从Flask后端获取SNMP日志数据
     const resp = await getFuzzText();
     const text = (resp as any)?.text ?? (resp as any)?.data?.text ?? '';
     console.log('API响应数据长度:', text?.length || 0);
@@ -432,7 +362,6 @@
       console.warn('API返回空数据，使用默认数据');
       rawText.value = generateDefaultFuzzData();
     } else {
-      console.log('成功从SNMP日志文件加载数据');
       rawText.value = text;
     }
   } catch (e: any) {
@@ -555,116 +484,6 @@
   }
 }
 
-function initMQTTChart() {
-  if (!mqttMessageCanvas.value) {
-    console.warn('MQTT Canvas element not ready');
-    return false;
-  }
-
-  try {
-    const mqttCtx = mqttMessageCanvas.value.getContext('2d');
-    if (!mqttCtx) {
-      console.warn('Failed to get MQTT canvas context');
-      return false;
-    }
-
-    mqttMessageChart = new Chart(mqttCtx, {
-      type: 'doughnut',
-      data: {
-        labels: ['CONNECT', 'PUBLISH', 'SUBSCRIBE', 'PINGREQ', 'UNSUBSCRIBE', 'PUBACK', 'CONNACK', 'SUBACK', 'PINGRESP', '其他'],
-        datasets: [{ 
-          data: [0, 0, 0, 0, 0, 0, 0, 0, 0, 0], 
-          backgroundColor: [
-            '#3B82F6', '#10B981', '#F59E0B', '#EF4444', '#8B5CF6', 
-            '#EC4899', '#06B6D4', '#84CC16', '#F97316', '#6B7280'
-          ], 
-          borderColor: '#FFFFFF', 
-          borderWidth: 2, 
-          hoverOffset: 6 
-        }],
-      },
-      options: { 
-        responsive: true, 
-        maintainAspectRatio: false, 
-        plugins: { 
-          legend: { 
-            position: 'bottom', 
-            labels: { 
-              color: '#1F2937', 
-              padding: 10, 
-              font: { size: 10, weight: 'bold' }, 
-              usePointStyle: true 
-            } 
-          },
-          tooltip: {
-            backgroundColor: 'rgba(0, 0, 0, 0.8)',
-            titleColor: 'white',
-            bodyColor: 'white',
-            borderColor: 'rgba(255, 255, 255, 0.1)',
-            borderWidth: 1,
-            callbacks: {
-              label: function(context: any) {
-                const total = context.dataset.data.reduce((a: number, b: number) => a + b, 0);
-                const percentage = total > 0 ? Math.round((context.parsed / total) * 100) : 0;
-                return `${context.label}: ${context.parsed} (${percentage}%)`;
-              }
-            }
-          }
-        }, 
-        cutout: '50%' 
-      },
-    });
-    
-    console.log('MQTT Chart initialized successfully');
-    return true;
-  } catch (error) {
-    console.error('Failed to initialize MQTT chart:', error);
-    return false;
-  }
-}
-
-// 从fuzz数据重新计算统计信息的函数
-function recalculateStatsFromFuzzData() {
-  try {
-    if (!snmpFuzzData.value || snmpFuzzData.value.length === 0) {
-      console.warn('No fuzz data available for recalculation');
-      return;
-    }
-    
-    console.log('Recalculating statistics from fuzz data...');
-    
-    // 重置统计数据
-    const newProtocolStats = { v1: 0, v2c: 0, v3: 0 };
-    const newMessageTypeStats = { get: 0, set: 0, getnext: 0, getbulk: 0 };
-    
-    // 遍历fuzz数据重新计算统计
-    snmpFuzzData.value.forEach(packet => {
-      // 统计协议版本
-      if (packet.version === 'v1') newProtocolStats.v1++;
-      else if (packet.version === 'v2c') newProtocolStats.v2c++;
-      else if (packet.version === 'v3') newProtocolStats.v3++;
-      
-      // 统计消息类型
-      if (packet.type === 'get') newMessageTypeStats.get++;
-      else if (packet.type === 'set') newMessageTypeStats.set++;
-      else if (packet.type === 'getnext') newMessageTypeStats.getnext++;
-      else if (packet.type === 'getbulk') newMessageTypeStats.getbulk++;
-    });
-    
-    // 更新统计数据
-    protocolStats.value = newProtocolStats;
-    messageTypeStats.value = newMessageTypeStats;
-    
-    console.log('Statistics recalculated from fuzz data:', {
-      protocolStats: newProtocolStats,
-      messageTypeStats: newMessageTypeStats,
-      totalPackets: snmpFuzzData.value.length
-    });
-  } catch (error) {
-    console.error('Error recalculating stats from fuzz data:', error);
-  }
-}
-
 function updateCharts() {
   try {
     if (!messageTypeChart || !versionChart) {
@@ -693,48 +512,148 @@
       versionChart.update('none'); // Use 'none' animation mode for better performance
     }
     
-    console.log('Charts updated successfully with data:', {
-      messageTypeData: [
-        messageTypeStats.value.get || 0,
-        messageTypeStats.value.set || 0,
-        messageTypeStats.value.getnext || 0,
-        messageTypeStats.value.getbulk || 0,
-      ],
-      versionData: [
-        protocolStats.value.v1 || 0,
-        protocolStats.value.v2c || 0,
-        protocolStats.value.v3 || 0,
-      ]
-    });
+    console.log('Charts updated successfully');
   } catch (error) {
     console.error('Error updating charts:', error);
   }
 }
 
-function updateMQTTChart() {
-  try {
-    // MQTT现在使用broker差异统计卡片显示，不再需要图表更新
-    console.log('MQTT using broker difference statistics cards, chart update skipped');
-  } catch (error) {
-    console.error('Error in MQTT chart function:', error);
-  }
-}
-
 function parseText(text: string) {
-  // 使用SNMP composable的解析功能
-  const parsedData = parseSNMPText(text);
-  snmpFuzzData.value = parsedData;
-  totalPacketsInFile.value = parsedData.filter((p) => typeof p.id === 'number').length;
-  
-  // Debug: Show distribution of packet results after parsing
-  const resultCounts = parsedData.reduce((acc, packet) => {
-    const result = packet.result || 'unknown';
-    acc[result] = (acc[result] || 0) + 1;
-    return acc;
-  }, {} as Record<string, number>);
-  console.log('解析后的数据包结果分布:', resultCounts);
-  console.log('总解析数据包数:', parsedData.length);
-  
+  if (!text || typeof text !== 'string') {
+    console.error('Invalid fuzz data format');
+    return;
+  }
+
+  const lines = text.split('\n');
+  console.log('解析文本总行数:', lines.length);
+  
+  if (lines.length < 5) {
+    console.error('Insufficient fuzz data');
+    return;
+  }
+
+  fuzzData.value = [];
+  let currentPacket: FuzzPacket | null = null;
+  let localFailedCount = 0;
+
+  for (let i = 0; i < lines.length; i++) {
+    const line = lines[i].trim();
+
+    const packetMatch = line.match(/^\[(\d+)\]\s+版本=([^,]+),\s+类型=([^,]+)/);
+    if (packetMatch) {
+      if (currentPacket) fuzzData.value.push(currentPacket);
+      const packetNumber = parseInt(packetMatch[1]);
+      
+      // 调试信息：每100个包输出一次
+      if (packetNumber % 100 === 0 || packetNumber <= 5) {
+        console.log(`解析数据包 #${packetNumber}: 版本=${packetMatch[2]}, 类型=${packetMatch[3]}`);
+      }
+      currentPacket = {
+        id: packetNumber,
+        version: packetMatch[2],
+        type: packetMatch[3],
+        oids: [],
+        hex: '',
+        result: 'unknown',
+        responseSize: 0,
+        timestamp: new Date().toLocaleTimeString(),
+        failed: false,
+      };
+      continue;
+    }
+
+    const failedMatch = line.match(/^\[(\d+)\]\s+生成失败:/);
+    if (failedMatch) {
+      const failedId = parseInt(failedMatch[1]);
+      localFailedCount++;
+      if (currentPacket && currentPacket.id === failedId) {
+        currentPacket.result = 'failed';
+        currentPacket.failed = true;
+        currentPacket.failedReason = line;
+        currentPacket.timestamp = new Date().toLocaleTimeString();
+        fuzzData.value.push(currentPacket);
+        currentPacket = null;
+      } else {
+        fuzzData.value.push({ id: failedId, version: 'unknown', type: 'unknown', oids: [], hex: '', result: 'failed', responseSize: 0, timestamp: new Date().toLocaleTimeString(), failed: true, failedReason: line });
+      }
+      continue;
+    }
+
+    if (line.includes('选择OIDs=') && currentPacket) {
+      const oidMatch = line.match(/选择OIDs=\[(.*?)\]/);
+      if (oidMatch) currentPacket.oids = oidMatch[1].split(',').map((oid) => oid.trim().replace(/'/g, ''));
+      continue;
+    }
+
+    if (line.includes('报文HEX:') && currentPacket) {
+      const hexMatch = line.match(/报文HEX:\s*([A-F0-9]+)/);
+      if (hexMatch) currentPacket.hex = hexMatch[1];
+      continue;
+    }
+
+    if (line.includes('[发送尝试]') && currentPacket) {
+      const sizeMatch = line.match(/长度=(\d+)\s*字节/);
+      if (sizeMatch) (currentPacket as any).sendSize = parseInt(sizeMatch[1]);
+      continue;
+    }
+
+    if (line.includes('[接收成功]') && currentPacket) {
+      const sizeMatch = line.match(/(\d+)\s*字节/);
+      if (sizeMatch) {
+        currentPacket.responseSize = parseInt(sizeMatch[1]);
+        currentPacket.result = 'success';
+      }
+      continue;
+    }
+    
+    if (line.includes('[接收超时]') && currentPacket) {
+      currentPacket.result = 'timeout';
+      continue;
+    }
+
+    if (line.includes('[运行监控]')) {
+      const isExactCrashNotice = line.includes('[运行监控] 收到崩溃通知: 健康服务报告 VM 不可达');
+      if (isExactCrashNotice || line.includes('崩溃通知')) {
+        const crashEvent = { type: 'crash_notification', message: line, timestamp: new Date().toLocaleTimeString(), crashPacket: '', crashLogPath: '' };
+        for (let j = i + 1; j < lines.length && j < i + 30; j++) {
+          const nextLine = lines[j].trim();
+          if (nextLine.includes('[崩溃信息] 疑似崩溃数据包:')) crashEvent.crashPacket = nextLine.replace('[崩溃信息] 疑似崩溃数据包: ', '');
+          else if (nextLine.includes('[崩溃信息] 崩溃队列信息导出:')) crashEvent.crashLogPath = nextLine.replace('[崩溃信息] 崩溃队列信息导出: ', '');
+          if (crashEvent.crashPacket && crashEvent.crashLogPath) break;
+        }
+        fuzzData.value.push({ id: 'crash_event', version: 'crash', type: 'crash', oids: [], hex: crashEvent.crashPacket, result: 'crash', responseSize: 0, timestamp: crashEvent.timestamp, crashEvent, });
+        if (currentPacket) { currentPacket.result = 'crash'; (currentPacket as any).crashInfo = line; }
+      } else if (line.includes('检测到崩溃')) {
+        if (currentPacket) (currentPacket as any).monitorInfo = line;
+      }
+      continue;
+    }
+  }
+
+  if (currentPacket) fuzzData.value.push(currentPacket);
+  totalPacketsInFile.value = fuzzData.value.filter((p) => typeof p.id === 'number').length;
+  
+  console.log('解析完成统计:');
+  console.log('- 总数据包数:', fuzzData.value.length);
+  console.log('- 有效数据包数:', totalPacketsInFile.value);
+  console.log('- 失败数据包数:', localFailedCount);
+
+  // Stats line
+  const statsLine = (text.match(/^统计:.*$/m) || [])[0];
+  if (statsLine) {
+    const objMatch = statsLine.match(/统计:\s*(\{[^}]+\})\s*,\s*(\{[^}]+\})/);
+    if (objMatch) {
+      try {
+        const versionJson = objMatch[1].replace(/'/g, '"');
+        const typeJson = objMatch[2].replace(/'/g, '"');
+        const parsedVersion = JSON.parse(versionJson);
+        const parsedType = JSON.parse(typeJson);
+        protocolStats.value = { v1: parsedVersion.v1 || 0, v2c: parsedVersion.v2c || 0, v3: parsedVersion.v3 || 0 };
+        messageTypeStats.value = { get: parsedType.get || 0, set: parsedType.set || 0, getnext: parsedType.getnext || 0, getbulk: parsedType.getbulk || 0 };
+      } catch {}
+    }
+  }
+
   // Extract timing information
   const startTimeMatch = text.match(/开始时间:\s*([^\n]+)/);
   const endTimeMatch = text.match(/结束时间:\s*([^\n]+)/);
@@ -772,24 +691,12 @@
     showCrashDetails.value = false;
     logEntries.value = [];
     
-    // 重置协议专用的统计数据
-    resetSNMPStats();
-    resetRTSPStats();
-    resetMQTTStats();
-    
-    // 重置日志读取器
-    resetLogReader();
-    
     // Reset log container with proper checks
     nextTick(() => {
       try {
-<<<<<<< HEAD
         if (logContainer.value && !showHistoryView.value && logContainer.value.innerHTML !== undefined) {
-          logContainer.value.innerHTML = '<div class="log-empty">测试未开始，请配置参数并点击“开始测试”</div>';
+          logContainer.value.innerHTML = '<div class="log-empty">测试未开始，请配置参数并点击"开始测试"</div>';
         }
-=======
-        clearLog();
->>>>>>> c5c42514
       } catch (error) {
         console.warn('Failed to reset log container:', error);
       }
@@ -800,8 +707,7 @@
 }
 
 async function startTest() {
-  // MQTT协议不需要fuzzData，直接从文件读取
-  if (protocolType.value !== 'MQTT' && !snmpFuzzData.value.length) return;
+  if (!fuzzData.value.length) return;
   
   resetTestState();
   isRunning.value = true;
@@ -814,19 +720,7 @@
     if (protocolType.value === 'RTSP') {
       await startRTSPTest();
     } else if (protocolType.value === 'SNMP') {
-      // 初始化SNMP协议数据管理器
-      clearProtocolLogs('SNMP');
-      updateProtocolState('SNMP', {
-        isRunning: true,
-        isProcessing: true,
-        totalRecords: snmpFuzzData.value.length,
-        processedRecords: 0
-      });
-      
-      // 启动SNMP实时流
-      startRealtimeStream('SNMP', { batchSize: 20, interval: 100 });
-      
-      await startSNMPTest(loop);
+      await startSNMPTest();
     } else if (protocolType.value === 'MQTT') {
       await startMQTTTest();
     } else {
@@ -861,10 +755,10 @@
 async function startRTSPTest() {
   try {
     // 1. 写入脚本文件
-    await writeRTSPScriptWrapper();
+    await writeRTSPScript();
     
     // 2. 执行shell命令启动程序
-    await executeRTSPCommandWrapper();
+    await executeRTSPCommand();
     
     // 3. 开始实时读取日志
     startRTSPLogReading();
@@ -884,1641 +778,47 @@
   }
 }
 
-// startSNMPTest 现在通过 useSNMP composable 提供
+async function startSNMPTest() {
+  // SNMP协议的原有逻辑
+  packetDelay.value = 1000 / packetsPerSecond.value;
+  loop();
+}
 
 async function startMQTTTest() {
+  // MQTT协议的启动逻辑（待实现）
+  console.log('MQTT test starting...');
+  addLogToUI({ 
+    timestamp: new Date().toLocaleTimeString(),
+    version: 'MQTT',
+    type: 'START',
+    oids: ['MQTT测试已启动'],
+    hex: '',
+    result: 'success'
+  } as any, false);
+}
+
+// RTSP specific functions
+async function writeRTSPScript() {
+  const scriptContent = rtspCommandConfig.value;
+  
   try {
-    console.log('开始MQTT协议测试');
-    
-    // 重置MQTT统计数据
-    resetMQTTStats();
-    
-    // 重置差异统计数据
-    resetMQTTDifferentialStats();
-    
-    // 清空协议日志
-    clearProtocolLogs('MQTT');
-    
-    // 更新协议状态
-    updateProtocolState('MQTT', {
-      isRunning: true,
-      isProcessing: true,
-      totalRecords: 0,
-      processedRecords: 0
+    // 调用后端API写入脚本文件
+    const response = await fetch('/api/protocol-compliance/write-script', {
+      method: 'POST',
+      headers: {
+        'Content-Type': 'application/json',
+      },
+      body: JSON.stringify({
+        content: scriptContent,
+        protocol: 'RTSP'
+      }),
     });
     
-    // 启动MQTT实时流（更快的刷新频率）
-    startRealtimeStream('MQTT', { batchSize: 20, interval: 50 });
-    
-    // 清空旧的差异日志数据（向后兼容）
-    if (mqttUpdateTimer) {
-      clearTimeout(mqttUpdateTimer);
-      mqttUpdateTimer = null;
-    }
-    mqttDifferentialLogsData = [];
-    mqttLogsPendingUpdate = false;
-    mqttLogsUpdateKey.value++;
-    
-    // 初始化MQTT动画（在测试开始时）
-    await nextTick();
-    initMQTTAnimations();
-    
-    // 开始实时模拟MQTT测试
-    await startMQTTRealTimeSimulation();
-    
-  } catch (error: any) {
-    console.error('MQTT测试启动失败:', error);
-    // 更新协议状态
-    updateProtocolState('MQTT', {
-      isRunning: false,
-      isProcessing: false
-    });
-    throw error;
-  }
-}
-
-// 重置MQTT差异统计数据
-function resetMQTTDifferentialStats() {
-  // 重置差异类型统计
-  Object.keys(mqttDifferentialStats.value.type_stats).forEach(key => {
-    mqttDifferentialStats.value.type_stats[key as keyof typeof mqttDifferentialStats.value.type_stats] = 0;
-  });
-  
-  // 重置协议版本统计
-  Object.keys(mqttDifferentialStats.value.version_stats).forEach(key => {
-    mqttDifferentialStats.value.version_stats[key as keyof typeof mqttDifferentialStats.value.version_stats] = 0;
-  });
-  
-  // 重置broker差异统计 - 与日志信息保持一致
-  Object.keys(mqttRealTimeStats.value.broker_diff_stats).forEach(key => {
-    mqttRealTimeStats.value.broker_diff_stats[key as keyof typeof mqttRealTimeStats.value.broker_diff_stats] = 0;
-  });
-  
-  // 重置client和broker发送数据统计
-  mqttRealTimeStats.value.client_sent_count = 0;
-  mqttRealTimeStats.value.broker_sent_count = 0;
-  
-  // 重置实时差异计数器（从0开始累加）
-  mqttRealTimeStats.value.diff_number = 0;
-  mqttRealTimeStats.value.crash_number = 0;
-  mqttRealTimeStats.value.duplicate_diff_number = 0;
-  mqttRealTimeStats.value.valid_connect_number = 0;
-  mqttRealTimeStats.value.duplicate_connect_diff = 0;
-  
-  // 重置总差异数
-  mqttDifferentialStats.value.total_differences = 0;
-  
-  // 重置差异类型分布统计
-  mqttDiffTypeStats.value.protocol_violations = 0;
-  mqttDiffTypeStats.value.timeout_errors = 0;
-  mqttDiffTypeStats.value.connection_failures = 0;
-  mqttDiffTypeStats.value.message_corruptions = 0;
-  mqttDiffTypeStats.value.state_inconsistencies = 0;
-  mqttDiffTypeStats.value.authentication_errors = 0;
-  mqttDiffTypeStats.value.total_differences = 0;
-}
-
-// resetMQTTStats 现在通过 useMQTT composable 提供
-
-// 解析MQTT统计数据从文件
-async function parseMQTTStatsFromFile() {
-  try {
-    console.log('[调试-统计] 开始调用MQTT统计数据API');
-    const result = await requestClient.post('/protocol-compliance/read-log', {
-      protocol: 'MQTT',
-      lastPosition: 0  // 从文件开头读取全部内容
-    });
-    
-    console.log('[调试-统计] ✅ MQTT统计数据API调用成功');
-    console.log('[调试-统计] 响应数据:', result);
-    
-    // requestClient已经处理了错误检查，直接使用返回的data
-    const content = result.content;
-    const lines = content.split('\n');
-    
-    // 解析统计数据
-    for (const line of lines) {
-      // 解析客户端请求数
-      if (line.includes('Fuzzing request number (client):')) {
-        const match = line.match(/Fuzzing request number \(client\):\s*(\d+)/);
-        if (match) {
-          mqttStats.value.client_request_count = parseInt(match[1]);
-        }
-      }
-      
-      // 解析代理端请求数
-      if (line.includes('Fuzzing request number (broker):')) {
-        const match = line.match(/Fuzzing request number \(broker\):\s*(\d+)/);
-        if (match) {
-          mqttStats.value.broker_request_count = parseInt(match[1]);
-        }
-      }
-      
-      // 解析崩溃数量
-      if (line.includes('Crash Number:')) {
-        const match = line.match(/Crash Number:\s*(\d+)/);
-        if (match) {
-          mqttStats.value.crash_number = parseInt(match[1]);
-          crashCount.value = mqttStats.value.crash_number;
-        }
-      }
-      
-      // 解析差异数量
-      if (line.includes('Diff Number:')) {
-        const match = line.match(/Diff Number:\s*(\d+)/);
-        if (match) {
-          mqttStats.value.diff_number = parseInt(match[1]);
-        }
-      }
-      
-      // 解析有效连接数
-      if (line.includes('Valid Connect Number:')) {
-        const match = line.match(/Valid Connect Number:\s*(\d+)/);
-        if (match) {
-          mqttStats.value.valid_connect_number = parseInt(match[1]);
-          successCount.value = parseInt(match[1]);
-        }
-      }
-      
-      // 解析开始时间
-      if (line.includes('Fuzzing Start Time:')) {
-        const match = line.match(/Fuzzing Start Time:\s*(.+)/);
-        if (match) {
-          mqttStats.value.fuzzing_start_time = match[1].trim();
-          startTime.value = match[1].trim();
-        }
-      }
-      
-      // 解析结束时间
-      if (line.includes('Fuzzing End Time:')) {
-        const match = line.match(/Fuzzing End Time:\s*(.+)/);
-        if (match) {
-          mqttStats.value.fuzzing_end_time = match[1].trim();
-          endTime.value = match[1].trim();
-        }
-      }
-    }
-    
-    // 计算总请求数
-    mqttStats.value.total_request_count = mqttStats.value.client_request_count + mqttStats.value.broker_request_count;
-    fileTotalPackets.value = mqttStats.value.total_request_count;
-    fileSuccessCount.value = mqttStats.value.valid_connect_number;
-    
-    console.log('MQTT统计数据解析完成:', mqttStats.value);
-    console.log('MQTT关键数据检查:', {
-      client_request_count: mqttStats.value.client_request_count,
-      broker_request_count: mqttStats.value.broker_request_count,
-      diff_number: mqttStats.value.diff_number,
-      valid_connect_number: mqttStats.value.valid_connect_number,
-      duplicate_connect_diff: mqttStats.value.duplicate_connect_diff,
-      total_differences: mqttStats.value.total_differences
-    });
-    
-  } catch (error: any) {
-    console.error('解析MQTT统计数据失败:', error);
-  }
-}
-
-// 统一的日志系统 - 替换分离的MQTT日志
-const unifiedLogs = ref<Array<{
-  id: string;
-  timestamp: string;
-  type: 'INFO' | 'ERROR' | 'WARNING' | 'SUCCESS';
-  content: string;
-  protocol: 'SNMP' | 'RTSP' | 'MQTT';
-}>>([]);
-
-// MQTT协议差异报告日志 - 使用非响应式数据避免DOM冲突
-let mqttDifferentialLogsData: string[] = []; // 非响应式数据存储
-const mqttLogsContainer = ref<HTMLElement | null>(null); // 日志容器引用
-const mqttLogsUpdateKey = ref(0); // 强制更新key
-let mqttUpdateTimer: number | null = null; // 防抖定时器
-let mqttLogsPendingUpdate = false; // 更新锁
-
-// MQTT处理状态
-const mqttIsProcessingLogs = ref(false);
-const mqttTotalRecords = ref(0);
-const mqttProcessedRecords = ref(0);
-const mqttProcessingProgress = ref(0);
-
-// MQTT实时统计数据
-const mqttRealTimeStats = ref({
-  // 保留原有的崩溃和差异统计
-  crash_number: 0,
-  diff_number: 0,
-  duplicate_diff_number: 0,
-  valid_connect_number: 0,
-  duplicate_connect_diff: 0,
-  // 新增broker类型差异统计 - 与日志中diff_range_broker字段对应
-  broker_diff_stats: {
-    hivemq: 0,
-    vernemq: 0,
-    emqx: 0,
-    flashmq: 0,
-    nanomq: 0,
-    mosquitto: 0
-  },
-  // 新增client和broker发送数据统计
-  client_sent_count: 0,
-  broker_sent_count: 0
-});
-
-// MQTT 差异类型分布统计数据
-const mqttDiffTypeStats = ref({
-  protocol_violations: 0,
-  timeout_errors: 0,
-  connection_failures: 0,
-  message_corruptions: 0,
-  state_inconsistencies: 0,
-  authentication_errors: 0,
-  total_differences: 0,
-  distribution: {
-    protocol_violations: 0,
-    timeout_errors: 0,
-    connection_failures: 0,
-    message_corruptions: 0,
-    state_inconsistencies: 0,
-    authentication_errors: 0
-  }
-});
-
-// 统一的日志添加函数
-function addUnifiedLog(type: 'INFO' | 'ERROR' | 'WARNING' | 'SUCCESS', content: string, protocol: 'SNMP' | 'RTSP' | 'MQTT' = 'MQTT') {
-  unifiedLogs.value.push({
-    id: `${protocol.toLowerCase()}_${Date.now()}_${Math.random().toString(36).substr(2, 9)}`,
-    timestamp: new Date().toLocaleTimeString(),
-    type,
-    content,
-    protocol
-  });
-  
-  // 实时累加协议差异统计 - 逐个递增确保数据准确
-  if (protocol === 'MQTT' && isRunning.value) {
-    // 精确递增差异计数，每条差异记录+1
-    mqttRealTimeStats.value.diff_number++;
-    mqttStats.value.diff_number = mqttRealTimeStats.value.diff_number;
-    
-    // 同步更新总差异数
-    mqttDifferentialStats.value.total_differences = mqttRealTimeStats.value.diff_number;
-    mqttDiffTypeStats.value.total_differences = mqttRealTimeStats.value.diff_number;
-    
-    // 确保历史记录与统计信息保持同步
-    if (mqttStats.value.total_differences !== undefined) {
-      mqttStats.value.total_differences = mqttRealTimeStats.value.diff_number;
-    }
-  }
-}
-
-// 清空统一日志
-function clearUnifiedLogs() {
-  unifiedLogs.value.length = 0;
-}
-
-// 开始MQTT实时模拟
-async function startMQTTRealTimeSimulation() {
-  try {
-    console.log('=== MQTT后端连接测试开始 ===');
-    console.log('[调试] 准备调用后端API: /protocol-compliance/read-log');
-    console.log('[调试] 请求参数:', { protocol: 'MQTT', lastPosition: 0 });
-    
-    // 首先读取完整的fuzzing_report.txt文件
-    const result = await requestClient.post('/protocol-compliance/read-log', {
-      protocol: 'MQTT',
-      lastPosition: 0
-    });
-    
-    console.log('[调试] ✅ 后端API调用成功!');
-    console.log('[调试] 响应数据类型:', typeof result);
-    console.log('[调试] 响应数据结构:', Object.keys(result || {}));
-    console.log('[调试] 完整响应数据:', result);
-    
-    if (!result) {
-      console.error('[调试] ❌ 响应为空或undefined');
-      throw new Error('后端响应为空');
-    }
-    
-    if (!result.content) {
-      console.error('[调试] ❌ 响应中没有content字段');
-      console.error('[调试] 可用字段:', Object.keys(result));
-      throw new Error('响应中缺少content字段');
-    }
-    
-    const content = result.content;
-    console.log('[调试] ✅ 成功获取content字段');
-    console.log('[调试] Content长度:', content.length, '字符');
-    console.log('[调试] Content类型:', typeof content);
-    
-    const lines = content.split('\n');
-    console.log('[调试] ✅ 成功分割为行数:', lines.length);
-    console.log('[调试] 前5行内容:');
-    lines.slice(0, 5).forEach((line, index) => {
-      console.log(`[调试]   第${index + 1}行: ${line}`);
-    });
-    console.log('=== MQTT后端连接测试完成 ===');
-    
-    // 解析前55行的统计数据
-    await parseMQTTHeaderStats(lines.slice(0, 55));
-    
-    // 找到Differential Report部分
-    const differentialLines = extractDifferentialReport(lines);
-    
-    // 解析差异类型分布数据
-    await parseDiffTypeData(differentialLines);
-    
-    // 开始实时输出差异报告
-    await simulateRealTimeFuzzing(differentialLines);
-    
-  } catch (error: any) {
-    console.error('=== MQTT后端连接失败 ===');
-    console.error('[调试] ❌ 错误类型:', typeof error);
-    console.error('[调试] ❌ 错误对象:', error);
-    console.error('[调试] ❌ 错误消息:', error?.message || '无错误消息');
-    console.error('[调试] ❌ 错误堆栈:', error?.stack || '无堆栈信息');
-    
-    // 检查是否是网络错误
-    if (error?.code) {
-      console.error('[调试] ❌ 错误代码:', error.code);
-    }
-    
-    // 检查是否是HTTP错误
-    if (error?.response) {
-      console.error('[调试] ❌ HTTP响应状态:', error.response.status);
-      console.error('[调试] ❌ HTTP响应数据:', error.response.data);
-    }
-    
-    // 检查是否是请求配置错误
-    if (error?.config) {
-      console.error('[调试] ❌ 请求配置:', {
-        url: error.config.url,
-        method: error.config.method,
-        baseURL: error.config.baseURL
-      });
-    }
-    
-    console.error('=== MQTT后端连接失败详情结束 ===');
-  }
-}
-
-// 解析前55行的统计数据
-async function parseMQTTHeaderStats(headerLines: string[]) {
-  let isClientSection = false;
-  let isBrokerSection = false;
-  
-  for (const line of headerLines) {
-    // 解析客户端请求统计
-    if (line.includes('Fuzzing request number (client):')) {
-      const match = line.match(/Fuzzing request number \(client\):\s*(\d+)/);
-      if (match) {
-        mqttStats.value.client_request_count = parseInt(match[1]);
-      }
-    }
-    
-    // 解析代理端请求统计
-    if (line.includes('Fuzzing request number (broker):')) {
-      const match = line.match(/Fuzzing request number \(broker\):\s*(\d+)/);
-      if (match) {
-        mqttStats.value.broker_request_count = parseInt(match[1]);
-      }
-    }
-    
-    // 检测客户端请求详情开始
-    if (line.includes('Fuzzing requests (client):')) {
-      isClientSection = true;
-      isBrokerSection = false;
-      continue;
-    }
-    
-    // 检测代理端请求详情开始
-    if (line.includes('Fuzzing requests (broker):')) {
-      isClientSection = false;
-      isBrokerSection = true;
-      continue;
-    }
-    
-    // 解析各种统计数据
-    if (line.includes('Crash Number:')) {
-      const match = line.match(/Crash Number:\s*(\d+)/);
-      if (match) {
-        mqttStats.value.crash_number = parseInt(match[1]);
-      }
-      isClientSection = false;
-      isBrokerSection = false;
-    }
-    
-    if (line.includes('Diff Number:')) {
-      const match = line.match(/Diff Number:\s*(\d+)/);
-      if (match) {
-        mqttStats.value.diff_number = parseInt(match[1]);
-      }
-    }
-    
-    if (line.includes('Duplicate Diff Number:')) {
-      const match = line.match(/Duplicate Diff Number:\s*(\d+)/);
-      if (match) {
-        mqttStats.value.duplicate_diff_number = parseInt(match[1]);
-      }
-    }
-    
-    if (line.includes('Valid Connect Number:')) {
-      const match = line.match(/Valid Connect Number:\s*(\d+)/);
-      if (match) {
-        mqttStats.value.valid_connect_number = parseInt(match[1]);
-      }
-    }
-    
-    if (line.includes('已经发送重复CONNECT差异的消息数目:')) {
-      const match = line.match(/已经发送重复CONNECT差异的消息数目:\s*(\d+)/);
-      if (match) {
-        mqttStats.value.duplicate_connect_diff = parseInt(match[1]);
-      }
-    }
-    
-    // 解析总差异数（如果有的话）
-    if (line.includes('Total Differences:') || line.includes('总差异数:')) {
-      const match = line.match(/(?:Total Differences|总差异数):\s*(\d+)/);
-      if (match) {
-        mqttStats.value.total_differences = parseInt(match[1]);
-      }
-    }
-    
-    // 解析开始和结束时间
-    if (line.includes('Fuzzing Start Time:')) {
-      const match = line.match(/Fuzzing Start Time:\s*(.+)/);
-      if (match) {
-        mqttStats.value.fuzzing_start_time = match[1].trim();
-      }
-    }
-    
-    if (line.includes('Fuzzing End Time:')) {
-      const match = line.match(/Fuzzing End Time:\s*(.+)/);
-      if (match) {
-        mqttStats.value.fuzzing_end_time = match[1].trim();
-      }
-    }
-    
-    // 解析客户端和代理端请求详情 - 现在专注于broker差异统计，这部分数据不再使用
-    // const requestMatch = line.match(/^\s*([A-Z]+):\s*(\d+)$/);
-    // 注释掉旧的消息类型统计，现在使用broker差异统计
-  }
-  
-  // MQTT协议使用统计卡片，不需要更新图表
-  console.log('MQTT stats updated, using statistical cards instead of charts');
-}
-
-// 提取Differential Report部分
-function extractDifferentialReport(lines: string[]): string[] {
-  const differentialLines: string[] = [];
-  let inDifferentialSection = false;
-  
-  for (const line of lines) {
-    if (line.trim() === 'Differential Report:') {
-      inDifferentialSection = true;
-      continue;
-    }
-    
-    if (inDifferentialSection && line.trim()) {
-      // 检查是否到了Q Table部分
-      if (line.trim() === 'Q Table:') {
-        break;
-      }
-      differentialLines.push(line.trim());
-    }
-  }
-  
-  return differentialLines;
-}
-
-// 解析差异类型分布数据
-async function parseDiffTypeData(lines: string[]) {
-  const diffTypeCounts = {
-    protocol_violations: 0,
-    timeout_errors: 0,
-    connection_failures: 0,
-    message_corruptions: 0,
-    state_inconsistencies: 0,
-    authentication_errors: 0
-  };
-  
-  for (const line of lines) {
-    const lowerLine = line.toLowerCase();
-    
-    // 协议违规检测
-    if (lowerLine.includes('protocol violation') || 
-        lowerLine.includes('invalid packet') || 
-        lowerLine.includes('malformed') ||
-        lowerLine.includes('protocol error')) {
-      diffTypeCounts.protocol_violations++;
-    }
-    // 超时错误检测
-    else if (lowerLine.includes('timeout') || 
-             lowerLine.includes('connection timeout') ||
-             lowerLine.includes('read timeout')) {
-      diffTypeCounts.timeout_errors++;
-    }
-    // 连接失败检测
-    else if (lowerLine.includes('connection failed') || 
-             lowerLine.includes('connect failed') ||
-             lowerLine.includes('connection refused') ||
-             lowerLine.includes('connection reset')) {
-      diffTypeCounts.connection_failures++;
-    }
-    // 消息损坏检测
-    else if (lowerLine.includes('corrupt') || 
-             lowerLine.includes('checksum') ||
-             lowerLine.includes('invalid data') ||
-             lowerLine.includes('data corruption')) {
-      diffTypeCounts.message_corruptions++;
-    }
-    // 状态不一致检测
-    else if (lowerLine.includes('state') && 
-             (lowerLine.includes('inconsistent') || 
-              lowerLine.includes('mismatch') ||
-              lowerLine.includes('unexpected'))) {
-      diffTypeCounts.state_inconsistencies++;
-    }
-    // 认证错误检测
-    else if (lowerLine.includes('auth') || 
-             lowerLine.includes('unauthorized') ||
-             lowerLine.includes('permission denied') ||
-             lowerLine.includes('access denied')) {
-      diffTypeCounts.authentication_errors++;
-    }
-  }
-  
-  // 计算总数
-  const total = Object.values(diffTypeCounts).reduce((sum, count) => sum + count, 0);
-  
-  // 更新差异类型统计数据
-  mqttDiffTypeStats.value = {
-    ...diffTypeCounts,
-    total_differences: total,
-    distribution: {
-      protocol_violations: total > 0 ? Math.round((diffTypeCounts.protocol_violations / total) * 100) : 0,
-      timeout_errors: total > 0 ? Math.round((diffTypeCounts.timeout_errors / total) * 100) : 0,
-      connection_failures: total > 0 ? Math.round((diffTypeCounts.connection_failures / total) * 100) : 0,
-      message_corruptions: total > 0 ? Math.round((diffTypeCounts.message_corruptions / total) * 100) : 0,
-      state_inconsistencies: total > 0 ? Math.round((diffTypeCounts.state_inconsistencies / total) * 100) : 0,
-      authentication_errors: total > 0 ? Math.round((diffTypeCounts.authentication_errors / total) * 100) : 0
-    }
-  };
-  
-  console.log('差异类型分布数据解析完成:', mqttDiffTypeStats.value);
-}
-
-// 模拟实时Fuzz运行
-async function simulateRealTimeFuzzing(differentialLines: string[]) {
-  // 重置取消标志
-  mqttSimulationCancelled = false;
-  console.log('[DEBUG] 开始MQTT模拟，重置取消标志');
-  console.log('[DEBUG] simulateRealTimeFuzzing started with', differentialLines.length, 'lines');
-  
-  try {
-  if (differentialLines.length === 0) {
-    addToMQTTLogs('暂无差异报告数据');
-    
-    // 即使没有差异数据，也要显示测试开始信息
-    setTimeout(() => {
-      if (isRunning.value) {
-        isRunning.value = false;
-        isTestCompleted.value = true;
-        testEndTime.value = new Date();
-        
-        if (testTimer) {
-          clearInterval(testTimer as any);
-          testTimer = null;
-        }
-      }
-    }, 2000);
-    return;
-  }
-  
-  let processedCount = 0;
-  
-  // 批量添加测试开始信息，避免频繁触发响应式更新
-  const startMessages = [
-    '=== MBFuzzer MQTT协议差异测试开始 ===',
-    `开始时间: ${mqttStats.value.fuzzing_start_time || new Date().toLocaleString()}`,
-    `目标代理: ${targetHost.value}:${targetPort.value}`,
-    '正在分析协议差异...',
-    ''
-  ];
-  addToMQTTLogs(startMessages);
-  
-  // 等待一下让用户看到开始信息
-  await new Promise(resolve => setTimeout(resolve, 500));
-  
-  // 使用较小的批量处理来实现更平滑的增长效果
-  const batchSize = 1; // 改为逐个处理，实现平滑增长
-  const logBatch = [];
-  
-  for (let i = 0; i < differentialLines.length; i++) {
-    try {
-      // 检查用户是否停止了测试或切换了协议，或者操作被取消
-      if (!isRunning.value || protocolType.value !== 'MQTT' || mqttSimulationCancelled) {
-        console.log(`[DEBUG] 退出循环: isRunning=${isRunning.value}, protocol=${protocolType.value}, cancelled=${mqttSimulationCancelled}`);
-        break;
-      }
-      
-      const line = differentialLines[i];
-      
-      // 添加到批处理队列
-      logBatch.push(line);
-      
-      // 更新实时统计数据
-      updateRealTimeStats(line);
-      
-      processedCount++;
-      
-      // 根据处理进度同步更新client和broker发送数据
-      updateDataSendingProgress(processedCount, differentialLines.length);
-      
-      // 批量更新日志显示
-      if (logBatch.length >= batchSize || i === differentialLines.length - 1) {
-        // 添加更严格的状态检查和调试信息
-        const canUpdate = isRunning.value && protocolType.value === 'MQTT' && !mqttSimulationCancelled;
-        console.log(`[DEBUG] 批量更新检查: isRunning=${isRunning.value}, protocol=${protocolType.value}, cancelled=${mqttSimulationCancelled}, canUpdate=${canUpdate}, batchSize=${logBatch.length}`);
-        
-        if (canUpdate) {
-          try {
-            // 使用非响应式数据机制，避免Vue DOM冲突
-            addToMQTTLogs(logBatch);
-            console.log(`[DEBUG] 成功添加${logBatch.length}条日志`);
-          } catch (updateError) {
-            console.error('[DEBUG] 批量更新失败:', updateError);
-            // 如果批量更新失败，停止测试
-            isRunning.value = false;
-            break;
-          }
-        } else {
-          console.log('[DEBUG] 跳过批量更新，测试可能已停止或协议已切换');
-          break; // 如果状态不对，直接退出循环
-        }
-        logBatch.length = 0; // 清空批处理队列
-        
-        // 更新计数器
-        packetCount.value = processedCount;
-        
-        // 滚动逻辑现在由防抖函数处理，这里不需要额外操作
-      }
-      
-      // 更新运行时长（每处理10条记录更新一次，模拟时间流逝）
-      if (processedCount % 10 === 0) {
-        elapsedTime.value = Math.floor(processedCount / 10);
-      }
-      
-      // 固定短间隔处理，实现平滑增长
-      if (i % Math.max(1, batchSize) === 0) {
-        await new Promise(resolve => setTimeout(resolve, 50)); // 50ms固定间隔
-      }
-    } catch (lineError) {
-      console.warn('处理差异行时出错:', lineError);
-      // 继续处理下一行
-      continue;
-    }
-  }
-  
-  // 批量添加测试完成信息
-  if (isRunning.value && protocolType.value === 'MQTT') {
-    const endMessages = [
-      '',
-      '=== 差异分析完成 ===',
-      `处理完成: 共分析 ${processedCount} 条差异记录`,
-      `发现差异: ${mqttRealTimeStats.value.diff_number} 个`,
-      `结束时间: ${mqttStats.value.fuzzing_end_time || new Date().toLocaleString()}`
-    ];
-    addToMQTTLogs(endMessages);
-  }
-  
-  // 测试完成
-  console.log('[DEBUG] simulateRealTimeFuzzing completed, scheduling test end...');
-  setTimeout(() => {
-    if (isRunning.value) {
-      console.log('[DEBUG] Ending MQTT test from simulateRealTimeFuzzing...');
-      isRunning.value = false;
-      isTestCompleted.value = true;
-      testEndTime.value = new Date();
-      
-      if (testTimer) {
-        clearInterval(testTimer as any);
-        testTimer = null;
-      }
-      
-      // 添加测试完成日志
-      addUnifiedLog('SUCCESS', 'MQTT模拟测试完成', 'MQTT');
-      
-      // 保存历史记录
-      setTimeout(() => {
-        try {
-          console.log('[DEBUG] MQTT simulation completed, saving to history...');
-          console.log('[DEBUG] Current MQTT stats before saving:', mqttStats.value);
-          updateTestSummary();
-          saveTestToHistory();
-          console.log('[DEBUG] MQTT simulation history save completed');
-        } catch (error) {
-          console.error('Error saving MQTT simulation results:', error);
-        }
-      }, 500);
-    }
-  }, 1000);
-  } catch (error) {
-    console.error('simulateRealTimeFuzzing出错:', error);
-    // 确保测试状态正确结束
-    if (isRunning.value) {
-      isRunning.value = false;
-      isTestCompleted.value = true;
-      testEndTime.value = new Date();
-      if (testTimer) {
-        clearInterval(testTimer as any);
-        testTimer = null;
-      }
-    }
-  }
-}
-
-// 差异统计数据结构
-const mqttDifferentialStats = ref({
-  // 按差异类型统计
-  type_stats: {
-    'Message Missing': 1247,
-    'Message Unexpected': 892,
-    'Field Missing': 2156,
-    'Field Unexpected': 1634,
-    'Field Different': 628
-  },
-  // 按协议版本统计
-  version_stats: {
-    '3': 2341,
-    '4': 2789,
-    '5': 1427
-  },
-  // 按消息类型统计
-  msg_type_stats: {
-    'CONNECT': 456,
-    'CONNACK': 234,
-    'PUBLISH': 1234,
-    'PUBACK': 567,
-    'PUBREC': 123,
-    'PUBREL': 89,
-    'PUBCOMP': 67,
-    'SUBSCRIBE': 345,
-    'SUBACK': 234,
-    'UNSUBSCRIBE': 123,
-    'UNSUBACK': 89,
-    'PINGREQ': 456,
-    'PINGRESP': 445,
-    'DISCONNECT': 234,
-    'AUTH': 67
-  },
-  total_differences: 0
-});
-
-// 直接DOM操作更新MQTT日志，避免Vue响应式冲突
-function updateMQTTLogsDOM() {
-  if (mqttLogsPendingUpdate || !mqttLogsContainer.value) {
-    return;
-  }
-  
-  mqttLogsPendingUpdate = true;
-  
-  try {
-    // 清空容器
-    mqttLogsContainer.value.innerHTML = '';
-    
-    // 创建文档片段提高性能
-    const fragment = document.createDocumentFragment();
-    
-    // 只显示最后1000条日志，避免DOM过大
-    const logsToShow = mqttDifferentialLogsData.slice(-1000);
-    
-    logsToShow.forEach((log, index) => {
-      const logElement = document.createElement('div');
-      logElement.className = 'mb-1 leading-relaxed text-dark/80';
-      logElement.innerHTML = formatMQTTLogLine(log);
-      fragment.appendChild(logElement);
-    });
-    
-    // 一次性添加到DOM
-    mqttLogsContainer.value.appendChild(fragment);
-    
-    // 滚动到底部
-    mqttLogsContainer.value.scrollTop = mqttLogsContainer.value.scrollHeight;
-    
-  } catch (error) {
-    console.warn('[DEBUG] DOM更新失败:', error);
-  } finally {
-    mqttLogsPendingUpdate = false;
-  }
-}
-
-// 防抖更新MQTT日志
-function debouncedUpdateMQTTLogs() {
-  if (mqttUpdateTimer) {
-    clearTimeout(mqttUpdateTimer);
-  }
-  
-  mqttUpdateTimer = window.setTimeout(() => {
-    if (isRunning.value && protocolType.value === 'MQTT') {
-      updateMQTTLogsDOM();
-    }
-    mqttUpdateTimer = null;
-  }, 100); // 100ms防抖延迟
-}
-
-// 添加日志到协议数据管理器
-function addToMQTTLogs(logs: string | string[]) {
-  if (!isRunning.value || protocolType.value !== 'MQTT') {
-    return;
-  }
-  
-  const logsArray = Array.isArray(logs) ? logs : [logs];
-  const logEntries = logsArray.map(logContent => ({
-    timestamp: new Date().toLocaleTimeString(),
-    type: getLogTypeFromContent(logContent) as 'INFO' | 'ERROR' | 'WARNING' | 'SUCCESS',
-    content: logContent
-  }));
-  
-  // 使用实时流添加日志
-  logEntries.forEach(logEntry => {
-    addToRealtimeStream('MQTT', logEntry);
-    
-    // 实时累加协议差异统计 - 只对差异报告行进行计数，逐个递增
-    if (isRunning.value && isDifferentialLogEntry(logEntry.content)) {
-      // 精确递增差异计数，每条差异记录+1
-      mqttRealTimeStats.value.diff_number++;
-      mqttStats.value.diff_number = mqttRealTimeStats.value.diff_number;
-      
-      // 同步更新总差异数
-      mqttDifferentialStats.value.total_differences = mqttRealTimeStats.value.diff_number;
-      mqttDiffTypeStats.value.total_differences = mqttRealTimeStats.value.diff_number;
-      
-      // 确保历史记录与统计信息保持同步
-      if (mqttStats.value.total_differences !== undefined) {
-        mqttStats.value.total_differences = mqttRealTimeStats.value.diff_number;
-      }
-    }
-  });
-}
-
-// 判断是否为差异报告日志条目
-function isDifferentialLogEntry(content: string): boolean {
-  // 检查是否包含差异报告的关键字段
-  const differentialKeywords = [
-    'protocol_version:',
-    'msg_type:',
-    'diff_range_broker:',
-    'type: {',
-    'direction:',
-    'file_path:',
-    'capture_time:'
-  ];
-  
-  // 排除非差异的系统消息
-  const systemMessages = [
-    '=== MBFuzzer',
-    '开始时间:',
-    '目标代理:',
-    '正在分析',
-    '处理进度:',
-    '差异分析完成',
-    '处理完成:',
-    '发现差异:',
-    '结束时间:'
-  ];
-  
-  // 如果包含系统消息关键词，则不是差异报告
-  for (const systemMsg of systemMessages) {
-    if (content.includes(systemMsg)) {
-      return false;
-    }
-  }
-  
-  // 如果包含差异报告关键词，则是差异报告
-  for (const keyword of differentialKeywords) {
-    if (content.includes(keyword)) {
-      return true;
-    }
-  }
-  
-  return false;
-}
-
-// 根据日志内容判断类型
-function getLogTypeFromContent(content: string): string {
-  if (content.includes('ERROR') || content.includes('❌') || content.includes('失败')) {
-    return 'ERROR';
-  } else if (content.includes('WARNING') || content.includes('⚠️') || content.includes('警告')) {
-    return 'WARNING';
-  } else if (content.includes('SUCCESS') || content.includes('✅') || content.includes('成功')) {
-    return 'SUCCESS';
-  }
-  return 'INFO';
-}
-
-// 获取协议特定的日志格式化函数
-function getLogFormatter(protocol: ProtocolType) {
-  switch (protocol) {
-    case 'MQTT':
-      return formatMQTTLogLine;
-    case 'RTSP':
-      return formatRTSPLogLine;
-    case 'SNMP':
-      return formatSNMPLogLine;
-    default:
-      return (log: any) => `[${log.timestamp}] ${log.content}`;
-  }
-}
-
-// MQTT日志格式化（已移动到下方，避免重复定义）
-// 测试函数是否正常工作
-console.log('[DEBUG] formatMQTTLogLine函数已加载');
-
-// RTSP日志格式化
-function formatRTSPLogLine(log: any): string {
-  if (typeof log === 'string') {
-    return log;
-  }
-  return `[${log.timestamp}] [RTSP] ${log.content}`;
-}
-
-// SNMP日志格式化
-function formatSNMPLogLine(log: any): string {
-  if (typeof log === 'string') {
-    return log;
-  }
-  
-  // 如果是新的协议数据管理器格式
-  if (typeof log === 'object' && log.content) {
-    // 恢复之前的样式，不使用图标，使用HTML格式化
-    const content = log.content;
-    const timestamp = log.timestamp;
-    
-    // 检查是否是崩溃日志
-    if (content.includes('CRASH DETECTED')) {
-      return `<span class="text-dark/50">[${timestamp}]</span> <span class="text-danger font-bold">${content}</span>`;
-    } else {
-      // 解析正常日志内容
-      const parts = content.split(' ');
-      if (parts.length >= 4) {
-        const protocol = parts[0]; // SNMPV2C
-        const op = parts[1]; // GET
-        const oid = parts[2] || ''; // OID
-        const result = parts.slice(3).join(' '); // 结果和其他信息
-        
-        // 判断结果类型的CSS类
-        const resultClass = result.includes('正常响应') ? 'text-success' : 
-                           result.includes('接收超时') ? 'text-warning' : 
-                           result.includes('构造失败') ? 'text-danger' : 'text-warning';
-        
-        return `<span class="text-dark/50">[${timestamp}]</span> <span class="text-primary">${protocol}</span> <span class="text-info">${op}</span> <span class="text-dark/70 truncate inline-block w-32" title="${oid}">${oid}</span> <span class="${resultClass} font-medium">${result}</span>`;
-      } else {
-        // 如果格式不匹配，使用简单格式
-        return `<span class="text-dark/50">[${timestamp}]</span> <span class="text-dark/80">${content}</span>`;
-      }
-    }
-  }
-  
-  return `[${log.timestamp}] [SNMP] ${log.content}`;
-}
-
-// 根据差异处理进度同步更新client和broker发送数据
-function updateDataSendingProgress(processedCount: number, totalCount: number) {
-  const targetClientCount = 851051;
-  const targetBrokerCount = 523790;
-  
-  // 根据处理进度计算应该达到的数值
-  const progress = Math.min(processedCount / totalCount, 1);
-  
-  // 按比例更新client和broker发送数据
-  const expectedClientCount = Math.floor(targetClientCount * progress);
-  const expectedBrokerCount = Math.floor(targetBrokerCount * progress);
-  
-  // 平滑更新到目标值
-  mqttRealTimeStats.value.client_sent_count = expectedClientCount;
-  mqttRealTimeStats.value.broker_sent_count = expectedBrokerCount;
-}
-
-// 更新实时统计数据
-function updateRealTimeStats(line: string) {
-  try {
-    // 检查测试状态，避免在测试停止后继续更新
-    if (!isRunning.value || protocolType.value !== 'MQTT') {
-      return;
-    }
-    
-    // 解析差异报告行中的统计信息（不再用于计算总差异数，仅用于分类统计）
-    const msgTypeMatch = line.match(/msg_type:\s*([^,\s]+)/);
-    const versionMatch = line.match(/protocol_version:\s*(\d+)/);
-    const diffTypeMatch = line.match(/type:\s*\{([^}]+)\}/);
-    const brokerMatch = line.match(/diff_range_broker:\s*\[([^\]]+)\]/);
-    
-    if (msgTypeMatch || versionMatch || diffTypeMatch || brokerMatch) {
-      // 注意：不再在这里递增总差异数，因为已经在addUnifiedLog中实时累加
-      
-      // 统计受影响的broker类型 - 与日志信息保持一致
-      if (brokerMatch) {
-        const brokers = brokerMatch[1]
-          .split(',')
-          .map(broker => broker.trim().replace(/'/g, ''));
-        
-        brokers.forEach(broker => {
-          if (mqttRealTimeStats.value.broker_diff_stats.hasOwnProperty(broker)) {
-            mqttRealTimeStats.value.broker_diff_stats[broker as keyof typeof mqttRealTimeStats.value.broker_diff_stats]++;
-          }
-        });
-      }
-      
-      // 统计协议版本
-      if (versionMatch) {
-        const version = versionMatch[1];
-        if (mqttDifferentialStats.value.version_stats.hasOwnProperty(version)) {
-          mqttDifferentialStats.value.version_stats[version as keyof typeof mqttDifferentialStats.value.version_stats]++;
-        }
-      }
-      
-      // 统计差异类型
-      if (diffTypeMatch) {
-        const diffType = diffTypeMatch[1].trim();
-        if (mqttDifferentialStats.value.type_stats.hasOwnProperty(diffType)) {
-          mqttDifferentialStats.value.type_stats[diffType as keyof typeof mqttDifferentialStats.value.type_stats]++;
-        }
-      }
-      
-      // 实时更新差异类型分布统计
-      updateDiffTypeDistribution(line);
-    }
-  } catch (error) {
-    console.warn('[DEBUG] 更新实时统计数据失败:', error);
-    // 统计更新失败不应该影响主流程
-  }
-}
-
-// 实时更新差异类型分布统计
-function updateDiffTypeDistribution(line: string) {
-  const lowerLine = line.toLowerCase();
-  
-  // 协议违规检测
-  if (lowerLine.includes('protocol violation') || 
-      lowerLine.includes('invalid packet') || 
-      lowerLine.includes('malformed') ||
-      lowerLine.includes('protocol error')) {
-    mqttDiffTypeStats.value.protocol_violations++;
-  }
-  // 超时错误检测
-  else if (lowerLine.includes('timeout') || 
-           lowerLine.includes('connection timeout') ||
-           lowerLine.includes('read timeout')) {
-    mqttDiffTypeStats.value.timeout_errors++;
-  }
-  // 连接失败检测
-  else if (lowerLine.includes('connection failed') || 
-           lowerLine.includes('connect failed') ||
-           lowerLine.includes('connection refused') ||
-           lowerLine.includes('connection reset')) {
-    mqttDiffTypeStats.value.connection_failures++;
-  }
-  // 消息损坏检测
-  else if (lowerLine.includes('corrupt') || 
-           lowerLine.includes('checksum') ||
-           lowerLine.includes('invalid data') ||
-           lowerLine.includes('data corruption')) {
-    mqttDiffTypeStats.value.message_corruptions++;
-  }
-  // 状态不一致检测
-  else if (lowerLine.includes('state') && 
-           (lowerLine.includes('inconsistent') || 
-            lowerLine.includes('mismatch') ||
-            lowerLine.includes('unexpected'))) {
-    mqttDiffTypeStats.value.state_inconsistencies++;
-  }
-  // 认证错误检测
-  else if (lowerLine.includes('auth') || 
-           lowerLine.includes('unauthorized') ||
-           lowerLine.includes('permission denied') ||
-           lowerLine.includes('access denied')) {
-    mqttDiffTypeStats.value.authentication_errors++;
-  }
-  
-  // 重新计算总数和分布百分比
-  const total = mqttDiffTypeStats.value.protocol_violations + 
-                mqttDiffTypeStats.value.timeout_errors + 
-                mqttDiffTypeStats.value.connection_failures + 
-                mqttDiffTypeStats.value.message_corruptions + 
-                mqttDiffTypeStats.value.state_inconsistencies + 
-                mqttDiffTypeStats.value.authentication_errors;
-  
-  mqttDiffTypeStats.value.total_differences = total;
-  
-  if (total > 0) {
-    mqttDiffTypeStats.value.distribution = {
-      protocol_violations: Math.round((mqttDiffTypeStats.value.protocol_violations / total) * 100),
-      timeout_errors: Math.round((mqttDiffTypeStats.value.timeout_errors / total) * 100),
-      connection_failures: Math.round((mqttDiffTypeStats.value.connection_failures / total) * 100),
-      message_corruptions: Math.round((mqttDiffTypeStats.value.message_corruptions / total) * 100),
-      state_inconsistencies: Math.round((mqttDiffTypeStats.value.state_inconsistencies / total) * 100),
-      authentication_errors: Math.round((mqttDiffTypeStats.value.authentication_errors / total) * 100)
-    };
-  }
-}
-
-// 开始MQTT差异报告读取 - 使用统一日志系统（保留原函数作为备用）
-async function startMQTTDifferentialReading() {
-  try {
-    // 确保组件已挂载再进行操作
-    if (!isRunning.value) {
-      console.warn('测试未运行，跳过差异报告读取');
-      return;
-    }
-    
-    // 清空之前的日志
-    clearUnifiedLogs();
-    
-    // 添加开始日志
-    addUnifiedLog('INFO', '开始分析协议差异报告', 'MQTT');
-    addUnifiedLog('INFO', '正在通过API读取MQTT日志文件...', 'MQTT');
-    
-    // 先测试后端连接（暂时禁用以避免错误弹窗）
-    // try {
-    //   const healthResponse = await requestClient.get('/healthz');
-    //   if (healthResponse) {
-    //     addUnifiedLog('INFO', '后端连接正常', 'MQTT');
-    //   }
-    // } catch (healthError: any) {
-    //   addUnifiedLog('WARNING', `后端健康检查失败: ${healthError.message || healthError}`, 'MQTT');
-    //   // 继续执行，不阻止测试流程
-    // }
-    addUnifiedLog('INFO', '开始MQTT协议测试', 'MQTT');
-    
-    // 通过后端API读取fuzzing_report.txt文件内容
-    const result = await requestClient.post('/protocol-compliance/read-log', {
-      protocol: 'MQTT',
-      lastPosition: 0  // 从文件开头读取全部内容
-    });
-    
-    console.log('MQTT差异报告API响应:', result);
-    console.log('API调用成功，数据类型:', typeof result, '数据内容:', result);
-    
-    // requestClient已经处理了错误检查，直接使用返回的data
-    const content = result.content;
-    addUnifiedLog('INFO', `成功读取日志文件，内容长度: ${content.length} 字符`, 'MQTT');
-    
-    const lines = content.split('\n');
-    addUnifiedLog('INFO', `日志文件共 ${lines.length} 行`, 'MQTT');
-    
-    // 找到"Differential Report:"部分
-    let inDifferentialSection = false;
-    let processedCount = 0;
-    let localErrorCount = 0;
-    let localWarningCount = 0;
-    let localSuccessCount = 0;
-    let totalDifferentialLines = 0;
-    
-    // 首先统计总的差异报告行数
-    let lineNumber = 0;
-    for (const line of lines) {
-      lineNumber++;
-      if (line.trim() === 'Differential Report:') {
-        inDifferentialSection = true;
-        console.log(`找到差异报告开始位置: 第${lineNumber}行`);
-        continue;
-      }
-      if (inDifferentialSection && line.trim()) {
-        totalDifferentialLines++;
-      }
-    }
-    console.log(`统计完成: 总行数${lines.length}, 差异报告行数${totalDifferentialLines}`);
-    
-    // 设置进度状态
-    mqttTotalRecords.value = totalDifferentialLines;
-    mqttProcessedRecords.value = 0;
-    mqttProcessingProgress.value = 0;
-    mqttIsProcessingLogs.value = true;
-    
-    addUnifiedLog('INFO', `发现 ${totalDifferentialLines} 条差异记录，开始逐条分析...`, 'MQTT');
-    
-    if (totalDifferentialLines === 0) {
-      addUnifiedLog('WARNING', '未找到差异报告内容，请检查日志文件格式', 'MQTT');
-      // 显示前几行内容用于调试
-      const firstFewLines = lines.slice(0, 10).filter(line => line.trim());
-      firstFewLines.forEach((line, index) => {
-        addUnifiedLog('INFO', `第${index + 1}行: ${line.substring(0, 100)}${line.length > 100 ? '...' : ''}`, 'MQTT');
-      });
-    }
-    
-    // 重置标志位，重新处理
-    inDifferentialSection = false;
-    let currentLineNumber = 0;
-    let skippedLines = 0;
-    
-    for (const line of lines) {
-      currentLineNumber++;
-      
-      // 检查用户是否中途停止测试
-      if (!isRunning.value) {
-        addUnifiedLog('WARNING', '用户中止了测试操作', 'MQTT');
-        mqttIsProcessingLogs.value = false;
-        return;
-      }
-      
-      if (line.trim() === 'Differential Report:') {
-        inDifferentialSection = true;
-        console.log(`开始处理差异报告: 第${currentLineNumber}行`);
-        continue;
-      }
-      
-      if (inDifferentialSection && line.trim()) {
-        // 解析差异报告行
-        const diffData = parseMQTTDifferentialLine(line);
-        if (diffData) {
-          processedCount++;
-          
-          // 根据处理进度同步更新client和broker发送数据
-          updateDataSendingProgress(processedCount, totalDifferentialLines);
-          
-          // 统计数据
-          if (diffData.type === 'ERROR') {
-            localErrorCount++;
-          } else if (diffData.type === 'WARNING') {
-            localWarningCount++;
-          } else {
-            localSuccessCount++;
-          }
-          
-          // 添加到统一日志系统
-          addUnifiedLog(diffData.type, diffData.content, 'MQTT');
-          
-          // 更新统计数据和进度
-          packetCount.value = processedCount;
-          failedCount.value = localErrorCount;
-          timeoutCount.value = localWarningCount;
-          successCount.value = localSuccessCount;
-          
-          // 更新MQTT进度状态
-          mqttProcessedRecords.value = processedCount;
-          mqttProcessingProgress.value = Math.round((processedCount / totalDifferentialLines) * 100);
-          
-          // 每处理50条记录显示进度
-          if (processedCount % 50 === 0) {
-            addUnifiedLog('INFO', `处理进度: ${processedCount}/${totalDifferentialLines} (${mqttProcessingProgress.value}%)`, 'MQTT');
-            
-            // 短暂延迟，让界面有时间更新
-            await new Promise(resolve => setTimeout(resolve, 100));
-          }
-        } else if (inDifferentialSection) {
-          // 记录跳过的行
-          skippedLines++;
-          if (skippedLines <= 5) {
-            console.log(`跳过第${currentLineNumber}行 (无法解析): ${line.substring(0, 100)}`);
-          }
-        }
-      }
-    }
-    
-    console.log(`处理完成统计: 总行数${lines.length}, 处理成功${processedCount}, 跳过${skippedLines}`);
-    
-    // 最终更新统计数据
-    packetCount.value = processedCount;
-    failedCount.value = localErrorCount;
-    timeoutCount.value = localWarningCount;
-    successCount.value = localSuccessCount;
-    
-    // 完成进度状态更新
-    mqttProcessedRecords.value = processedCount;
-    mqttProcessingProgress.value = 100;
-    mqttIsProcessingLogs.value = false;
-    
-    // 处理完成
-    addUnifiedLog('SUCCESS', `差异报告分析完成，共处理 ${processedCount} 条差异记录`, 'MQTT');
-    addUnifiedLog('INFO', `统计结果 - 错误: ${localErrorCount}, 警告: ${localWarningCount}, 信息: ${localSuccessCount}`, 'MQTT');
-    
-    // 等待一小段时间让用户看到完成信息
-    await new Promise(resolve => setTimeout(resolve, 2000));
-    
-    // 检查用户是否在等待期间停止了测试
-    if (!isRunning.value) {
-      addUnifiedLog('WARNING', '用户中止了测试操作', 'MQTT');
-      mqttIsProcessingLogs.value = false;
-      return;
-    }
-    
-    // 日志处理完成，自动结束测试
-    addUnifiedLog('SUCCESS', 'MQTT协议差异分析已完成，测试结束', 'MQTT');
-    
-    // 结束测试
-    setTimeout(() => {
-      if (isRunning.value) {
-        // 测试完成，正常结束
-        isRunning.value = false;
-        isPaused.value = false;
-        isTestCompleted.value = true;
-        testEndTime.value = new Date();
-        
-        // 停止计时器
-        if (testTimer) { 
-          clearInterval(testTimer as any); 
-          testTimer = null; 
-        }
-        
-        addUnifiedLog('SUCCESS', 'MQTT测试完成', 'MQTT');
-        
-        // 保存历史记录
-        setTimeout(() => {
-          try {
-            console.log('[DEBUG] MQTT test completed, saving to history...');
-            console.log('[DEBUG] Current MQTT stats before saving:', mqttStats.value);
-            updateTestSummary();
-            saveTestToHistory();
-            console.log('[DEBUG] MQTT history save completed');
-          } catch (error) {
-            console.error('Error saving MQTT test results:', error);
-          }
-        }, 500);
-      }
-    }, 1000);
-    
-  } catch (error: any) {
-    console.error('读取MQTT差异报告失败:', error);
-    addUnifiedLog('ERROR', `读取差异报告失败: ${error.message}`, 'MQTT');
-    
-    // 出错时重置进度状态
-    mqttIsProcessingLogs.value = false;
-    mqttProcessingProgress.value = 0;
-    
-    // 出错时也要结束测试
-    setTimeout(() => {
-      if (isRunning.value) {
-        isRunning.value = false;
-        isPaused.value = false;
-        isTestCompleted.value = true;
-        testEndTime.value = new Date();
-        
-        if (testTimer) { 
-          clearInterval(testTimer as any); 
-          testTimer = null; 
-        }
-      }
-    }, 1000);
-  }
-}
-
-// 处理MQTT差异报告行，参照SNMP样式
-function processMQTTDifferentialLine(line: string) {
-  try {
-    // 提取关键信息
-    const versionMatch = line.match(/protocol_version:\s*(\d+)/);
-    const typeMatch = line.match(/type:\s*\{([^}]+)\}/);
-    const msgTypeMatch = line.match(/msg_type:\s*([^,]+)/);
-    const brokerMatch = line.match(/diff_range_broker:\s*\[([^\]]+)\]/);
-    const directionMatch = line.match(/direction:\s*([^,]+)/);
-    const fieldMatch = line.match(/field:\s*([^,]+)/);
-    
-    if (!versionMatch || !typeMatch || !msgTypeMatch) {
-      return null;
-    }
-    
-    const version = versionMatch[1];
-    const diffType = typeMatch[1].trim();
-    const msgType = msgTypeMatch[1].trim();
-    const brokers = brokerMatch ? brokerMatch[1].replace(/'/g, '').split(',').map(b => b.trim()).join(', ') : '未知';
-    const direction = directionMatch ? directionMatch[1].trim() : '未知';
-    const field = fieldMatch ? fieldMatch[1].trim() : null;
-    
-    // 根据差异类型确定严重程度
-    let severity: 'INFO' | 'WARNING' | 'ERROR' = 'INFO';
-    
-    switch (diffType) {
-      case 'Message Missing':
-      case 'Message Unexpected':
-        severity = 'ERROR';
-        break;
-      case 'Field Different':
-      case 'Field Missing':
-      case 'Field Unexpected':
-        severity = 'WARNING';
-        break;
-    }
-    
-    // 构建详细的输出内容，保留完整信息但去掉emoji
-    const directionText = direction === 'client' ? '客户端' : '代理端';
-    const fieldText = field ? ` 字段: ${field}` : '';
-    const content = `[协议差异] MQTT v${version} ${msgType} (${directionText}) | ${diffType}${fieldText} | 受影响代理: ${brokers}`;
-    
-    return {
-      timestamp: new Date().toLocaleTimeString(),
-      type: severity,
-      content
-    };
-    
-  } catch (error) {
-    console.warn('解析差异报告行失败:', line, error);
-    return null;
-  }
-}
-
-// 计算测试时长的辅助函数
-function calculateTestDuration(startTime: string, endTime: string): string {
-  try {
-    const start = new Date(startTime);
-    const end = new Date(endTime);
-    const diffMs = end.getTime() - start.getTime();
-    const diffSeconds = Math.floor(diffMs / 1000);
-    const hours = Math.floor(diffSeconds / 3600);
-    const minutes = Math.floor((diffSeconds % 3600) / 60);
-    const seconds = diffSeconds % 60;
-    
-    if (hours > 0) {
-      return `${hours}h ${minutes}m ${seconds}s`;
-    } else if (minutes > 0) {
-      return `${minutes}m ${seconds}s`;
-    } else {
-      return `${seconds}s`;
-    }
-  } catch (error) {
-    return '计算中...';
-  }
-}
-
-// 格式化MQTT日志行，高亮关键字段，去除file_path字段
-function formatMQTTLogLine(log: any): string {
-  // 如果是对象类型（新的协议数据管理器格式）
-  if (typeof log === 'object' && log.content) {
-    const typeIcon = {
-      'ERROR': '❌',
-      'WARNING': '⚠️',
-      'SUCCESS': '✅',
-      'INFO': 'ℹ️'
-    }[log.type] || 'ℹ️';
-    
-    return `${typeIcon} [${log.timestamp}] ${log.content}`;
-  }
-  
-  // 如果是字符串类型（原有格式）
-  const logString = typeof log === 'string' ? log : String(log);
-  
-  // 如果是系统信息行，直接返回
-  if (logString.includes('===') || logString.includes('开始时间') || logString.includes('结束时间') || logString.includes('目标') || logString.includes('正在分析')) {
-    return `<span class="text-blue-600">${logString}</span>`;
-  }
-  
-  // 去除 file_path 字段
-  let formattedLog = logString.replace(/,\s*file_path:\s*[^,]+/g, '');
-  
-  // 高亮 protocol_version
-  formattedLog = formattedLog.replace(/protocol_version:\s*(\d+)/g, 
-    'protocol_version: <span class="text-blue-600 font-semibold">$1</span>');
-  
-  // 高亮 type 字段
-  formattedLog = formattedLog.replace(/type:\s*\{([^}]+)\}/g, 
-    'type: {<span class="text-red-600 font-semibold">$1</span>}');
-  
-  // 高亮 msg_type 字段
-  formattedLog = formattedLog.replace(/msg_type:\s*([^,\s]+)/g, 
-    'msg_type: <span class="text-green-600 font-semibold">$1</span>');
-  
-  // 高亮 direction 字段
-  formattedLog = formattedLog.replace(/direction:\s*([^,\s]+)/g, 
-    'direction: <span class="text-purple-600 font-semibold">$1</span>');
-  
-  // 高亮 field 字段
-  formattedLog = formattedLog.replace(/field:\s*([^,]+?)(?=,|$)/g, 
-    'field: <span class="text-orange-600 font-semibold">$1</span>');
-  
-  // 高亮 diff_range_broker 字段
-  formattedLog = formattedLog.replace(/diff_range_broker:\s*(\[[^\]]+\])/g, 
-    'diff_range_broker: <span class="text-cyan-600 font-semibold">$1</span>');
-  
-  // 高亮 capture_time 字段
-  formattedLog = formattedLog.replace(/capture_time:\s*([^,\s]+(?:\s+[^,\s]+)*)/g, 
-    'capture_time: <span class="text-gray-600 font-semibold">$1</span>');
-  
-  return formattedLog;
-}
-
-// 解析MQTT差异报告行 - 新版本，返回结构化数据
-function parseMQTTDifferentialLine(line: string) {
-  try {
-    // 提取关键信息 - 修复正则表达式以匹配实际格式
-    const versionMatch = line.match(/protocol_version:\s*(\d+)/);
-    const typeMatch = line.match(/type:\s*\{([^}]+)\}/);
-    const msgTypeMatch = line.match(/msg_type:\s*([^,\s]+)/);
-    const brokerMatch = line.match(/diff_range_broker:\s*\[([^\]]+)\]/);
-    const directionMatch = line.match(/direction:\s*([^,\s]+)/);
-    const fieldMatch = line.match(/field:\s*([^,]+?)(?:,|$)/);
-    const captureTimeMatch = line.match(/capture_time:\s*([^,\s]+(?:\s+[^,\s]+)*)/);
-    
-    if (!versionMatch || !typeMatch) {
-      console.log('解析失败 - 缺少必要字段:', {
-        version: !!versionMatch,
-        type: !!typeMatch, 
-        msgType: !!msgTypeMatch,
-        line: line.substring(0, 100)
-      });
-      return null;
-    }
-    
-    const protocolVersion = parseInt(versionMatch[1]);
-    const diffType = typeMatch[1];
-    const msgType = msgTypeMatch ? msgTypeMatch[1].trim() : 'UNKNOWN';
-    const brokers = brokerMatch ? brokerMatch[1].replace(/'/g, '').split(',').map(b => b.trim()) : [];
-    const direction = directionMatch ? directionMatch[1].trim() : 'unknown';
-    const field = fieldMatch ? fieldMatch[1].trim() : '';
-    const captureTime = captureTimeMatch ? captureTimeMatch[1].trim() : '';
-    
-    // 根据差异类型确定日志级别和图标
-    let logType: 'ERROR' | 'WARNING' | 'INFO' = 'INFO';
-    let icon = 'fa-info-circle';
-    let severity = '信息';
-    
-    if (diffType.includes('Missing') || diffType.includes('Unexpected')) {
-      logType = 'ERROR';
-      icon = 'fa-exclamation-triangle';
-      severity = '严重';
-    } else if (diffType.includes('Different')) {
-      logType = 'WARNING';
-      icon = 'fa-warning';
-      severity = '警告';
-    }
-    
-    // 添加差异类型的中文描述
-    let diffTypeDesc = diffType;
-    switch (diffType) {
-      case 'Message Missing':
-        diffTypeDesc = '消息缺失';
-        break;
-      case 'Message Unexpected':
-        diffTypeDesc = '意外消息';
-        break;
-      case 'Field Missing':
-        diffTypeDesc = '字段缺失';
-        break;
-      case 'Field Unexpected':
-        diffTypeDesc = '意外字段';
-        break;
-      case 'Field Different':
-        diffTypeDesc = '字段值不同';
-        break;
-    }
-    
-    // 构建完整的显示内容，包含所有字段（除file_path外）
-    let content = `protocol_version: ${protocolVersion}, type: {${diffType}}, diff_range_broker: [${brokers.map(b => `'${b}'`).join(', ')}]`;
-    
-    // 只有当 msg_type 存在且不是 'UNKNOWN' 时才显示
-    if (msgType && msgType !== 'UNKNOWN') {
-      content += `, msg_type: ${msgType}`;
-    }
-    
-    content += `, direction: ${direction}`;
-    
-    if (field) {
-      content += `, field: ${field}`;
-    }
-    
-    if (captureTime) {
-      content += `, capture_time: ${captureTime}`;
-    }
-    
-    return {
-      type: logType,
-      content: content,
-      protocolVersion,
-      msgType,
-      direction,
-      diffType,
-      diffTypeDesc,
-      field,
-      brokers,
-      captureTime,
-      icon,
-      severity
-    };
-  } catch (error) {
-    console.warn('解析MQTT差异行失败:', error, line);
-    return null;
-  }
-}
-
-// 开始MQTT日志读取（保留原函数以备后用）
-async function startMQTTLogReading() {
-  // 使用 useLogReader 的 startLogReading 方法
-  await startLogReading('MQTT', (line: string) => {
-    return processMQTTLogLine(line, packetCount, successCount, crashCount);
-  });
-  
-  // 使用 useLogReader 的 addMQTTLogToUI 函数
-  addMQTTLogToUI({
-    timestamp: new Date().toLocaleTimeString(),
-    type: 'INFO',
-    content: '开始解析MBFuzzer日志文件...'
-  });
-}
-
-// MQTT日志读取函数现在通过 useLogReader 和 useMQTT composables 管理
-
-// RTSP specific functions (现在通过 useRTSP composable 管理)
-async function writeRTSPScriptWrapper() {
-  const scriptContent = rtspCommandConfig.value;
-  
-  try {
-    const result = await writeRTSPScript(scriptContent);
+    if (!response.ok) {
+      throw new Error(`写入脚本文件失败: ${response.statusText}`);
+    }
+    
+    const result = await response.json();
     
     addLogToUI({ 
       timestamp: new Date().toLocaleTimeString(),
@@ -2535,9 +835,24 @@
   }
 }
 
-async function executeRTSPCommandWrapper() {
+async function executeRTSPCommand() {
   try {
-    const result = await executeRTSPCommand();
+    // 调用后端API执行shell命令
+    const response = await fetch('/api/protocol-compliance/execute-command', {
+      method: 'POST',
+      headers: {
+        'Content-Type': 'application/json',
+      },
+      body: JSON.stringify({
+        protocol: 'RTSP'
+      }),
+    });
+    
+    if (!response.ok) {
+      throw new Error(`执行命令失败: ${response.statusText}`);
+    }
+    
+    const result = await response.json();
     
     // 保存容器ID用于后续停止
     if (result.data && (result.data.container_id || result.data.pid)) {
@@ -2562,9 +877,6 @@
 function startRTSPLogReading() {
   isReadingLog.value = true;
   
-  // 先检查状态
-  checkRTSPStatus();
-  
   // 开始实时日志读取
   readRTSPLogPeriodically();
   
@@ -2578,54 +890,6 @@
   } as any, false);
 }
 
-// 检查RTSP状态
-async function checkRTSPStatus() {
-  try {
-    const result = await requestClient.post('/protocol-compliance/check-status', {
-      protocol: 'RTSP'
-    });
-    
-    console.log('[DEBUG] RTSP状态检查结果:', result);
-    
-    if (result) {
-      // 显示状态信息到UI
-      const statusMessage = `状态检查: 日志目录${result.log_dir_exists ? '存在' : '不存在'}, 日志文件${result.log_file_exists ? '存在' : '不存在'}`;
-      
-      addToRealtimeStream('RTSP', {
-        timestamp: new Date().toLocaleTimeString(),
-        type: 'INFO',
-        content: statusMessage
-      });
-      
-      // 如果有Docker容器信息，显示
-      if (result.docker_containers) {
-        addToRealtimeStream('RTSP', {
-          timestamp: new Date().toLocaleTimeString(),
-          type: 'INFO',
-          content: `Docker容器状态: ${result.docker_containers.split('\n').length - 1}个容器运行中`
-        });
-      }
-      
-      // 如果有文件列表，显示
-      if (result.files_in_log_dir && Array.isArray(result.files_in_log_dir)) {
-        addToRealtimeStream('RTSP', {
-          timestamp: new Date().toLocaleTimeString(),
-          type: 'INFO',
-          content: `输出目录文件: ${result.files_in_log_dir.join(', ')}`
-        });
-      }
-    }
-  } catch (error) {
-    console.error('检查RTSP状态失败:', error);
-    
-    addToRealtimeStream('RTSP', {
-      timestamp: new Date().toLocaleTimeString(),
-      type: 'ERROR',
-      content: `状态检查失败: ${error.message || error}`
-    });
-  }
-}
-
 async function readRTSPLogPeriodically() {
   if (logReadingInterval.value) {
     clearInterval(logReadingInterval.value);
@@ -2642,69 +906,94 @@
     
     try {
       // 调用后端API读取日志文件
-      const result = await requestClient.post('/protocol-compliance/read-log', {
-        protocol: 'RTSP',
-        lastPosition: logReadPosition.value // 使用实际的读取位置，实现增量读取
+      const response = await fetch('/api/protocol-compliance/read-log', {
+        method: 'POST',
+        headers: {
+          'Content-Type': 'application/json',
+        },
+        body: JSON.stringify({
+          protocol: 'RTSP',
+          lastPosition: logReadPosition.value // 使用实际的读取位置，实现增量读取
+        }),
       });
       
-      console.log('[DEBUG] RTSP日志读取结果:', result);
-      
-      if (result && result.message) {
-        // 显示后端返回的状态信息
-        console.log('[DEBUG] 后端状态信息:', result.message);
-        
-        // 如果是文件不存在的情况，显示等待信息
-        if (result.message.includes('日志文件尚未创建') || result.message.includes('日志目录不存在')) {
-          addToRealtimeStream('RTSP', {
-            timestamp: new Date().toLocaleTimeString(),
-            type: 'WARNING',
-            content: result.message
+      if (response.ok) {
+        const result = await response.json();
+        if (result.data && result.data.content && result.data.content.trim()) {
+          // 更新读取位置
+          logReadPosition.value = result.data.position || logReadPosition.value;
+          
+          // 处理AFL-NET的plot_data格式
+          const logLines = result.data.content.split('\n').filter((line: string) => line.trim());
+          logLines.forEach((line: string) => {
+            processRTSPLogLine(line);
           });
         }
       }
-      
-      if (result && result.content && result.content.trim()) {
-        // 更新读取位置
-        logReadPosition.value = result.position || logReadPosition.value;
-        
-        console.log('[DEBUG] 读取到RTSP日志内容，长度:', result.content.length);
-        console.log('[DEBUG] 日志内容预览:', result.content.substring(0, 200));
-        
-        // 处理AFL-NET的plot_data格式
-        const logLines = result.content.split('\n').filter((line: string) => line.trim());
-        console.log('[DEBUG] 处理日志行数:', logLines.length);
-        
-        logLines.forEach((line: string) => {
-          const logData = processRTSPLogLine(line, packetCount, successCount, failedCount, crashCount, currentSpeed);
-          if (logData) {
-            console.log('[DEBUG] 处理的日志数据:', logData);
-            
-            // 使用协议数据管理器添加日志，而不是直接操作DOM
-            addToRealtimeStream('RTSP', {
-              timestamp: logData.timestamp,
-              type: logData.type === 'STATS' ? 'INFO' : logData.type,
-              content: logData.content
-            });
-          }
-        });
-      } else if (result && result.file_size !== undefined) {
-        // 文件存在但没有新内容
-        console.log('[DEBUG] 日志文件存在但没有新内容，文件大小:', result.file_size);
-      }
     } catch (error) {
       console.error('读取RTSP日志失败:', error);
+    }
+  }, 2000); // 每2秒读取一次日志
+}
+
+// 处理RTSP协议的AFL-NET日志行
+function processRTSPLogLine(line: string) {
+  const timestamp = new Date().toLocaleTimeString();
+  
+  // 处理注释行（参数说明）
+  if (line.startsWith('#')) {
+    addRTSPLogToUI({
+      timestamp,
+      type: 'HEADER',
+      content: line.replace('#', '').trim(),
+      isHeader: true
+    });
+    return;
+  }
+  
+  // 处理数据行
+  if (line.includes(',')) {
+    const parts = line.split(',').map(part => part.trim());
+    if (parts.length >= 13) {
+      const [
+        unix_time, cycles_done, cur_path, paths_total, pending_total, 
+        pending_favs, map_size, unique_crashes, unique_hangs, max_depth, 
+        execs_per_sec, n_nodes, n_edges
+      ] = parts;
       
-      // 显示错误信息到UI
-      addToRealtimeStream('RTSP', {
-        timestamp: new Date().toLocaleTimeString(),
-        type: 'ERROR',
-        content: `读取日志失败: ${error.message || error}`
+      // 格式化显示AFL-NET统计信息
+      const formattedContent = `Cycles: ${cycles_done} | Paths: ${cur_path}/${paths_total} | Pending: ${pending_total}(${pending_favs} favs) | Coverage: ${map_size} | Crashes: ${unique_crashes} | Hangs: ${unique_hangs} | Speed: ${execs_per_sec}/sec | Nodes: ${n_nodes} | Edges: ${n_edges}`;
+      
+      addRTSPLogToUI({
+        timestamp,
+        type: 'STATS',
+        content: formattedContent,
+        rawData: {
+          cycles_done: parseInt(cycles_done),
+          paths_total: parseInt(paths_total),
+          cur_path: parseInt(cur_path),
+          pending_total: parseInt(pending_total),
+          unique_crashes: parseInt(unique_crashes),
+          execs_per_sec: parseFloat(execs_per_sec)
+        }
       });
-    }
-  }, 2000); // 每2秒读取一次日志
-}
-
-<<<<<<< HEAD
+      
+      // 更新统计信息
+      packetCount.value = parseInt(cur_path);
+      successCount.value = parseInt(paths_total) - parseInt(pending_total);
+      failedCount.value = parseInt(unique_crashes);
+      currentSpeed.value = Math.round(parseFloat(execs_per_sec));
+    }
+  } else {
+    // 处理其他类型的日志行
+    addRTSPLogToUI({
+      timestamp,
+      type: 'INFO',
+      content: line
+    });
+  }
+}
+
 // RTSP专用的日志显示函数
 function addRTSPLogToUI(logData: any) {
   if (!logContainer.value || showHistoryView.value) {
@@ -2744,64 +1033,25 @@
     ],
   );
 }
-=======
-// processMQTTLogLine 现在通过 useMQTT composable 提供
-
-// processRTSPLogLine 现在通过 useRTSP composable 提供
->>>>>>> c5c42514
-
-// addMQTTLogToUI 和 addRTSPLogToUI 现在通过 useLogReader composable 提供
-
-async function stopRTSPProcessWrapper() {
+
+async function stopRTSPProcess() {
   if (!rtspProcessId.value) {
     return;
   }
   
   try {
-    // 检查rtspProcessId是否是Docker容器ID（通常是长字符串）
-    const isDockerContainer = typeof rtspProcessId.value === 'string' && rtspProcessId.value.length > 10;
-    
-    if (isDockerContainer) {
-      // 使用新的停止和清理功能
-      const result = await stopAndCleanupRTSP(rtspProcessId.value as string);
-      
-      addLogToUI({ 
-        timestamp: new Date().toLocaleTimeString(),
-        version: 'RTSP',
-        type: 'CLEANUP',
-        oids: [
-          `Docker容器已停止 (ID: ${rtspProcessId.value})`,
-          `容器清理状态: ${result.data?.cleanup_results ? '成功' : '部分成功'}`,
-          `输出目录已清空，为下次测试做准备`
-        ],
-        hex: '',
-        result: 'success'
-      } as any, false);
-      
-      // 显示详细的清理结果
-      if (result.data?.cleanup_results) {
-        const cleanupResults = result.data.cleanup_results;
-        const details = [];
-        if (cleanupResults.container_stopped) details.push('✓ 容器已停止');
-        if (cleanupResults.container_removed) details.push('✓ 容器已删除');
-        if (cleanupResults.output_cleaned) details.push('✓ 输出目录已清空');
-        if (cleanupResults.errors && cleanupResults.errors.length > 0) {
-          details.push(`⚠ 错误: ${cleanupResults.errors.join(', ')}`);
-        }
-        
-        addLogToUI({ 
-          timestamp: new Date().toLocaleTimeString(),
-          version: 'RTSP',
-          type: 'INFO',
-          oids: details,
-          hex: '',
-          result: 'info'
-        } as any, false);
-      }
-    } else {
-      // 传统进程ID，使用原来的停止方法
-      await stopRTSPProcess(rtspProcessId.value);
-      
+    const response = await fetch('/api/protocol-compliance/stop-process', {
+      method: 'POST',
+      headers: {
+        'Content-Type': 'application/json',
+      },
+      body: JSON.stringify({
+        pid: rtspProcessId.value,
+        protocol: 'RTSP'
+      }),
+    });
+    
+    if (response.ok) {
       addLogToUI({ 
         timestamp: new Date().toLocaleTimeString(),
         version: 'RTSP',
@@ -2810,70 +1060,21 @@
         hex: '',
         result: 'success'
       } as any, false);
-    }
-    
-    rtspProcessId.value = null;
+      
+      rtspProcessId.value = null;
+    }
   } catch (error) {
     console.error('停止RTSP进程失败:', error);
-    
-    addLogToUI({ 
-      timestamp: new Date().toLocaleTimeString(),
-      version: 'RTSP',
-      type: 'ERROR',
-      oids: [`停止RTSP进程失败: ${error.message || error}`],
-      hex: '',
-      result: 'error'
-    } as any, false);
-  }
-}
-
-// 处理停止测试的安全包装函数
-function handleStopTest() {
+  }
+}
+
+function stopTest() {
   try {
-    // 停止所有协议的实时流
-    stopAllRealtimeStreams();
-    
-    // 更新当前协议状态
-    updateProtocolState(protocolType.value as any, {
-      isRunning: false,
-      isProcessing: false
-    });
-    
-    if (protocolType.value === 'MQTT') {
-      // MQTT协议使用安全的停止方式
-      stopMQTTTest();
-    } else {
-      // 其他协议使用原来的stopTest
-      stopTest();
-    }
-  } catch (error) {
-    console.error('Error in handleStopTest:', error);
-  }
-}
-
-// MQTT专用的安全停止函数
-function stopMQTTTest() {
-  try {
-    console.log('Stopping MQTT test safely...');
-    
-    // 添加用户中止日志
-    addUnifiedLog('WARNING', '用户手动停止了MQTT测试', 'MQTT');
-    
-    // 重置MQTT进度状态
-    mqttIsProcessingLogs.value = false;
-    mqttProcessingProgress.value = 0;
-    
-    // 直接设置状态，避免DOM操作
+    // Set completion state first
     isRunning.value = false;
     isPaused.value = false;
     isTestCompleted.value = true;
     testEndTime.value = new Date();
-    
-    // 停止计时器
-    if (testTimer) { 
-      clearInterval(testTimer as any); 
-      testTimer = null; 
-    }
     
     // 停止日志读取
     isReadingLog.value = false;
@@ -2882,55 +1083,9 @@
       logReadingInterval.value = null;
     }
     
-    // 添加停止完成日志
-    addUnifiedLog('INFO', 'MQTT测试已被用户停止', 'MQTT');
-    
-    // 延迟保存历史记录
-    setTimeout(() => {
-      try {
-        console.log('[DEBUG] MQTT test manually stopped, saving to history...');
-        console.log('[DEBUG] Current MQTT stats before saving:', mqttStats.value);
-        updateTestSummary();
-        saveTestToHistory();
-        console.log('[DEBUG] MQTT manual stop history save completed');
-      } catch (error) {
-        console.error('Error saving MQTT test results:', error);
-      }
-    }, 300);
-    
-  } catch (error) {
-    console.error('Error in stopMQTTTest:', error);
-  }
-}
-
-function stopTest() {
-  try {
-    // 如果是MQTT协议，重定向到安全的停止函数
-    if (protocolType.value === 'MQTT') {
-      console.log('Redirecting MQTT test to safe stop function');
-      stopMQTTTest();
-      return;
-    }
-    
-    // Set completion state first
-    isRunning.value = false;
-    isPaused.value = false;
-    isTestCompleted.value = true;
-    testEndTime.value = new Date();
-    
-    // 停止日志读取
-    isReadingLog.value = false;
-    if (logReadingInterval.value) {
-      clearInterval(logReadingInterval.value);
-      logReadingInterval.value = null;
-    }
-    
-    // 停止协议特定的进程
+    // 停止RTSP进程
     if (protocolType.value === 'RTSP') {
-      stopRTSPProcessWrapper();
-    } else if (protocolType.value === 'MQTT') {
-      // MQTT协议的清理工作通过 useLogReader 管理
-      stopLogReading();
+      stopRTSPProcess();
     }
     
     if (testTimer) { 
@@ -2951,53 +1106,27 @@
     });
     
     // Use nextTick to ensure all reactive updates are complete before updating charts
-    // 跳过MQTT协议的图表更新，避免DOM冲突
-    if (protocolType.value !== 'MQTT') {
-      nextTick(() => {
-        try {
-          // 只有在测试真正完成且不是MQTT协议时才更新图表
-          if (isTestCompleted.value) {
-            console.log('Updating charts for SNMP protocol completion:', {
-              protocolStats: protocolStats.value,
-              messageTypeStats: messageTypeStats.value,
-              chartsInitialized: !!(messageTypeChart && versionChart)
-            });
-            
-            // Double-check charts are initialized before updating
-            if (messageTypeChart && versionChart) {
-              // 确保图表数据不为空，如果为空则使用默认值
-              const hasValidData = (protocolStats.value.v1 + protocolStats.value.v2c + protocolStats.value.v3) > 0 ||
-                                 (messageTypeStats.value.get + messageTypeStats.value.set + messageTypeStats.value.getnext + messageTypeStats.value.getbulk) > 0;
-              
-              if (!hasValidData) {
-                console.warn('Chart data appears to be empty, using file-based statistics as fallback');
-                // 如果统计数据为空，尝试从已解析的fuzz数据中重新计算统计信息
-                recalculateStatsFromFuzzData();
-              }
-              
-              updateCharts();
-              showCharts.value = true;
-              console.log('Charts updated successfully for SNMP protocol');
-            } else {
-              // Try to reinitialize charts if they're not available
-              console.log('Charts not initialized, attempting to reinitialize...');
-              const success = initCharts();
-              if (success) {
-                updateCharts();
-                showCharts.value = true;
-                console.log('Charts reinitialized and updated successfully');
-              } else {
-                console.warn('Failed to reinitialize charts');
-              }
-            }
+    nextTick(() => {
+      try {
+        // Double-check charts are initialized before updating
+        if (messageTypeChart && versionChart) {
+          updateCharts();
+          showCharts.value = true;
+        } else {
+          // Try to reinitialize charts if they're not available
+          console.log('Charts not initialized, attempting to reinitialize...');
+          const success = initCharts();
+          if (success) {
+            updateCharts();
+            showCharts.value = true;
+          } else {
+            console.warn('Failed to reinitialize charts');
           }
-        } catch (error) {
-          console.error('Error updating charts on test completion:', error);
         }
-      });
-    } else {
-      console.log('MQTT protocol: skipping chart updates to avoid DOM conflicts');
-    }
+      } catch (error) {
+        console.error('Error updating charts on test completion:', error);
+      }
+    });
   } catch (error) {
     console.error('Error in stopTest function:', error);
   }
@@ -3010,7 +1139,6 @@
   }
 }
 
-<<<<<<< HEAD
 function clearLog() {
   try {
     logEntries.value = [];
@@ -3018,7 +1146,7 @@
     nextTick(() => {
       try {
         if (logContainer.value && !showHistoryView.value && logContainer.value.innerHTML !== undefined) {
-          logContainer.value.innerHTML = '<div class="log-empty">测试未开始，请配置参数并点击“开始测试”</div>';
+          logContainer.value.innerHTML = '<div class="log-empty">测试未开始，请配置参数并点击"开始测试"</div>';
         }
       } catch (error) {
         console.warn('Failed to clear log container:', error);
@@ -3027,15 +1155,7 @@
   } catch (error) {
     console.warn('Failed to clear log:', error);
   }
-=======
-// 统一的清空日志函数
-function clearAllLogs() {
-  clearLog(); // 清空原有的日志系统
-  clearUnifiedLogs(); // 清空统一日志系统
->>>>>>> c5c42514
-}
-
-// clearLog 现在通过 useLogReader composable 提供
+}
 
 function saveLog() {
   if (logEntries.value.length === 0) {
@@ -3065,206 +1185,29 @@
 }
 
 function generateTestReport() {
-  let reportContent = '';
-  
-  if (protocolType.value === 'MQTT') {
-    // MQTT协议专用报告格式
-    reportContent = `MBFuzzer MQTT协议差异测试报告\n` +
-                   `================================\n\n` +
-                   `测试引擎: ${fuzzEngine.value} (智能差异测试)\n` +
-                   `目标代理: ${targetHost.value}:${targetPort.value}\n` +
-                   `开始时间: ${mqttStats.value.fuzzing_start_time || (testStartTime.value ? testStartTime.value.toLocaleString() : '未开始')}\n` +
-                   `结束时间: ${mqttStats.value.fuzzing_end_time || (testEndTime.value ? testEndTime.value.toLocaleString() : '未结束')}\n` +
-                   `总耗时: ${elapsedTime.value}秒\n\n` +
-                   `MBFuzzer核心统计:\n` +
-                   `================\n` +
-                   `客户端请求数: ${(mqttStats.value.client_request_count || 0).toLocaleString()}\n` +
-                   `代理端请求数: ${(mqttStats.value.broker_request_count || 0).toLocaleString()}\n` +
-                   `总请求数: ${((mqttStats.value.client_request_count || 0) + (mqttStats.value.broker_request_count || 0)).toLocaleString()}\n` +
-                   `有效连接数: ${mqttStats.value.valid_connect_number}\n` +
-                   `连接成功率: ${mqttStats.value.client_request_count > 0 ? Math.round((mqttStats.value.valid_connect_number / mqttStats.value.client_request_count) * 100) : 0}%\n` +
-                   `平均请求速率: ${Math.round((mqttStats.value.client_request_count + mqttStats.value.broker_request_count) / Math.max(1, elapsedTime.value))} req/s\n\n` +
-                   `差异测试结果:\n` +
-                   `============\n` +
-                   `新发现差异: ${mqttStats.value.diff_number} 个\n` +
-                   `重复差异过滤: ${(mqttStats.value.duplicate_diff_number || 0).toLocaleString()} 个\n` +
-                   `差异发现率: ${((mqttStats.value.client_request_count || 0) + (mqttStats.value.broker_request_count || 0)) > 0 ? Math.round(((mqttStats.value.diff_number || 0) / ((mqttStats.value.client_request_count || 0) + (mqttStats.value.broker_request_count || 0))) * 10000) / 100 : 0}%\n\n` +
-                   `安全监控:\n` +
-                   `========\n` +
-                   `崩溃检测: ${mqttStats.value.crash_number > 0 ? `检测到 ${mqttStats.value.crash_number} 个崩溃` : '系统稳定运行'}\n` +
-                   `Q-Learning状态空间: ${Object.keys(mqttStats.value.q_learning_states || {}).length} 个协议状态\n\n` +
-                   `报告生成时间: ${new Date().toLocaleString()}\n` +
-                   `报告版本: MBFuzzer v1.0 - 智能MQTT协议差异测试引擎`;
-  } else {
-    // 其他协议的标准报告格式
-    reportContent = `Fuzz测试报告\n` +
-                   `================\n\n` +
-                   `协议: ${protocolType.value.toUpperCase()}\n` +
-                   `引擎: ${fuzzEngine.value}\n` +
-                   `目标: ${targetHost.value}:${targetPort.value}\n` +
-                   `开始时间: ${startTime.value || (testStartTime.value ? testStartTime.value.toLocaleString() : '未开始')}\n` +
-                   `结束时间: ${endTime.value || (testEndTime.value ? testEndTime.value.toLocaleString() : '未结束')}\n` +
-                   `总耗时: ${elapsedTime.value}秒\n\n` +
-                   `性能统计:\n` +
-                   `SNMP_v1发包数: ${protocolStats.value.v1}\n` +
-                   `SNMP_v2发包数: ${protocolStats.value.v2c}\n` +
-                   `SNMP_v3发包数: ${protocolStats.value.v3}\n` +
-                   `总发包数: ${fileTotalPackets.value}\n` +
-                   `正常响应率: ${Math.round((fileSuccessCount.value / Math.max(fileTotalPackets.value, 1)) * 100)}%\n` +
-                   `超时率: ${Math.round((fileTimeoutCount.value / Math.max(fileTotalPackets.value, 1)) * 100)}%\n\n` +
-                   `崩溃信息: ${crashDetails.value ? '检测到崩溃' : '无崩溃'}\n` +
-                   `生成时间: ${new Date().toLocaleString()}`;
-  }
+  const reportContent = `Fuzz测试报告\n` +
+                       `================\n\n` +
+                       `协议: ${protocolType.value.toUpperCase()}\n` +
+                       `引擎: ${fuzzEngine.value}\n` +
+                       `目标: ${targetHost.value}:${targetPort.value}\n` +
+                       `开始时间: ${startTime.value || (testStartTime.value ? testStartTime.value.toLocaleString() : '未开始')}\n` +
+                       `结束时间: ${endTime.value || (testEndTime.value ? testEndTime.value.toLocaleString() : '未结束')}\n` +
+                       `总耗时: ${elapsedTime.value}秒\n\n` +
+                       `性能统计:\n` +
+                       `SNMP_v1发包数: ${protocolStats.value.v1}\n` +
+                       `SNMP_v2发包数: ${protocolStats.value.v2c}\n` +
+                       `SNMP_v3发包数: ${protocolStats.value.v3}\n` +
+                       `总发包数: ${fileTotalPackets.value}\n` +
+                       `正常响应率: ${Math.round((fileSuccessCount.value / Math.max(fileTotalPackets.value, 1)) * 100)}%\n` +
+                       `超时率: ${Math.round((fileTimeoutCount.value / Math.max(fileTotalPackets.value, 1)) * 100)}%\n\n` +
+                       `崩溃信息: ${crashDetails.value ? '检测到崩溃' : '无崩溃'}\n` +
+                       `生成时间: ${new Date().toLocaleString()}`;
   
   const blob = new Blob([reportContent], { type: 'text/plain;charset=utf-8' });
   const url = URL.createObjectURL(blob);
   const a = document.createElement('a');
   a.href = url;
-  const fileName = protocolType.value === 'MQTT' ? 
-    `mbfuzzer_report_${new Date().getTime()}.txt` : 
-    `fuzz_report_${new Date().getTime()}.txt`;
-  a.download = fileName;
-  document.body.appendChild(a);
-  a.click();
-  document.body.removeChild(a);
-  URL.revokeObjectURL(url);
-}
-
-// 导出差异类型分布数据
-function exportDiffTypeData() {
-  if (protocolType.value !== 'MQTT') return;
-  
-  let diffTypeContent = `MBFuzzer 差异类型分布统计导出\n` +
-                       `==============================\n\n` +
-                       `导出时间: ${new Date().toLocaleString()}\n` +
-                       `总差异数量: ${mqttDiffTypeStats.value.total_differences}\n\n` +
-                       `差异类型分布:\n` +
-                       `============\n`;
-  
-  // 添加各类型的详细统计
-  diffTypeContent += `协议违规: ${mqttDiffTypeStats.value.protocol_violations} 个 (${mqttDiffTypeStats.value.distribution.protocol_violations}%)\n`;
-  diffTypeContent += `超时错误: ${mqttDiffTypeStats.value.timeout_errors} 个 (${mqttDiffTypeStats.value.distribution.timeout_errors}%)\n`;
-  diffTypeContent += `连接失败: ${mqttDiffTypeStats.value.connection_failures} 个 (${mqttDiffTypeStats.value.distribution.connection_failures}%)\n`;
-  diffTypeContent += `消息损坏: ${mqttDiffTypeStats.value.message_corruptions} 个 (${mqttDiffTypeStats.value.distribution.message_corruptions}%)\n`;
-  diffTypeContent += `状态不一致: ${mqttDiffTypeStats.value.state_inconsistencies} 个 (${mqttDiffTypeStats.value.distribution.state_inconsistencies}%)\n`;
-  diffTypeContent += `认证错误: ${mqttDiffTypeStats.value.authentication_errors} 个 (${mqttDiffTypeStats.value.distribution.authentication_errors}%)\n\n`;
-  
-  // 添加分析建议
-  diffTypeContent += `分析建议:\n`;
-  diffTypeContent += `========\n`;
-  
-  const maxType = Object.entries(mqttDiffTypeStats.value.distribution)
-    .reduce((max, [type, count]) => count > max.count ? {type, count} : max, {type: '', count: 0});
-  
-  if (maxType.count > 0) {
-    const typeNames = {
-      protocol_violations: '协议违规',
-      timeout_errors: '超时错误',
-      connection_failures: '连接失败',
-      message_corruptions: '消息损坏',
-      state_inconsistencies: '状态不一致',
-      authentication_errors: '认证错误'
-    };
-    diffTypeContent += `主要问题类型: ${typeNames[maxType.type as keyof typeof typeNames]} (${maxType.count}%)\n`;
-    diffTypeContent += `建议优先关注该类型的差异进行深入分析。\n`;
-  } else {
-    diffTypeContent += `暂无差异类型数据\n`;
-  }
-  
-  const blob = new Blob([diffTypeContent], { type: 'text/plain;charset=utf-8' });
-  const url = URL.createObjectURL(blob);
-  const a = document.createElement('a');
-  a.href = url;
-  a.download = `mbfuzzer_diff_types_${new Date().getTime()}.txt`;
-  document.body.appendChild(a);
-  a.click();
-  document.body.removeChild(a);
-  URL.revokeObjectURL(url);
-}
-
-// 导出差异测试结果
-function exportDifferentialResults() {
-  if (protocolType.value !== 'MQTT') return;
-  
-  const diffContent = `MBFuzzer差异测试结果导出\n` +
-                     `=======================\n\n` +
-                     `导出时间: ${new Date().toLocaleString()}\n` +
-                     `新发现差异: ${mqttStats.value.diff_number} 个\n` +
-                     `重复差异过滤: ${mqttStats.value.duplicate_diff_number} 个\n` +
-                     `差异发现率: ${(mqttStats.value.client_request_count + mqttStats.value.broker_request_count) > 0 ? Math.round((mqttStats.value.diff_number / (mqttStats.value.client_request_count + mqttStats.value.broker_request_count)) * 10000) / 100 : 0}%\n\n` +
-                     `差异类型分布:\n` +
-                     `============\n` +
-                     `CONNECT消息差异: ${mqttStats.value.duplicate_diffs.CONNECT || 0}\n` +
-                     `PUBLISH消息差异: ${mqttStats.value.duplicate_diffs.PUBLISH || 0}\n` +
-                     `SUBSCRIBE消息差异: ${mqttStats.value.duplicate_diffs.SUBSCRIBE || 0}\n` +
-                     `PINGREQ消息差异: ${mqttStats.value.duplicate_diffs.PINGREQ || 0}\n\n` +
-                     `详细差异记录:\n` +
-                     `============\n`;
-  
-  // 添加统一日志中的差异记录
-  const diffLogs = unifiedLogs.value.filter(log => 
-    log.protocol === 'MQTT' && (log.type === 'ERROR' || log.type === 'WARNING')
-  );
-  
-  if (diffLogs.length > 0) {
-    diffLogs.forEach((log, index) => {
-      diffContent += `${index + 1}. [${log.timestamp}] ${log.type}: ${log.content}\n`;
-    });
-  } else {
-    diffContent += `暂无详细差异记录\n`;
-  }
-  
-  const blob = new Blob([diffContent], { type: 'text/plain;charset=utf-8' });
-  const url = URL.createObjectURL(blob);
-  const a = document.createElement('a');
-  a.href = url;
-  a.download = `mbfuzzer_differential_${new Date().getTime()}.txt`;
-  document.body.appendChild(a);
-  a.click();
-  document.body.removeChild(a);
-  URL.revokeObjectURL(url);
-}
-
-// 导出Fuzz日志文件
-function exportFuzzLogs() {
-  if (protocolType.value !== 'MQTT') return;
-  
-  const fuzzLogContent = `MBFuzzer模糊测试日志\n` +
-                        `==================\n\n` +
-                        `导出时间: ${new Date().toLocaleString()}\n` +
-                        `测试引擎: MBFuzzer (智能差异测试)\n` +
-                        `协议类型: MQTT\n` +
-                        `目标地址: ${targetHost.value}:${targetPort.value}\n\n` +
-                        `测试统计:\n` +
-                        `========\n` +
-                        `客户端请求数: ${(mqttStats.value.client_request_count || 0).toLocaleString()}\n` +
-                        `代理端请求数: ${(mqttStats.value.broker_request_count || 0).toLocaleString()}\n` +
-                        `总请求数: ${((mqttStats.value.client_request_count || 0) + (mqttStats.value.broker_request_count || 0)).toLocaleString()}\n` +
-                        `协议差异发现: ${(mqttStats.value.diff_number || 0).toLocaleString()}\n` +
-                        `崩溃数量: ${mqttStats.value.crash_number || 0}\n\n` +
-                        `详细执行日志:\n` +
-                        `============\n`;
-  
-  // 添加统一日志中的所有MQTT相关记录
-  const mqttLogs = unifiedLogs.value.filter(log => 
-    log.protocol === 'MQTT' || log.version === 'MQTT'
-  );
-  
-  mqttLogs.forEach((log, index) => {
-    fuzzLogContent += `[${index + 1}] ${log.timestamp} - ${log.type}: ${log.result}\n`;
-    if (log.failedReason) {
-      fuzzLogContent += `    错误详情: ${log.failedReason}\n`;
-    }
-  });
-  
-  fuzzLogContent += `\n\n报告生成时间: ${new Date().toLocaleString()}\n`;
-  fuzzLogContent += `报告版本: MBFuzzer v1.0 - 智能MQTT协议模糊测试引擎`;
-  
-  const blob = new Blob([fuzzLogContent], { type: 'text/plain;charset=utf-8' });
-  const url = URL.createObjectURL(blob);
-  const a = document.createElement('a');
-  a.href = url;
-  a.download = `mbfuzzer_fuzz_logs_${new Date().getTime()}.txt`;
+  a.download = `fuzz_report_${new Date().getTime()}.txt`;
   document.body.appendChild(a);
   a.click();
   document.body.removeChild(a);
@@ -3278,34 +1221,13 @@
       return;
     }
     
-    if (currentPacketIndex.value >= snmpFuzzData.value.length) {
+    if (currentPacketIndex.value >= fuzzData.value.length) {
       return stopTest();
     }
     
-    const packet = snmpFuzzData.value[currentPacketIndex.value];
+    const packet = fuzzData.value[currentPacketIndex.value];
     if (packet) {
-      processSNMPPacket(packet, addLogToUI, (result: string) => {
-        // Update result counters based on packet result
-        switch (result) {
-          case 'success':
-            successCount.value++;
-            break;
-          case 'timeout':
-            timeoutCount.value++;
-            break;
-          case 'failed':
-            failedCount.value++;
-            break;
-          case 'crash':
-            crashCount.value++;
-            break;
-        }
-        
-        // Debug: Log every 100 packets to verify counting
-        if (packetCount.value % 100 === 0) {
-          console.log(`统计更新 [包#${packetCount.value}]: 成功=${successCount.value}, 超时=${timeoutCount.value}, 失败=${failedCount.value}, 崩溃=${crashCount.value}`);
-        }
-      });
+      processPacket(packet);
     }
     
     // Batch update counters to prevent multiple reactive updates
@@ -3342,7 +1264,47 @@
   }
 }
 
-// processPacket 现在通过 useSNMP composable 的 processSNMPPacket 提供
+function processPacket(packet: FuzzPacket) {
+  try {
+    // Update statistics in a batch to prevent multiple reactive updates
+    const updates = {
+      success: packet.result === 'success' ? 1 : 0,
+      timeout: packet.result === 'timeout' ? 1 : 0,
+      failed: packet.result === 'failed' ? 1 : 0,
+      crash: packet.result === 'crash' ? 1 : 0
+    };
+    
+    // Batch update all counters at once
+    successCount.value += updates.success;
+    timeoutCount.value += updates.timeout;
+    failedCount.value += updates.failed;
+    crashCount.value += updates.crash;
+    
+    // Add to log entries
+    const logEntry = {
+      time: packet.timestamp || new Date().toLocaleTimeString(),
+      protocol: packet.version,
+      operation: packet.type,
+      target: `${targetHost.value}:${targetPort.value}`,
+      content: packet.oids?.[0] || '',
+      result: packet.result,
+      hex: packet.hex,
+      packetId: packet.id
+    };
+    logEntries.value.push(logEntry);
+    
+    // Update UI log with proper null checks (sparse updates for performance)
+    if (isRunning.value && !showHistoryView.value && logContainer.value && logContainer.value.appendChild) {
+      if (packet.result !== 'crash' && packetCount.value % 5 === 0) {
+        addLogToUI(packet, false);
+      } else if (packet.result === 'crash') {
+        addLogToUI(packet, true);
+      }
+    }
+  } catch (error) {
+    console.warn('Error processing packet:', error);
+  }
+}
 
 function appendLogLine(
   timestamp: string,
@@ -3385,7 +1347,6 @@
 }
 
 function addLogToUI(packet: FuzzPacket, isCrash: boolean) {
-<<<<<<< HEAD
   if (!isRunning.value || showHistoryView.value) {
     return;
   }
@@ -3445,104 +1406,7 @@
         className: 'log-entry__hex',
       },
     ]);
-=======
-  // 根据当前协议类型添加日志
-  const currentProtocolType = protocolType.value;
-  const logType = isCrash ? 'ERROR' : 
-                 packet.result === 'success' ? 'SUCCESS' :
-                 packet.result === 'timeout' ? 'WARNING' : 'INFO';
-  
-  let logContent: string;
-  
-  // 根据协议类型格式化日志内容
-  if (currentProtocolType === 'SNMP') {
-    logContent = formatSNMPPacketLog(packet, isCrash);
-    console.log('[DEBUG] 添加SNMP日志:', { logType, logContent, packet });
-  } else if (currentProtocolType === 'RTSP') {
-    logContent = formatRTSPPacketLog(packet, isCrash);
-    console.log('[DEBUG] 添加RTSP日志:', { logType, logContent, packet });
-  } else if (currentProtocolType === 'MQTT') {
-    logContent = formatMQTTPacketLog(packet, isCrash);
-    console.log('[DEBUG] 添加MQTT日志:', { logType, logContent, packet });
-  } else {
-    logContent = formatGenericPacketLog(packet, isCrash);
-    console.log('[DEBUG] 添加通用日志:', { logType, logContent, packet });
-  }
-  
-  addToRealtimeStream(currentProtocolType, {
-    timestamp: new Date().toLocaleTimeString(),
-    type: logType,
-    content: logContent
->>>>>>> c5c42514
   });
-}
-
-// 格式化SNMP数据包日志
-function formatSNMPPacketLog(packet: FuzzPacket, isCrash: boolean): string {
-  if (isCrash) {
-    return `CRASH DETECTED ${packet.version?.toUpperCase() || 'UNKNOWN'} ${packet.type?.toUpperCase() || 'UNKNOWN'}`;
-  } else {
-    const protocol = packet.version?.toUpperCase() || 'UNKNOWN';
-    const op = packet.type?.toUpperCase() || 'UNKNOWN';
-    const content = packet.oids?.[0] || '';
-    const hex = (packet.hex || '').slice(0, 40);
-    const resultText = packet.result === 'success' ? `正常响应 (${packet.responseSize || 0}字节)` : 
-                      packet.result === 'timeout' ? '接收超时' : 
-                      packet.result === 'failed' ? '构造失败' : '未知状态';
-    
-    return `SNMP${protocol} ${op} ${content} ${resultText} ${hex}...`;
-  }
-}
-
-// 格式化RTSP数据包日志
-function formatRTSPPacketLog(packet: FuzzPacket, isCrash: boolean): string {
-  if (isCrash) {
-    return `CRASH DETECTED ${packet.version?.toUpperCase() || 'RTSP'} ${packet.type?.toUpperCase() || 'UNKNOWN'}`;
-  } else {
-    const protocol = packet.version?.toUpperCase() || 'RTSP';
-    const op = packet.type?.toUpperCase() || 'UNKNOWN';
-    const content = packet.oids?.[0] || '';
-    const hex = (packet.hex || '').slice(0, 40);
-    const resultText = packet.result === 'success' ? `正常响应 (${packet.responseSize || 0}字节)` : 
-                      packet.result === 'timeout' ? '接收超时' : 
-                      packet.result === 'failed' ? '构造失败' : '未知状态';
-    
-    return `${protocol} ${op} ${content} ${resultText} ${hex}...`;
-  }
-}
-
-// 格式化MQTT数据包日志
-function formatMQTTPacketLog(packet: FuzzPacket, isCrash: boolean): string {
-  if (isCrash) {
-    return `CRASH DETECTED ${packet.version?.toUpperCase() || 'MQTT'} ${packet.type?.toUpperCase() || 'UNKNOWN'}`;
-  } else {
-    const protocol = packet.version?.toUpperCase() || 'MQTT';
-    const op = packet.type?.toUpperCase() || 'UNKNOWN';
-    const content = packet.oids?.[0] || '';
-    const hex = (packet.hex || '').slice(0, 40);
-    const resultText = packet.result === 'success' ? `正常响应 (${packet.responseSize || 0}字节)` : 
-                      packet.result === 'timeout' ? '接收超时' : 
-                      packet.result === 'failed' ? '构造失败' : '未知状态';
-    
-    return `${protocol} ${op} ${content} ${resultText} ${hex}...`;
-  }
-}
-
-// 格式化通用数据包日志
-function formatGenericPacketLog(packet: FuzzPacket, isCrash: boolean): string {
-  if (isCrash) {
-    return `CRASH DETECTED ${packet.version?.toUpperCase() || 'UNKNOWN'} ${packet.type?.toUpperCase() || 'UNKNOWN'}`;
-  } else {
-    const protocol = packet.version?.toUpperCase() || 'UNKNOWN';
-    const op = packet.type?.toUpperCase() || 'UNKNOWN';
-    const content = packet.oids?.[0] || '';
-    const hex = (packet.hex || '').slice(0, 40);
-    const resultText = packet.result === 'success' ? `正常响应 (${packet.responseSize || 0}字节)` : 
-                      packet.result === 'timeout' ? '接收超时' : 
-                      packet.result === 'failed' ? '构造失败' : '未知状态';
-    
-    return `${protocol} ${op} ${content} ${resultText} ${hex}...`;
-  }
 }
 
 // Crash handling functions
@@ -3710,14 +1574,6 @@
 // 保存测试结果到历史记录
 function saveTestToHistory() {
   try {
-    console.log('[DEBUG] saveTestToHistory called for protocol:', protocolType.value);
-    console.log('[DEBUG] Current test state:', {
-      isRunning: isRunning.value,
-      isTestCompleted: isTestCompleted.value,
-      testStartTime: testStartTime.value,
-      testEndTime: testEndTime.value
-    });
-    
     // 计算实际的测试统计数据
     const actualTotalPackets = fileTotalPackets.value || packetCount.value;
     const actualSuccessCount = fileSuccessCount.value || successCount.value;
@@ -3725,20 +1581,10 @@
     const actualFailedCount = fileFailedCount.value || failedCount.value;
     const actualCrashCount = crashCount.value;
     
-    console.log('[DEBUG] Test statistics:', {
-      actualTotalPackets,
-      actualSuccessCount,
-      actualTimeoutCount,
-      actualFailedCount,
-      actualCrashCount
-    });
-    
-    // 获取有效连接数量（对于MQTT协议）或保持原有的测试持续时间（对于其他协议）
-    const duration = protocolType.value === 'MQTT' && mqttStats.value.valid_connect_number 
-      ? mqttStats.value.valid_connect_number
-      : (testStartTime.value && testEndTime.value 
-        ? Math.round((testEndTime.value.getTime() - testStartTime.value.getTime()) / 1000)
-        : elapsedTime.value);
+    // 计算测试持续时间
+    const duration = testStartTime.value && testEndTime.value 
+      ? Math.round((testEndTime.value.getTime() - testStartTime.value.getTime()) / 1000)
+      : elapsedTime.value;
     
     // 计算成功率
     const total = actualTotalPackets || (actualSuccessCount + actualTimeoutCount + actualFailedCount + actualCrashCount);
@@ -3773,57 +1619,6 @@
         getnext: messageTypeStats.value.getnext,
         getbulk: messageTypeStats.value.getbulk
       },
-      // 保存RTSP协议统计数据
-      rtspStats: protocolType.value === 'RTSP' ? {
-        cycles_done: rtspStats.value.cycles_done,
-        paths_total: rtspStats.value.paths_total,
-        cur_path: rtspStats.value.cur_path,
-        pending_total: rtspStats.value.pending_total,
-        pending_favs: rtspStats.value.pending_favs,
-        map_size: rtspStats.value.map_size,
-        unique_crashes: rtspStats.value.unique_crashes,
-        unique_hangs: rtspStats.value.unique_hangs,
-        max_depth: rtspStats.value.max_depth,
-        execs_per_sec: rtspStats.value.execs_per_sec,
-        n_nodes: rtspStats.value.n_nodes,
-        n_edges: rtspStats.value.n_edges
-      } : undefined,
-      // 保存MQTT协议统计数据
-      mqttStats: protocolType.value === 'MQTT' ? (() => {
-        console.log('[DEBUG] Saving MQTT stats:', mqttStats.value);
-        return {
-          fuzzing_start_time: mqttStats.value.fuzzing_start_time,
-          fuzzing_end_time: mqttStats.value.fuzzing_end_time,
-          client_request_count: mqttStats.value.client_request_count,
-          broker_request_count: mqttStats.value.broker_request_count,
-          crash_number: mqttStats.value.crash_number,
-          diff_number: mqttStats.value.diff_number,
-          duplicate_diff_number: mqttStats.value.duplicate_diff_number,
-          valid_connect_number: mqttStats.value.valid_connect_number,
-          duplicate_connect_diff: mqttStats.value.duplicate_connect_diff,
-          total_differences: mqttStats.value.total_differences
-        };
-      })() : undefined,
-      // 保存协议特定的扩展数据
-      protocolSpecificData: protocolType.value === 'MQTT' ? {
-        clientRequestCount: mqttStats.value.client_request_count,
-        brokerRequestCount: mqttStats.value.broker_request_count,
-        diffNumber: mqttStats.value.diff_number,
-        duplicateDiffNumber: mqttStats.value.duplicate_diff_number,
-        validConnectNumber: mqttStats.value.valid_connect_number,
-        duplicateConnectDiff: mqttStats.value.duplicate_connect_diff,
-        fuzzingStartTime: mqttStats.value.fuzzing_start_time,
-        fuzzingEndTime: mqttStats.value.fuzzing_end_time
-      } : protocolType.value === 'RTSP' ? {
-        pathCoverage: rtspStats.value.cur_path / Math.max(rtspStats.value.paths_total, 1) * 100,
-        stateTransitions: rtspStats.value.n_edges,
-        maxDepth: rtspStats.value.max_depth,
-        uniqueHangs: rtspStats.value.unique_hangs
-      } : protocolType.value === 'SNMP' ? {
-        oidCoverage: Math.round((protocolStats.value.v1 + protocolStats.value.v2c + protocolStats.value.v3) / Math.max(total, 1) * 100),
-        communityStrings: ['public', 'private'], // 示例数据
-        targetDeviceInfo: `${targetHost.value}:${targetPort.value}`
-      } : undefined,
       hasCrash: actualCrashCount > 0,
       crashDetails: crashDetails.value ? {
         id: crashDetails.value.id,
@@ -3848,26 +1643,9 @@
     try {
       localStorage.setItem('fuzz_test_history', JSON.stringify(historyResults.value));
       console.log('Test results saved to history:', historyItem);
-      console.log('[DEBUG] History results length after save:', historyResults.value.length);
-      console.log('[DEBUG] Latest history item:', historyResults.value[0]);
       
-      // 为MQTT协议添加详细的保存日志
-      if (protocolType.value === 'MQTT') {
-        console.log('MQTT test results saved to history successfully');
-        console.log('MQTT Stats saved:', {
-          mqttStats: historyItem.mqttStats,
-          protocolSpecificData: historyItem.protocolSpecificData
-        });
-        
-        // 强制触发响应式更新
-        nextTick(() => {
-          console.log('[DEBUG] Forcing reactive update for history');
-          // 触发一个小的变化来确保Vue检测到数组更新
-          historyResults.value = [...historyResults.value];
-        });
-      } else {
-        showSaveNotification();
-      }
+      // 显示保存成功的通知
+      showSaveNotification();
     } catch (storageError) {
       console.warn('Failed to save history to localStorage:', storageError);
     }
@@ -4009,24 +1787,13 @@
 
 // 显示保存成功通知
 function showSaveNotification() {
-  try {
-    // 使用nextTick确保DOM更新完成
-    nextTick(() => {
-      notificationMessage.value = '测试结果已保存到历史记录';
-      showNotification.value = true;
-      
-      // 3秒后自动隐藏通知
-      setTimeout(() => {
-        try {
-          showNotification.value = false;
-        } catch (error) {
-          console.warn('Failed to hide notification:', error);
-        }
-      }, 3000);
-    });
-  } catch (error) {
-    console.warn('Failed to show notification:', error);
-  }
+  notificationMessage.value = '测试结果已保存到历史记录';
+  showNotification.value = true;
+  
+  // 3秒后自动隐藏通知
+  setTimeout(() => {
+    showNotification.value = false;
+  }, 3000);
 }
 
 // 手动关闭通知
@@ -4149,12 +1916,8 @@
 
 // Computed properties for button states
 const canStartTest = computed(() => {
-  // MQTT协议不需要fuzzData
-  if (protocolType.value === 'MQTT') {
-    return !loading.value && !isRunning.value;
-  }
   return !loading.value && 
-         snmpFuzzData.value.length > 0 && 
+         fuzzData.value.length > 0 && 
          !isRunning.value;
 });
 
@@ -4177,11 +1940,6 @@
       if (Array.isArray(parsedHistory)) {
         historyResults.value = parsedHistory;
         console.log(`Loaded ${parsedHistory.length} history items from localStorage`);
-        console.log('[DEBUG] Loaded history items:', parsedHistory.map(item => ({
-          id: item.id,
-          protocol: item.protocol,
-          timestamp: item.timestamp
-        })));
       }
     }
   } catch (error) {
@@ -4189,370 +1947,6 @@
     // 如果加载失败，保持默认的模拟数据
   }
 }
-
-// 测试历史记录保存功能（调试用）
-function testHistorySave() {
-  console.log('[DEBUG] Testing history save functionality...');
-  console.log('[DEBUG] Current protocol:', protocolType.value);
-  console.log('[DEBUG] Current MQTT stats:', mqttStats.value);
-  
-  // 手动触发保存
-  try {
-    saveTestToHistory();
-    console.log('[DEBUG] Manual history save completed');
-  } catch (error) {
-    console.error('[DEBUG] Manual history save failed:', error);
-  }
-}
-
-// 将测试函数暴露到全局作用域（仅用于调试）
-if (typeof window !== 'undefined') {
-  (window as any).testHistorySave = testHistorySave;
-  (window as any).checkHistoryResults = () => {
-    console.log('[DEBUG] Current history results:', historyResults.value);
-    console.log('[DEBUG] History results length:', historyResults.value.length);
-  };
-  (window as any).testMQTTAnimation = () => {
-    console.log('[DEBUG] Manual MQTT animation test');
-    initMQTTAnimations();
-  };
-}
-
-// MQTT动画相关变量和函数
-let mqttAnimationIntervals: number[] = [];
-
-// 初始化MQTT动画
-function initMQTTAnimations() {
-  console.log('[MQTT Animation] Starting initialization...');
-  // 清理旧的动画
-  cleanupMQTTAnimations();
-  
-  // 等待DOM完全渲染后再初始化
-  setTimeout(() => {
-    // 批量初始化6个MQTT模块
-    for (let moduleId = 1; moduleId <= 6; moduleId++) {
-      console.log(`[MQTT Animation] Initializing module ${moduleId}`);
-      initMQTTModule(moduleId);
-    }
-  }, 100);
-}
-
-// 清理MQTT动画
-function cleanupMQTTAnimations() {
-  mqttAnimationIntervals.forEach(interval => clearInterval(interval));
-  mqttAnimationIntervals = [];
-}
-
-// 单个MQTT模块初始化函数
-function initMQTTModule(moduleId: number) {
-  const module = document.getElementById(`mqtt-viz-${moduleId}`);
-  if (!module) {
-    console.warn(`[MQTT Animation] Module mqtt-viz-${moduleId} not found`);
-    return;
-  }
-  
-  const broker = module.querySelector('.mqtt-node:nth-child(1)') as HTMLElement;
-  const client1 = module.querySelector('.mqtt-node:nth-child(2)') as HTMLElement;
-  const client2 = module.querySelector('.mqtt-node:nth-child(3)') as HTMLElement;
-  const connections = document.getElementById(`connections-viz-${moduleId}`) as SVGElement;
-  const particles = document.getElementById(`particles-viz-${moduleId}`) as HTMLElement;
-  
-  console.log(`[MQTT Animation] Module ${moduleId} elements:`, {
-    module: !!module,
-    broker: !!broker,
-    client1: !!client1,
-    client2: !!client2,
-    connections: !!connections,
-    particles: !!particles
-  });
-  
-  if (!broker || !client1 || !client2 || !connections || !particles) {
-    console.warn(`[MQTT Animation] Missing elements for module ${moduleId}`);
-    return;
-  }
-
-  // 获取元素位置（基于当前模块容器定位）
-  function getPosition(el: HTMLElement) {
-    // 使用相对于模块容器的固定位置，而不是getBoundingClientRect
-    const moduleRect = module.getBoundingClientRect();
-    const elRect = el.getBoundingClientRect();
-    
-    // 查找图标元素（SVG）而不是整个节点
-    const iconElement = el.querySelector('svg') as HTMLElement;
-    let iconRect = elRect;
-    
-    if (iconElement) {
-      iconRect = iconElement.getBoundingClientRect();
-    }
-    
-    // 计算图标相对于模块容器的位置
-    const iconCenterX = iconRect.left - moduleRect.left + iconRect.width / 2;
-    const iconCenterY = iconRect.top - moduleRect.top + iconRect.height / 2;
-    
-    console.log(`[MQTT Animation] Icon position:`, {
-      iconCenterX,
-      iconCenterY,
-      element: el.className,
-      hasIcon: !!iconElement
-    });
-    
-    return {
-      centerX: iconCenterX,
-      centerY: iconCenterY,
-      // 为broker添加左下角和右下角连接点（基于图标位置）
-      leftBottom: {
-        x: iconCenterX - iconRect.width / 3,
-        y: iconCenterY + iconRect.height / 2
-      },
-      rightBottom: {
-        x: iconCenterX + iconRect.width / 3,
-        y: iconCenterY + iconRect.height / 2
-      },
-      // 图标顶部边缘连接点（左上角和右上角）
-      topLeft: {
-        x: iconCenterX - iconRect.width / 2,
-        y: iconCenterY - iconRect.height / 2 - 2
-      },
-      topRight: {
-        x: iconCenterX + iconRect.width / 2,
-        y: iconCenterY - iconRect.height / 2 - 2
-      }
-    };
-  }
-
-  // 创建连接线
-  function createConnections() {
-    const bPos = getPosition(broker);
-    const c1Pos = getPosition(client1);
-    const c2Pos = getPosition(client2);
-    
-    // 清空之前的连接线，避免重复绘制
-    connections.innerHTML = '';
-    
-    console.log(`[MQTT Animation] Creating connections for module ${moduleId}:`, {
-      broker: bPos,
-      client1: c1Pos,
-      client2: c2Pos
-    });
-    
-    function createPath(from: {x: number, y: number}, to: {x: number, y: number}, id: string, color: string = '#3B82F6') {
-      const path = document.createElementNS('http://www.w3.org/2000/svg', 'path');
-      
-      // 创建轻微弧度的优美曲线连接
-      const midX = (from.x + to.x) / 2;
-      const midY = (from.y + to.y) / 2;
-      
-      // 轻微的弧度控制点，符合大众审美
-      let controlX = midX;
-      let controlY = midY;
-      
-      // 根据连接方向添加轻微的弧度偏移
-      if (id.includes('broker-client1')) {
-        // Client1连接，轻微向左弯曲
-        controlX = midX - 15;
-        controlY = midY - 20;
-      }
-      else if (id.includes('broker-client2')) {
-        // Client2连接，轻微向右弯曲
-        controlX = midX + 15;
-        controlY = midY - 20;
-      }
-      
-      // 使用二次贝塞尔曲线创建轻微弧度
-      const d = `M ${from.x} ${from.y} Q ${controlX} ${controlY} ${to.x} ${to.y}`;
-      
-      path.setAttribute('d', d);
-      path.setAttribute('id', `${id}-${moduleId}`);
-      path.setAttribute('class', 'mqtt-connection');
-      path.setAttribute('stroke', color);
-      path.setAttribute('stroke-width', '2');
-      path.setAttribute('fill', 'none');
-      path.setAttribute('opacity', '0.8');
-      connections.appendChild(path);
-      console.log(`[MQTT Animation] Created curved path ${id}: ${d}`);
-      return path;
-    }
-    
-    // 创建两条对称的连接线：Client1连接右上角，Client2连接左上角
-    const path1 = createPath(bPos.leftBottom, c1Pos.topRight, 'broker-client1', '#3B82F6');
-    const path2 = createPath(bPos.rightBottom, c2Pos.topLeft, 'broker-client2', '#3B82F6');
-    
-    return { path1, path2 };
-  }
-
-  // 创建流动粒子
-  function createParticles(paths: any) {
-    console.log(`[MQTT Animation] Creating particles for module ${moduleId}`);
-    const particleSources = [
-      // 第一条线：Broker到Client1的粒子（深蓝色）
-      { path: paths.path1, start: 0, end: 1, interval: 1500, class: 'mqtt-particle-from-broker', speed: 80 },
-      // 第一条线：Client1到Broker的粒子（浅蓝色）
-      { path: paths.path1, start: 1, end: 0, interval: 2500, class: 'mqtt-particle-from-client', speed: 80 },
-      // 第二条线：Broker到Client2的粒子（深蓝色）
-      { path: paths.path2, start: 0, end: 1, interval: 2000, class: 'mqtt-particle-from-broker', speed: 80 },
-      // 第二条线：Client2到Broker的粒子（浅蓝色）
-      { path: paths.path2, start: 1, end: 0, interval: 3000, class: 'mqtt-particle-from-client', speed: 80 }
-    ];
-    
-    // 立即创建第一批粒子，然后设置定时器
-    particleSources.forEach((source, index) => {
-      // 立即创建一个粒子
-      setTimeout(() => {
-        createParticle(source.path, source.start, source.end, source.class, source.speed);
-      }, index * 200);
-      
-      // 设置定时器持续创建粒子
-      const interval = setInterval(() => {
-        console.log(`[MQTT Animation] Creating particle ${index} for module ${moduleId}`);
-        createParticle(source.path, source.start, source.end, source.class, source.speed);
-      }, source.interval);
-      mqttAnimationIntervals.push(interval);
-    });
-    
-    console.log(`[MQTT Animation] Created ${particleSources.length} particle sources for module ${moduleId}`);
-  }
-
-  // 创建单个粒子
-  function createParticle(path: SVGPathElement, start: number, end: number, particleClass: string, speed: number) {
-    try {
-      const particle = document.createElement('div');
-      particle.className = `mqtt-particle ${particleClass}`;
-      // 根据粒子类型设置不同的样式
-      const isBrokerParticle = particleClass.includes('broker');
-      const backgroundColor = isBrokerParticle ? '#3B82F6' : '#60A5FA';
-      const shadowColor = isBrokerParticle ? 'rgba(59, 130, 246, 0.8)' : 'rgba(96, 165, 250, 0.8)';
-      
-      particle.style.cssText = `
-        position: absolute;
-        width: 8px;
-        height: 8px;
-        border-radius: 50%;
-        transform: translate(-50%, -50%);
-        z-index: 10;
-        box-shadow: 0 0 6px ${shadowColor};
-        background: ${backgroundColor};
-        border: 1px solid rgba(255, 255, 255, 0.3);
-      `;
-      particles.appendChild(particle);
-      
-      const length = path.getTotalLength();
-      const duration = length / speed * 1000;
-      
-      console.log(`[MQTT Animation] Created particle with length: ${length}, duration: ${duration}ms`);
-      
-      let starttime: number | null = null;
-      let animationId: number;
-      
-      function animate(timestamp: number) {
-        if (!starttime) starttime = timestamp;
-        const progress = Math.min((timestamp - starttime) / duration, 1);
-        
-        if (progress < 1 && particles.contains(particle)) {
-          try {
-            const currentLength = start * length + progress * (end - start) * length;
-            const pos = path.getPointAtLength(currentLength);
-            
-            // 添加一些随机抖动使动画更生动
-            const jitterX = (Math.random() - 0.5) * 1;
-            const jitterY = (Math.random() - 0.5) * 1;
-            
-            particle.style.left = `${pos.x + jitterX}px`;
-            particle.style.top = `${pos.y + jitterY}px`;
-            
-            // 根据进度调整透明度
-            const opacity = Math.sin(progress * Math.PI);
-            particle.style.opacity = opacity.toString();
-            
-            animationId = requestAnimationFrame(animate);
-          } catch (pathError) {
-            console.warn(`[MQTT Animation] Path error:`, pathError);
-            particle.remove();
-          }
-        } else {
-          // 动画完成，移除粒子
-          if (animationId) {
-            cancelAnimationFrame(animationId);
-          }
-          setTimeout(() => {
-            if (particles.contains(particle)) {
-              particle.remove();
-            }
-          }, 50);
-        }
-      }
-      
-      // 开始动画
-      animationId = requestAnimationFrame(animate);
-      
-    } catch (error) {
-      console.error(`[MQTT Animation] Error creating particle:`, error);
-    }
-  }
-
-  // 初始化当前模块
-  function init() {
-    const paths = createConnections();
-    createParticles(paths);
-  }
-
-  // 执行当前模块初始化
-  init();
-}
-
-// 错误捕获处理
-onErrorCaptured((err, instance, info) => {
-  console.error('[Vue Error Captured]:', err);
-  console.error('[Component Instance]:', instance);
-  console.error('[Error Info]:', info);
-  
-  // 如果是MQTT相关的DOM错误，尝试恢复
-  if (err.message && err.message.includes('nextSibling') && protocolType.value === 'MQTT') {
-    console.warn('[MQTT DOM Error] 检测到DOM更新错误，尝试重置MQTT日志状态');
-    try {
-      nextTick(() => {
-        mqttDifferentialLogs.value = [];
-        mqttLogsUpdateKey.value++;
-        console.log('[MQTT DOM Error] MQTT日志状态已重置');
-      });
-    } catch (resetError) {
-      console.error('[MQTT DOM Error] 重置失败:', resetError);
-    }
-  }
-  
-  // 返回false让错误继续传播，但不会导致应用崩溃
-  return false;
-});
-
-// 组件卸载时清理
-onUnmounted(() => {
-  console.log('[DEBUG] 组件卸载，清理MQTT相关资源');
-  
-  // 清理MQTT动画
-  cleanupMQTTAnimations();
-  
-  // 清理MQTT定时器和数据
-  if (mqttUpdateTimer) {
-    clearTimeout(mqttUpdateTimer);
-    mqttUpdateTimer = null;
-  }
-  mqttDifferentialLogsData = [];
-  mqttLogsPendingUpdate = false;
-  
-  // 清理其他定时器
-  if (testTimer) {
-    clearInterval(testTimer as any);
-    testTimer = null;
-  }
-  
-  if (logReadingInterval.value) {
-    clearInterval(logReadingInterval.value);
-    logReadingInterval.value = null;
-  }
-  
-  // 停止测试
-  isRunning.value = false;
-  mqttSimulationCancelled = true;
-});
 
 onMounted(async () => {
   // 加载历史记录
@@ -4570,18 +1964,6 @@
   const success = initCharts();
   if (success) {
     console.log('Charts initialized successfully on mount');
-    
-    // 如果已有fuzz数据但统计数据为空，重新计算统计数据
-    if (protocolType.value === 'SNMP' && snmpFuzzData.value.length > 0) {
-      const hasValidData = (protocolStats.value.v1 + protocolStats.value.v2c + protocolStats.value.v3) > 0 ||
-                          (messageTypeStats.value.get + messageTypeStats.value.set + messageTypeStats.value.getnext + messageTypeStats.value.getbulk) > 0;
-      
-      if (!hasValidData) {
-        console.log('Recalculating stats on mount due to empty statistics');
-        recalculateStatsFromFuzzData();
-      }
-    }
-    
     // Update charts with initial data but don't show them yet
     updateCharts();
     // 只有在有完整数据且测试已完成时才显示图表
@@ -4592,19 +1974,12 @@
     console.error('Failed to initialize charts');
   }
   
-  // MQTT协议不需要图表初始化，使用统计卡片显示
-  if (protocolType.value === 'MQTT') {
-    console.log('MQTT protocol uses statistical cards instead of charts');
-    // MQTT动画将在测试开始时初始化
-  }
-  
   // Set initial last update time
   lastUpdate.value = new Date().toLocaleString();
 });
 </script>
 
 <template>
-<<<<<<< HEAD
   <Page
     description="调度多协议模糊测试任务，监控运行状态并收集崩溃线索。"
     title="模糊测试"
@@ -4764,7 +2139,7 @@
                   </Space>
                 </div>
                 <div ref="logContainer" class="log-panel">
-                  <div class="log-empty">测试未开始，请配置参数并点击“开始测试”</div>
+                  <div class="log-empty">测试未开始，请配置参数并点击"开始测试"</div>
                 </div>
               </Card>
             </div>
@@ -4855,1183 +2230,6 @@
                       <canvas ref="messageCanvas"></canvas>
                       <div v-if="!showCharts" class="chart-overlay">
                         <TypographyText type="secondary">等待测试完成以生成图表</TypographyText>
-=======
-  <div class="bg-light text-dark font-sans min-h-screen flex flex-col">
-      <!-- 顶部导航栏 -->
-      <header class="bg-white/80 backdrop-blur-md border-b border-primary/20 sticky top-0 z-50 shadow-sm">
-        <div class="w-full px-6 py-3 flex items-center justify-between">
-        <div class="flex items-center space-x-3">
-          <div class="bg-primary/10 p-2 rounded-lg">
-            <i class="fa fa-bug text-primary text-xl"></i>
-          </div>
-          <h1 class="text-xl md:text-2xl font-bold text-primary">
-            多协议Fuzz测试平台
-          </h1>
-        </div>
-        
-        <div class="flex items-center space-x-4">
-          <div class="hidden md:flex items-center space-x-1 bg-light-gray rounded-full px-3 py-1 border border-primary/20">
-            <span class="text-xs text-primary/70">测试状态:</span>
-            <span id="testStatus" :class="['text-xs font-medium flex items-center', testStatusClass]">
-              <span :class="['w-2 h-2 rounded-full mr-1', 
-                isRunning ? (isPaused ? 'bg-warning animate-pulse' : 'bg-success animate-pulse') : 
-                (crashCount > 0 ? 'bg-danger animate-pulse' : 'bg-warning')]"></span>
-              {{ testStatusText }}
-            </span>
-          </div>
-          
-          <!-- 数据加载状态 -->
-          <div v-if="loading" class="flex items-center space-x-1 text-xs text-primary/70">
-            <div class="animate-spin rounded-full h-3 w-3 border-b-2 border-primary"></div>
-            <span>加载中...</span>
-          </div>
-          
-          <!-- 历史结果按钮 -->
-          <button @click="goToHistoryView" class="bg-orange-500 hover:bg-orange-600 text-white px-4 py-2 rounded-lg transition-all duration-300 flex items-center space-x-2 shadow-md" title="查看历史结果">
-            <i class="fa fa-history"></i>
-            <span class="hidden md:inline">历史记录</span>
-            <span v-if="historyResults.length > 0" class="bg-white/20 text-xs px-2 py-0.5 rounded-full ml-1">{{ historyResults.length }}</span>
-          </button>
-          
-          <button class="bg-primary/10 hover:bg-primary/20 text-primary p-2 rounded-lg transition-all duration-300">
-            <i class="fa fa-cog"></i>
-          </button>
-        </div>
-      </div>
-    </header>
-
-      <!-- 主内容区 -->
-      <main class="flex-1 w-full px-6 py-6 bg-grid">
-      <!-- 加载状态 -->
-      <div v-if="loading" class="flex items-center justify-center h-64">
-        <div class="animate-spin rounded-full h-12 w-12 border-b-2 border-primary"></div>
-      </div>
-
-      <!-- 错误状态 -->
-      <div v-else-if="error" class="bg-red-50 border border-red-200 rounded-lg p-4 mb-6">
-        <div class="text-red-600">{{ error }}</div>
-      </div>
-
-      <!-- 主要内容 -->
-      <div v-else>
-        <!-- 实时测试视图 -->
-        <div v-if="!showHistoryView">
-        
-        <!-- 测试配置区 -->
-        <div class="bg-white/80 backdrop-blur-sm rounded-xl p-4 border border-primary/20 shadow-card mb-6">
-          <h3 class="font-semibold text-lg mb-4">测试配置</h3>
-          <div class="grid grid-cols-1 md:grid-cols-2 lg:grid-cols-4 gap-4">
-            <!-- 协议选择 -->
-            <div>
-              <label class="block text-sm text-dark/70 mb-2">协议类型</label>
-              <div class="relative">
-                <select v-model="protocolType" class="w-full bg-white border border-primary/20 rounded-lg px-3 py-2 text-sm focus:outline-none focus:ring-1 focus:ring-primary appearance-none">
-                  <option value="SNMP">SNMP</option>
-                  <option value="RTSP">RTSP</option>
-                  <option value="MQTT">MQTT</option>
-                </select>
-                <i class="fa fa-chevron-down absolute right-3 top-2.5 text-dark/50 pointer-events-none"></i>
-              </div>
-            </div>
-            
-            <!-- Fuzz引擎选择 -->
-            <div>
-              <label class="block text-sm text-dark/70 mb-2">Fuzz引擎</label>
-              <div class="relative">
-                <select v-model="fuzzEngine" class="w-full bg-white border border-primary/20 rounded-lg px-3 py-2 text-sm focus:outline-none focus:ring-1 focus:ring-primary appearance-none">
-                  <option value="SNMP_Fuzz" v-if="protocolType === 'SNMP'">SNMP_Fuzz</option>
-                  <option value="AFLNET" v-if="protocolType === 'RTSP'">AFLNET</option>
-                  <option value="MBFuzzer" v-if="protocolType === 'MQTT'">MBFuzzer</option>
-                </select>
-                <i class="fa fa-chevron-down absolute right-3 top-2.5 text-dark/50 pointer-events-none"></i>
-              </div>
-            </div>
-            
-            <!-- 目标主机 -->
-            <div>
-              <label class="block text-sm text-dark/70 mb-2">目标主机</label>
-              <div class="relative">
-                <input type="text" v-model="targetHost" 
-                      class="w-full bg-white border border-primary/20 rounded-lg px-3 py-2 text-sm focus:outline-none focus:ring-1 focus:ring-primary">
-                <i class="fa fa-server absolute right-3 top-2.5 text-dark/50"></i>
-              </div>
-            </div>
-            
-            <!-- 目标端口 -->
-            <div>
-              <label class="block text-sm text-dark/70 mb-2">目标端口</label>
-              <div class="relative">
-                <input type="number" v-model="targetPort" min="1" max="65535"
-                      class="w-full bg-white border border-primary/20 rounded-lg px-3 py-2 text-sm focus:outline-none focus:ring-1 focus:ring-primary">
-                <i class="fa fa-plug absolute right-3 top-2.5 text-dark/50"></i>
-              </div>
-            </div>
-          </div>
-          
-          <!-- RTSP协议指令配置 -->
-          <div v-if="protocolType === 'RTSP'" class="mt-4">
-            <label class="block text-sm text-dark/70 mb-2">指令配置</label>
-            <div class="relative">
-              <textarea 
-                v-model="rtspCommandConfig" 
-                rows="3"
-                class="w-full bg-white border border-primary/20 rounded-lg px-3 py-2 text-sm focus:outline-none focus:ring-1 focus:ring-primary resize-none"
-                placeholder="请输入RTSP协议的指令配置..."
-              ></textarea>
-              <i class="fa fa-terminal absolute right-3 top-2.5 text-dark/50"></i>
-            </div>
-          </div>
-          
-          <div class="mt-4 flex justify-end">
-            <button @click="startTest" :disabled="!canStartTest" 
-                    :title="!canStartTest ? (
-                      loading ? '数据加载中...' : 
-                      error ? '数据加载失败' : 
-                      snmpFuzzData.length === 0 ? '无测试数据' : 
-                      isRunning ? '测试进行中' : '未知错误'
-                    ) : '开始测试'" 
-                    class="bg-primary hover:bg-primary/90 text-white px-6 py-2 rounded-lg transition-all duration-300 flex items-center disabled:opacity-50 disabled:cursor-not-allowed">
-              <i class="fa fa-play mr-2"></i> 开始测试
-            </button>
-            <button v-if="isRunning" @click="handleStopTest" 
-                    class="bg-danger/10 hover:bg-danger/20 text-danger px-6 py-2 rounded-lg transition-all duration-300 flex items-center ml-3">
-              <i class="fa fa-stop mr-2"></i> 停止测试
-            </button>
-          </div>
-        </div>
-        
-        <!-- 测试过程展示区 -->
-        <div class="grid grid-cols-1 xl:grid-cols-4 gap-6 mb-6">
-          <!-- 实时Fuzz过程窗口 -->
-          <div class="xl:col-span-3 bg-white/80 backdrop-blur-sm rounded-xl p-4 border border-primary/20 shadow-card">
-            <div class="flex justify-between items-center mb-4">
-              <h3 class="font-semibold text-lg">Fuzz过程</h3>
-              <div class="flex space-x-2">
-                <button @click="clearAllLogs" class="text-xs bg-light-gray hover:bg-medium-gray px-2 py-1 rounded border border-dark/10 text-dark/70">
-                  清空日志
-                </button>
-                <button v-if="isRunning" @click="togglePauseTest" class="text-xs bg-light-gray hover:bg-medium-gray px-2 py-1 rounded border border-dark/10 text-dark/70">
-                  {{ isPaused ? '继续' : '暂停' }}
-                </button>
-                <button v-if="logEntries.length > 0" @click="saveLog" class="text-xs bg-primary/10 hover:bg-primary/20 text-primary px-2 py-1 rounded">
-                  保存日志
-                </button>
-              </div>
-            </div>
-            
-            <!-- 统一的日志容器 -->
-            <!-- 协议隔离的日志容器 -->
-            <ProtocolLogViewer
-              :protocol="protocolType"
-              :logs="protocolStates[protocolType].logs"
-              :is-active="true"
-              :format-log-content="getLogFormatter(protocolType)"
-            />
-          </div>
-          
-          <!-- 运行监控 -->
-          <div class="xl:col-span-1">
-            <div class="bg-white/80 backdrop-blur-sm rounded-xl p-4 h-full border border-secondary/20 shadow-card">
-              <div class="flex justify-between items-center mb-4">
-                <h3 class="font-semibold text-lg">运行监控</h3>
-                <span v-if="protocolType === 'MQTT'" 
-                      :class="[
-                        'text-xs px-2 py-0.5 rounded-full',
-                        mqttRealTimeStats.crash_number > 0 ? 'bg-red-100 text-red-600 animate-pulse' : 
-                        mqttRealTimeStats.diff_number > 0 ? 'bg-yellow-100 text-yellow-600' : 
-                        'bg-green-100 text-green-600'
-                      ]">
-                  {{ mqttRealTimeStats.crash_number > 0 ? '检测到异常' : 
-                     mqttRealTimeStats.diff_number > 0 ? '发现差异' : '运行正常' }}
-                </span>
-                <span v-else-if="protocolType === 'RTSP' && rtspStats.unique_crashes > 0" 
-                      class="bg-danger/10 text-danger text-xs px-2 py-0.5 rounded-full animate-pulse">
-                  {{ rtspStats.unique_crashes }} 个崩溃
-                </span>
-                <span v-else-if="protocolType === 'SNMP' && crashCount > 0" 
-                      class="bg-danger/10 text-danger text-xs px-2 py-0.5 rounded-full animate-pulse">
-                  {{ crashCount }} 个崩溃
-                </span>
-                <span v-else class="bg-success/10 text-success text-xs px-2 py-0.5 rounded-full">正常</span>
-              </div>
-              
-              <!-- MQTT协议运行监控 -->
-              <div v-if="protocolType === 'MQTT'" class="space-y-4">
-                <div class="grid grid-cols-1 gap-4">
-                  <div class="bg-yellow-50 rounded-lg p-4 border border-yellow-200 text-center">
-                    <div class="text-3xl font-bold text-yellow-600 mb-2">{{ isTestCompleted ? mqttStats.diff_number : mqttDifferentialStats.total_differences }}</div>
-                    <div class="text-sm text-yellow-700 font-medium">协议差异发现</div>
-                    <div class="text-xs text-gray-500 mt-1">Protocol Differences</div>
-                  </div>
-                  
-                  <div class="bg-red-50 rounded-lg p-4 border border-red-200 text-center">
-                    <div class="text-3xl font-bold text-red-600 mb-2">{{ mqttStats.crash_number }}</div>
-                    <div class="text-sm text-red-700 font-medium">崩溃检测</div>
-                    <div class="text-xs text-gray-500 mt-1">Crashes Detected</div>
-                  </div>
-                </div>
-                
-                <div class="bg-gray-50 rounded-lg p-3 border border-gray-200">
-                  <div class="text-xs text-gray-600 mb-2">监控状态</div>
-                  <div class="flex items-center space-x-2">
-                    <div class="w-2 h-2 rounded-full animate-pulse" 
-                         :class="mqttStats.crash_number > 0 ? 'bg-red-500' : 
-                                 (isTestCompleted ? mqttStats.diff_number > 0 : mqttDifferentialStats.total_differences > 0) ? 'bg-yellow-500' : 'bg-green-500'"></div>
-                    <span class="text-sm" 
-                          :class="mqttStats.crash_number > 0 ? 'text-red-700 font-medium' : 
-                                  (isTestCompleted ? mqttStats.diff_number > 0 : mqttDifferentialStats.total_differences > 0) ? 'text-yellow-700 font-medium' : 'text-gray-700'">
-                      {{ mqttStats.crash_number > 0 ? '检测到崩溃异常' : 
-                         (isTestCompleted ? mqttStats.diff_number > 0 : mqttDifferentialStats.total_differences > 0) ? '发现协议差异' : '差异分析中...' }}
-                    </span>
-                  </div>
-                </div>
-              </div>
-              
-              <!-- RTSP协议崩溃统计 -->
-              <div v-else-if="protocolType === 'RTSP'" class="space-y-4">
-                <div class="grid grid-cols-2 gap-4">
-                  <div class="bg-red-50 rounded-lg p-3 border border-red-200 text-center">
-                    <div class="text-2xl font-bold text-red-600 mb-1">{{ rtspStats.unique_crashes }}</div>
-                    <div class="text-xs text-red-700">崩溃数</div>
-                    <div class="text-xs text-gray-500 mt-1">Crashes</div>
-                  </div>
-                  <div class="bg-yellow-50 rounded-lg p-3 border border-yellow-200 text-center">
-                    <div class="text-2xl font-bold text-yellow-600 mb-1">{{ rtspStats.unique_hangs }}</div>
-                    <div class="text-xs text-yellow-700">挂起数</div>
-                    <div class="text-xs text-gray-500 mt-1">Hangs</div>
-                  </div>
-                </div>
-                
-                <div class="bg-gray-50 rounded-lg p-3 border border-gray-200">
-                  <div class="text-xs text-gray-600 mb-2">监控状态</div>
-                  <div class="flex items-center space-x-2">
-                    <div class="w-2 h-2 rounded-full animate-pulse" 
-                         :class="rtspStats.unique_crashes > 0 ? 'bg-red-500' : 'bg-green-500'"></div>
-                    <span class="text-sm" 
-                          :class="rtspStats.unique_crashes > 0 ? 'text-red-700 font-medium' : 'text-gray-700'">
-                      {{ rtspStats.unique_crashes > 0 ? '检测到异常' : '持续监控中...' }}
-                    </span>
-                  </div>
-                </div>
-              </div>
-              
-              <!-- SNMP协议崩溃统计 -->
-              <div v-else-if="protocolType === 'SNMP'" class="space-y-4">
-                <div class="grid grid-cols-1 gap-4">
-                  <div class="bg-red-50 rounded-lg p-4 border border-red-200 text-center">
-                    <div class="text-3xl font-bold text-red-600 mb-2">{{ crashCount }}</div>
-                    <div class="text-sm text-red-700 font-medium">崩溃检测</div>
-                    <div class="text-xs text-gray-500 mt-1">Crashes Detected</div>
-                  </div>
-                </div>
-                
-                <div class="bg-gray-50 rounded-lg p-3 border border-gray-200">
-                  <div class="text-xs text-gray-600 mb-2">监控状态</div>
-                  <div class="flex items-center space-x-2">
-                    <div class="w-2 h-2 rounded-full animate-pulse" 
-                         :class="crashCount > 0 ? 'bg-red-500' : 'bg-green-500'"></div>
-                    <span class="text-sm" 
-                          :class="crashCount > 0 ? 'text-red-700 font-medium' : 'text-gray-700'">
-                      {{ crashCount > 0 ? '检测到崩溃异常' : '运行正常' }}
-                    </span>
-                  </div>
-                  <div class="text-xs text-gray-500 mt-1">
-                    崩溃率: {{ packetCount > 0 ? 
-                      Math.round((crashCount / packetCount) * 100) : 0 }}%
-                  </div>
-                </div>
-              </div>
-              
-              <!-- 其他协议的默认显示 -->
-              <div v-else class="h-full flex flex-col items-center justify-center text-dark/50 text-sm">
-                <div class="bg-success/10 p-4 rounded-full mb-4">
-                  <i class="fa fa-shield text-3xl text-success/70"></i>
-                </div>
-                <p>尚未检测到程序崩溃</p>
-                <p class="mt-1">持续监控中...</p>
-              </div>
-            </div>
-          </div>
-        </div>
-        
-        <!-- 测试结果分析 -->
-        <div class="grid grid-cols-1 xl:grid-cols-4 gap-6 mb-6">
-          <!-- 消息类型分布和版本统计 / RTSP状态机统计 -->
-          <div class="xl:col-span-3 bg-white/80 backdrop-blur-sm rounded-xl p-6 border border-secondary/20 shadow-card flex flex-col min-h-96">
-            <div class="flex justify-between items-center mb-6">
-              <h3 class="font-semibold text-xl">
-                {{ protocolType === 'RTSP' ? 'RTSP协议状态机统计' : 
-                   protocolType === 'MQTT' ? 'MQTT多方模糊测试' : 
-                   '消息类型分布与版本统计' }}
-              </h3>
-            </div>
-            
-            <!-- SNMP协议图表 -->
-            <div v-if="protocolType === 'SNMP'" class="grid grid-cols-1 md:grid-cols-2 gap-8 h-72">
-              <!-- 消息类型分布饼状图 -->
-              <div>
-                <h4 class="text-base font-medium mb-3 text-dark/80 text-center">消息类型分布</h4>
-                <div class="h-60 relative">
-                  <canvas ref="messageCanvas" id="messageTypeMainChart" class="absolute inset-0 transition-opacity duration-500" :class="{ 'opacity-0': !isTestCompleted }"></canvas>
-                  <div v-if="!isTestCompleted" class="absolute inset-0 flex flex-col items-center justify-center text-dark/50 bg-white rounded-lg">
-                    <div class="bg-primary/10 p-3 rounded-full mb-2">
-                      <i class="fa fa-pie-chart text-2xl text-primary/70"></i>
-                    </div>
-                    <span class="text-xs">数据统计中...</span>
-                  </div>
-                </div>
-              </div>
-              <!-- SNMP版本分布饼状图 -->
-              <div>
-                <h4 class="text-base font-medium mb-3 text-dark/80 text-center">SNMP版本分布</h4>
-                <div class="h-60 relative">
-                  <canvas ref="versionCanvas" id="versionDistributionChart" class="absolute inset-0 transition-opacity duration-500" :class="{ 'opacity-0': !isTestCompleted }"></canvas>
-                  <div v-if="!isTestCompleted" class="absolute inset-0 flex flex-col items-center justify-center text-dark/50 bg-white rounded-lg">
-                    <div class="bg-primary/10 p-3 rounded-full mb-2">
-                      <i class="fa fa-chart-pie text-2xl text-primary/70"></i>
-                    </div>
-                    <span class="text-xs">数据统计中...</span>
-                  </div>
-                </div>
-              </div>
-            </div>
-            
-            <!-- MQTT协议统计 -->
-            <!-- MQTT协议实时动画可视化区域 -->
-            <div v-else-if="protocolType === 'MQTT'" class="flex-1 min-h-0">
-              <!-- 初始状态显示设备待启动 -->
-              <div v-if="!isRunning && !isTestCompleted" class="flex items-center justify-center h-full">
-                <div class="text-center">
-                  <div class="bg-gray-100 p-8 rounded-full mb-4 mx-auto w-24 h-24 flex items-center justify-center">
-                    <IconifyIcon icon="mdi:power-standby" class="text-4xl text-gray-500" />
-                  </div>
-                  <div class="text-lg font-medium text-gray-600 mb-2">设备待启动</div>
-                  <div class="text-sm text-gray-500">点击"开始测试"启动MQTT多方模糊测试</div>
-                </div>
-              </div>
-              <!-- MQTT动画网格容器 - 测试运行时显示 -->
-              <div v-else class="grid grid-cols-2 lg:grid-cols-3 gap-3 h-full p-2">
-                  <!-- MQTT模块1 -->
-                  <div class="mqtt-module" :id="`mqtt-viz-1`">
-                    <div class="mqtt-node text-blue-600 absolute top-6 left-1/2 transform -translate-x-1/2">
-                      <IconifyIcon icon="mdi:server" class="text-4xl" />
-                      <span class="font-medium text-xs">HiveMQ</span>
-                    </div>
-                    <div class="mqtt-node text-blue-600 absolute bottom-6 left-[8%]">
-                      <IconifyIcon icon="mdi:chip" class="text-3xl" />
-                      <span class="font-medium text-xs">Fuzzer(Client)</span>
-                    </div>
-                    <div class="mqtt-node text-blue-600 absolute bottom-6 right-[8%]">
-                      <IconifyIcon icon="mdi:cloud" class="text-3xl" />
-                      <span class="font-medium text-xs">Fuzzer(Broker)</span>
-                    </div>
-                    <svg class="absolute inset-0 w-full h-full" :id="`connections-viz-1`"></svg>
-                    <div :id="`particles-viz-1`" class="absolute inset-0 w-full h-full pointer-events-none"></div>
-                  </div>
-
-                  <!-- MQTT模块2 -->
-                  <div class="mqtt-module" :id="`mqtt-viz-2`">
-                    <div class="mqtt-node text-blue-600 absolute top-6 left-1/2 transform -translate-x-1/2">
-                      <IconifyIcon icon="mdi:server" class="text-4xl" />
-                      <span class="font-medium text-xs">VerneMQ</span>
-                    </div>
-                    <div class="mqtt-node text-blue-600 absolute bottom-6 left-[8%]">
-                      <IconifyIcon icon="mdi:chip" class="text-3xl" />
-                      <span class="font-medium text-xs">Fuzzer(Client)</span>
-                    </div>
-                    <div class="mqtt-node text-blue-600 absolute bottom-6 right-[8%]">
-                      <IconifyIcon icon="mdi:cloud" class="text-3xl" />
-                      <span class="font-medium text-xs">Fuzzer(Broker)</span>
-                    </div>
-                    <svg class="absolute inset-0 w-full h-full" :id="`connections-viz-2`"></svg>
-                    <div :id="`particles-viz-2`" class="absolute inset-0 w-full h-full pointer-events-none"></div>
-                  </div>
-
-                  <!-- MQTT模块3 -->
-                  <div class="mqtt-module" :id="`mqtt-viz-3`">
-                    <div class="mqtt-node text-blue-600 absolute top-6 left-1/2 transform -translate-x-1/2">
-                      <IconifyIcon icon="mdi:server" class="text-4xl" />
-                      <span class="font-medium text-xs">EMQX</span>
-                    </div>
-                    <div class="mqtt-node text-blue-600 absolute bottom-6 left-[8%]">
-                      <IconifyIcon icon="mdi:chip" class="text-3xl" />
-                      <span class="font-medium text-xs">Fuzzer(Client)</span>
-                    </div>
-                    <div class="mqtt-node text-blue-600 absolute bottom-6 right-[8%]">
-                      <IconifyIcon icon="mdi:cloud" class="text-3xl" />
-                      <span class="font-medium text-xs">Fuzzer(Broker)</span>
-                    </div>
-                    <svg class="absolute inset-0 w-full h-full" :id="`connections-viz-3`"></svg>
-                    <div :id="`particles-viz-3`" class="absolute inset-0 w-full h-full pointer-events-none"></div>
-                  </div>
-
-                  <!-- MQTT模块4 -->
-                  <div class="mqtt-module" :id="`mqtt-viz-4`">
-                    <div class="mqtt-node text-blue-600 absolute top-6 left-1/2 transform -translate-x-1/2">
-                      <IconifyIcon icon="mdi:server" class="text-4xl" />
-                      <span class="font-medium text-xs">FlashMQ</span>
-                    </div>
-                    <div class="mqtt-node text-blue-600 absolute bottom-6 left-[8%]">
-                      <IconifyIcon icon="mdi:chip" class="text-3xl" />
-                      <span class="font-medium text-xs">Fuzzer(Client)</span>
-                    </div>
-                    <div class="mqtt-node text-blue-600 absolute bottom-6 right-[8%]">
-                      <IconifyIcon icon="mdi:cloud" class="text-3xl" />
-                      <span class="font-medium text-xs">Fuzzer(Broker)</span>
-                    </div>
-                    <svg class="absolute inset-0 w-full h-full" :id="`connections-viz-4`"></svg>
-                    <div :id="`particles-viz-4`" class="absolute inset-0 w-full h-full pointer-events-none"></div>
-                  </div>
-
-                  <!-- MQTT模块5 -->
-                  <div class="mqtt-module" :id="`mqtt-viz-5`">
-                    <div class="mqtt-node text-blue-600 absolute top-6 left-1/2 transform -translate-x-1/2">
-                      <IconifyIcon icon="mdi:server" class="text-4xl" />
-                      <span class="font-medium text-xs">NanoMQ</span>
-                    </div>
-                    <div class="mqtt-node text-blue-600 absolute bottom-6 left-[8%]">
-                      <IconifyIcon icon="mdi:chip" class="text-3xl" />
-                      <span class="font-medium text-xs">Fuzzer(Client)</span>
-                    </div>
-                    <div class="mqtt-node text-blue-600 absolute bottom-6 right-[8%]">
-                      <IconifyIcon icon="mdi:cloud" class="text-3xl" />
-                      <span class="font-medium text-xs">Fuzzer(Broker)</span>
-                    </div>
-                    <svg class="absolute inset-0 w-full h-full" :id="`connections-viz-5`"></svg>
-                    <div :id="`particles-viz-5`" class="absolute inset-0 w-full h-full pointer-events-none"></div>
-                  </div>
-
-                  <!-- MQTT模块6 -->
-                  <div class="mqtt-module" :id="`mqtt-viz-6`">
-                    <div class="mqtt-node text-blue-600 absolute top-6 left-1/2 transform -translate-x-1/2">
-                      <IconifyIcon icon="mdi:server" class="text-4xl" />
-                      <span class="font-medium text-xs">Mosquitto</span>
-                    </div>
-                    <div class="mqtt-node text-blue-600 absolute bottom-6 left-[8%]">
-                      <IconifyIcon icon="mdi:chip" class="text-3xl" />
-                      <span class="font-medium text-xs">Fuzzer(Client)</span>
-                    </div>
-                    <div class="mqtt-node text-blue-600 absolute bottom-6 right-[8%]">
-                      <IconifyIcon icon="mdi:cloud" class="text-3xl" />
-                      <span class="font-medium text-xs">Fuzzer(Broker)</span>
-                    </div>
-                    <svg class="absolute inset-0 w-full h-full" :id="`connections-viz-6`"></svg>
-                    <div :id="`particles-viz-6`" class="absolute inset-0 w-full h-full pointer-events-none"></div>
-                  </div>
-              </div>
-            </div>
-            
-            <!-- RTSP协议统计 -->
-            <div v-else class="grid grid-cols-1 md:grid-cols-2 gap-8 h-72">
-              <!-- 路径发现趋势 -->
-              <div>
-                <h4 class="text-base font-medium mb-3 text-dark/80 text-center">路径发现统计</h4>
-                <div class="h-60 bg-white rounded-lg border border-gray-200 p-4">
-                  <div class="grid grid-cols-2 gap-4 h-full">
-                    <div class="flex flex-col justify-center items-center bg-blue-50 rounded-lg p-4">
-                      <div class="text-3xl font-bold text-blue-600 mb-2">{{ rtspStats.paths_total }}</div>
-                      <div class="text-sm text-gray-600 text-center">总路径数</div>
-                      <div class="text-xs text-gray-500 mt-1">Total Paths</div>
-                    </div>
-                    <div class="flex flex-col justify-center items-center bg-green-50 rounded-lg p-4">
-                      <div class="text-3xl font-bold text-green-600 mb-2">{{ rtspStats.cur_path }}</div>
-                      <div class="text-sm text-gray-600 text-center">当前路径</div>
-                      <div class="text-xs text-gray-500 mt-1">Current Path</div>
-                    </div>
-                    <div class="flex flex-col justify-center items-center bg-yellow-50 rounded-lg p-4">
-                      <div class="text-3xl font-bold text-yellow-600 mb-2">{{ rtspStats.pending_total }}</div>
-                      <div class="text-sm text-gray-600 text-center">待处理</div>
-                      <div class="text-xs text-gray-500 mt-1">Pending</div>
-                    </div>
-                    <div class="flex flex-col justify-center items-center bg-purple-50 rounded-lg p-4">
-                      <div class="text-3xl font-bold text-purple-600 mb-2">{{ rtspStats.pending_favs }}</div>
-                      <div class="text-sm text-gray-600 text-center">优先路径</div>
-                      <div class="text-xs text-gray-500 mt-1">Favored</div>
-                    </div>
-                  </div>
-                </div>
-              </div>
-              
-              <!-- 状态机拓扑 -->
-              <div>
-                <h4 class="text-base font-medium mb-3 text-dark/80 text-center">协议状态机拓扑</h4>
-                <div class="h-60 bg-white rounded-lg border border-gray-200 p-4">
-                  <div class="flex flex-col h-full">
-                    <!-- 状态机可视化区域 -->
-                    <div class="flex-1 bg-gray-50 rounded-lg p-4 mb-4 flex items-center justify-center">
-                      <div class="text-center">
-                        <div class="flex items-center justify-center space-x-4 mb-4">
-                          <div class="bg-blue-500 w-8 h-8 rounded-full flex items-center justify-center text-white text-xs font-bold">
-                            {{ rtspStats.n_nodes }}
-                          </div>
-                          <div class="text-gray-400">
-                            <i class="fa fa-arrow-right text-lg"></i>
-                          </div>
-                          <div class="bg-green-500 w-8 h-8 rounded-full flex items-center justify-center text-white text-xs font-bold">
-                            {{ rtspStats.n_edges }}
-                          </div>
-                        </div>
-                        <div class="text-xs text-gray-600">
-                          <span class="text-blue-600 font-medium">{{ rtspStats.n_nodes }} 个状态节点</span>
-                          <span class="mx-2">•</span>
-                          <span class="text-green-600 font-medium">{{ rtspStats.n_edges }} 个状态转换</span>
-                        </div>
-                      </div>
-                    </div>
-                    
-                    <!-- 状态机统计信息 -->
-                    <div class="grid grid-cols-2 gap-2 text-xs">
-                      <div class="bg-blue-50 rounded p-2 text-center">
-                        <div class="font-bold text-blue-600">{{ rtspStats.max_depth }}</div>
-                        <div class="text-gray-600">最大深度</div>
-                      </div>
-                      <div class="bg-green-50 rounded p-2 text-center">
-                        <div class="font-bold text-green-600">{{ rtspStats.map_size }}</div>
-                        <div class="text-gray-600">覆盖率</div>
-                      </div>
-                    </div>
-                  </div>
-                </div>
-              </div>
-            </div>
-          </div>
-          
-          <!-- 实时统计 -->
-          <div class="xl:col-span-1 bg-white/80 backdrop-blur-sm rounded-xl p-6 border border-primary/20 shadow-card">
-            <h3 class="font-semibold text-lg mb-4">实时统计</h3>
-            
-            <!-- SNMP协议统计 -->
-            <div v-if="protocolType === 'SNMP'" class="space-y-6">
-              <div>
-                <div class="flex justify-between items-center mb-1">
-                  <span class="text-sm text-dark/70">总发送包数</span>
-                  <span class="text-xl font-bold">{{ packetCount }}</span>
-                </div>
-                <div class="w-full bg-light-gray rounded-full h-1.5 overflow-hidden">
-                  <div class="h-full bg-primary" :style="{ width: progressWidth + '%' }"></div>
-                </div>
-              </div>
-              
-              <div class="grid grid-cols-1 gap-4">
-                <!-- 第一行：正常响应和构造失败 -->
-                <div class="grid grid-cols-2 gap-4">
-                  <div class="bg-light-gray rounded-lg p-4 border border-success/20">
-                    <p class="text-sm text-success/70 mb-2">正常响应</p>
-                    <h4 class="text-3xl font-bold text-success">{{ successCount }}</h4>
-                    <p class="text-sm text-dark/60 mt-2">{{ successRate }}%</p>
-                  </div>
-                  
-                  <div class="bg-gray-50 rounded-lg p-4 border border-red-200">
-                    <p class="text-sm text-danger/70 mb-2">构造失败</p>
-                    <h4 class="text-3xl font-bold text-danger">{{ failedCount }}</h4>
-                    <p class="text-sm text-dark/60 mt-2">{{ failedRate }}%</p>
-                  </div>
-                </div>
-                
-                <!-- 第二行：超时和速度 -->
-                <div class="grid grid-cols-2 gap-4">
-                  <div class="bg-light-gray rounded-lg p-4 border border-warning/20">
-                    <p class="text-sm text-warning/70 mb-2">超时</p>
-                    <h4 class="text-3xl font-bold text-warning">{{ timeoutCount }}</h4>
-                    <p class="text-sm text-dark/60 mt-2">{{ timeoutRate }}%</p>
-                  </div>
-                  
-                  <div class="bg-light-gray rounded-lg p-4 border border-info/20">
-                    <p class="text-sm text-info/70 mb-2">发包速度</p>
-                    <h4 class="text-3xl font-bold text-info">{{ currentSpeed }}</h4>
-                    <p class="text-sm text-dark/60 mt-2">包/秒</p>
-                  </div>
-                </div>
-              </div>
-            </div>
-            
-            <!-- MQTT协议统计 -->
-            <div v-else-if="protocolType === 'MQTT'" class="space-y-6">
-              <!-- Client和Broker发送数据方框展示 -->
-              <div class="grid grid-cols-2 gap-4">
-                <!-- Client发送数据 -->
-                <div class="bg-blue-50 rounded-lg p-4 border border-blue-200 text-center">
-                  <div class="text-3xl font-bold text-blue-600 mb-2">{{ mqttRealTimeStats.client_sent_count.toLocaleString() }}</div>
-                  <div class="text-sm text-blue-700 font-medium">Client发送数据</div>
-                </div>
-                
-                <!-- Broker发送数据 -->
-                <div class="bg-green-50 rounded-lg p-4 border border-green-200 text-center">
-                  <div class="text-3xl font-bold text-green-600 mb-2">{{ mqttRealTimeStats.broker_sent_count.toLocaleString() }}</div>
-                  <div class="text-sm text-green-700 font-medium">Broker发送数据</div>
-                </div>
-              </div>
-              
-              <!-- Broker差异统计 -->
-              <div class="space-y-3">
-                <h4 class="text-sm font-medium text-dark/80 mb-3">
-                  <i class="fa fa-server mr-2 text-purple-600"></i>
-                  Broker差异统计
-                </h4>
-                <div class="grid grid-cols-2 gap-2">
-                  <!-- HiveMQ -->
-                  <div class="bg-purple-50 rounded-lg p-3 border border-purple-200 text-center">
-                    <div class="text-2xl font-bold text-purple-600 mb-1">{{ mqttRealTimeStats.broker_diff_stats.hivemq }}</div>
-                    <div class="text-xs text-purple-700 font-medium">HiveMQ</div>
-                  </div>
-                  
-                  <!-- VerneMQ -->
-                  <div class="bg-blue-50 rounded-lg p-3 border border-blue-200 text-center">
-                    <div class="text-2xl font-bold text-blue-600 mb-1">{{ mqttRealTimeStats.broker_diff_stats.vernemq }}</div>
-                    <div class="text-xs text-blue-700 font-medium">VerneMQ</div>
-                  </div>
-                  
-                  <!-- EMQX -->
-                  <div class="bg-green-50 rounded-lg p-3 border border-green-200 text-center">
-                    <div class="text-2xl font-bold text-green-600 mb-1">{{ mqttRealTimeStats.broker_diff_stats.emqx }}</div>
-                    <div class="text-xs text-green-700 font-medium">EMQX</div>
-                  </div>
-                  
-                  <!-- FlashMQ -->
-                  <div class="bg-orange-50 rounded-lg p-3 border border-orange-200 text-center">
-                    <div class="text-2xl font-bold text-orange-600 mb-1">{{ mqttRealTimeStats.broker_diff_stats.flashmq }}</div>
-                    <div class="text-xs text-orange-700 font-medium">FlashMQ</div>
-                  </div>
-                  
-                  <!-- NanoMQ -->
-                  <div class="bg-pink-50 rounded-lg p-3 border border-pink-200 text-center">
-                    <div class="text-2xl font-bold text-pink-600 mb-1">{{ mqttRealTimeStats.broker_diff_stats.nanomq }}</div>
-                    <div class="text-xs text-pink-700 font-medium">NanoMQ</div>
-                  </div>
-                  
-                  <!-- Mosquitto -->
-                  <div class="bg-indigo-50 rounded-lg p-3 border border-indigo-200 text-center">
-                    <div class="text-2xl font-bold text-indigo-600 mb-1">{{ mqttRealTimeStats.broker_diff_stats.mosquitto }}</div>
-                    <div class="text-xs text-indigo-700 font-medium">Mosquitto</div>
-                  </div>
-                </div>
-              </div>
-            </div>
-            
-            <!-- RTSP协议统计 -->
-            <div v-else class="space-y-4">
-              <div>
-                <div class="flex justify-between items-center mb-1">
-                  <span class="text-sm text-dark/70">当前执行路径</span>
-                  <span class="text-xl font-bold">#{{ rtspStats.cur_path }}</span>
-                </div>
-                <div class="w-full bg-light-gray rounded-full h-1.5 overflow-hidden">
-                  <div class="h-full bg-primary" :style="{ width: rtspStats.paths_total > 0 ? Math.min(100, (rtspStats.cur_path / rtspStats.paths_total) * 100) : 0 + '%' }"></div>
-                </div>
-                <div class="text-xs text-dark/60 mt-1">{{ rtspStats.cur_path }} / {{ rtspStats.paths_total }} 路径</div>
-              </div>
-              
-              <div class="grid grid-cols-1 gap-3">
-                <!-- 第一行：执行速度和测试时长 -->
-                <div class="grid grid-cols-2 gap-3">
-                  <div class="bg-blue-50 rounded-lg p-3 border border-blue-200">
-                    <p class="text-xs text-blue-700 mb-1">执行速度</p>
-                    <h4 class="text-2xl font-bold text-blue-600">{{ rtspStats.execs_per_sec.toFixed(1) }}</h4>
-                    <p class="text-xs text-dark/60 mt-1">exec/sec</p>
-                  </div>
-                  
-                  <div class="bg-green-50 rounded-lg p-3 border border-green-200">
-                    <p class="text-xs text-green-700 mb-1">运行时长</p>
-                    <h4 class="text-2xl font-bold text-green-600">{{ elapsedTime }}</h4>
-                    <p class="text-xs text-dark/60 mt-1">seconds</p>
-                  </div>
-                </div>
-                
-                <!-- 第二行：循环次数和最大深度 -->
-                <div class="grid grid-cols-2 gap-3">
-                  <div class="bg-purple-50 rounded-lg p-3 border border-purple-200">
-                    <p class="text-xs text-purple-700 mb-1">完成循环</p>
-                    <h4 class="text-2xl font-bold text-purple-600">{{ rtspStats.cycles_done }}</h4>
-                    <p class="text-xs text-dark/60 mt-1">cycles</p>
-                  </div>
-                  
-                  <div class="bg-indigo-50 rounded-lg p-3 border border-indigo-200">
-                    <p class="text-xs text-indigo-700 mb-1">最大深度</p>
-                    <h4 class="text-2xl font-bold text-indigo-600">{{ rtspStats.max_depth }}</h4>
-                    <p class="text-xs text-dark/60 mt-1">depth</p>
-                  </div>
-                </div>
-                
-                <!-- 第三行：代码覆盖率 -->
-                <div class="bg-orange-50 rounded-lg p-3 border border-orange-200">
-                  <div class="flex justify-between items-center mb-2">
-                    <span class="text-xs text-orange-700">代码覆盖率</span>
-                    <span class="text-lg font-bold text-orange-600">{{ rtspStats.map_size }}</span>
-                  </div>
-                  <div class="text-xs text-dark/60">Coverage Bitmap</div>
-                </div>
-              </div>
-            </div>
-          </div>
-        </div>
-        
-        <!-- 测试总结 -->
-        <div v-if="!showCrashDetails && (isTestCompleted || (!isRunning && (packetCount > 0 || elapsedTime > 0)))" class="bg-white/80 backdrop-blur-sm rounded-xl p-4 border border-secondary/20 shadow-card">
-            <div class="flex justify-between items-center mb-4">
-              <h3 class="font-semibold text-lg">测试总结</h3>
-              <div class="flex space-x-2">
-                <button v-if="crashDetails" @click="toggleCrashDetailsView" class="text-xs bg-danger/10 hover:bg-danger/20 text-danger px-2 py-1 rounded">
-                  {{ showCrashDetails ? '返回总结' : '查看崩溃详情' }}
-                </button>
-                <button @click="saveLog" class="text-xs bg-primary/10 hover:bg-primary/20 text-primary px-2 py-1 rounded">
-                  导出报告 <i class="fa fa-download ml-1"></i>
-                </button>
-              </div>
-            </div>
-          
-          <div class="grid grid-cols-1 md:grid-cols-3 gap-4 text-sm">
-            <div class="bg-light-gray rounded-lg p-3 border border-dark/10">
-              <h4 class="font-medium mb-2 text-dark/80">测试信息</h4>
-              <div class="space-y-1">
-                <p><span class="text-dark/60">协议名称:</span> <span>{{ (isTestCompleted || (!isRunning && packetCount > 0)) ? protocolType.toUpperCase() : '未测试' }}</span></p>
-                <p><span class="text-dark/60">Fuzz引擎:</span> <span>{{ (isTestCompleted || (!isRunning && packetCount > 0)) ? fuzzEngine : '未设置' }}</span></p>
-                <p><span class="text-dark/60">测试目标:</span> <span>{{ (isTestCompleted || (!isRunning && packetCount > 0)) ? `${targetHost}:${targetPort}` : '未设置' }}</span></p>
-                <p><span class="text-dark/60">开始时间:</span> <span>{{ (isTestCompleted || (!isRunning && packetCount > 0)) ? (startTime || (testStartTime ? testStartTime.toLocaleString() : '未开始')) : '未开始' }}</span></p>
-                <p><span class="text-dark/60">结束时间:</span> <span>{{ (isTestCompleted || (!isRunning && packetCount > 0)) ? (endTime || (testEndTime ? testEndTime.toLocaleString() : '未结束')) : '未结束' }}</span></p>
-                <p><span class="text-dark/60">总耗时:</span> <span>{{ (isTestCompleted || (!isRunning && packetCount > 0)) ? elapsedTime : 0 }}秒</span></p>
-              </div>
-            </div>
-            
-            <div class="bg-light-gray rounded-lg p-3 border border-dark/10">
-              <h4 class="font-medium mb-2 text-dark/80">性能统计</h4>
-              <div class="space-y-1">
-                <!-- MQTT协议统计 -->
-                <template v-if="protocolType === 'MQTT'">
-                  <p><span class="text-dark/60">测试引擎:</span> <span>MBFuzzer (智能差异测试)</span></p>
-                  <p><span class="text-dark/60">客户端请求数:</span> <span>{{ (mqttStats.client_request_count || 0).toLocaleString() || '851,051' }}</span></p>
-                  <p><span class="text-dark/60">代理端请求数:</span> <span>{{ (mqttStats.broker_request_count || 0).toLocaleString() || '523,790' }}</span></p>
-                  <p><span class="text-dark/60">总请求数:</span> <span>{{ ((mqttStats.client_request_count || 0) + (mqttStats.broker_request_count || 0)).toLocaleString() || '1,374,841' }}</span></p>
-                  <p><span class="text-dark/60">崩溃数量:</span> <span>{{ mqttStats.crash_number || '0' }}</span></p>
-                  <p><span class="text-dark/60">协议差异发现:</span> <span>{{ (mqttStats.diff_number || 0).toLocaleString() || '6,657' }}</span></p>
-                </template>
-                <!-- SNMP协议统计 -->
-                <template v-else-if="protocolType !== 'RTSP'">
-                  <p><span class="text-dark/60">SNMP_v1发包数:</span> <span>{{ (isTestCompleted || (!isRunning && packetCount > 0)) ? protocolStats.v1 : 0 }}</span></p>
-                  <p><span class="text-dark/60">SNMP_v2发包数:</span> <span>{{ (isTestCompleted || (!isRunning && packetCount > 0)) ? protocolStats.v2c : 0 }}</span></p>
-                  <p><span class="text-dark/60">SNMP_v3发包数:</span> <span>{{ (isTestCompleted || (!isRunning && packetCount > 0)) ? protocolStats.v3 : 0 }}</span></p>
-                  <p><span class="text-dark/60">总发包数:</span> <span>{{ (isTestCompleted || (!isRunning && packetCount > 0)) ? fileTotalPackets : 0 }}</span></p>
-                  <p><span class="text-dark/60">正常响应率:</span> <span>{{ (isTestCompleted || (!isRunning && packetCount > 0)) ? Math.round((fileSuccessCount / Math.max(fileTotalPackets, 1)) * 100) : 0 }}%</span></p>
-                  <p><span class="text-dark/60">超时率:</span> <span>{{ (isTestCompleted || (!isRunning && packetCount > 0)) ? Math.round((fileTimeoutCount / Math.max(fileTotalPackets, 1)) * 100) : 0 }}%</span></p>
-                </template>
-                <!-- RTSP协议统计 -->
-                <template v-else>
-                  <p><span class="text-dark/60">执行速度:</span> <span>{{ (isTestCompleted || (!isRunning && packetCount > 0)) ? rtspStats.execs_per_sec.toFixed(2) : 0 }} exec/sec</span></p>
-                  <p><span class="text-dark/60">代码覆盖率:</span> <span>{{ (isTestCompleted || (!isRunning && packetCount > 0)) ? rtspStats.map_size : '0%' }}</span></p>
-                  <p><span class="text-dark/60">发现路径数:</span> <span>{{ (isTestCompleted || (!isRunning && packetCount > 0)) ? rtspStats.paths_total : 0 }}</span></p>
-                  <p><span class="text-dark/60">状态节点数:</span> <span>{{ (isTestCompleted || (!isRunning && packetCount > 0)) ? rtspStats.n_nodes : 0 }}</span></p>
-                  <p><span class="text-dark/60">状态转换数:</span> <span>{{ (isTestCompleted || (!isRunning && packetCount > 0)) ? rtspStats.n_edges : 0 }}</span></p>
-                  <p><span class="text-dark/60">最大深度:</span> <span>{{ (isTestCompleted || (!isRunning && packetCount > 0)) ? rtspStats.max_depth : 0 }}</span></p>
-                </template>
-              </div>
-            </div>
-            
-            <div class="bg-light-gray rounded-lg p-3 border border-dark/10">
-              <h4 class="font-medium mb-2 text-dark/80">
-                {{ protocolType === 'MQTT' ? 'MBFuzzer分析报告' : '文件信息' }}
-              </h4>
-              
-              <!-- MQTT协议专用信息 -->
-              <div v-if="protocolType === 'MQTT'" class="space-y-2">
-                <div class="flex items-center">
-                  <i class="fa fa-file-code-o text-purple-600 mr-2"></i>
-                  <div class="flex-1">
-                    <p class="truncate text-xs font-medium">fuzzing_report.txt</p>
-                    <p class="truncate text-xs text-dark/50">MBFuzzer完整分析报告</p>
-                  </div>
-                  <button @click="saveLog" class="text-xs bg-purple-50 hover:bg-purple-100 text-purple-600 px-1.5 py-0.5 rounded">
-                    导出
-                  </button>
-                </div>
-                
-                <div class="flex items-center">
-                  <i class="fa fa-file-text-o text-green-600 mr-2"></i>
-                  <div class="flex-1">
-                    <p class="truncate text-xs font-medium">Fuzz日志文件</p>
-                    <p class="truncate text-xs text-dark/50">完整的模糊测试执行日志</p>
-                  </div>
-                  <button @click="exportFuzzLogs" class="text-xs bg-green-50 hover:bg-green-100 text-green-600 px-1.5 py-0.5 rounded">
-                    导出
-                  </button>
-                </div>
-              </div>
-              
-              <!-- 其他协议的标准文件信息 -->
-              <div v-else class="space-y-2">
-                <div class="flex items-center">
-                  <i class="fa fa-file-text-o text-primary mr-2"></i>
-                  <div class="flex-1">
-                    <p class="truncate text-xs">运行日志信息</p>
-                    <p class="truncate text-xs text-dark/50">{{ (isTestCompleted || (!isRunning && packetCount > 0)) ? 'scan_result/fuzz_logs/fuzz_output.txt' : '无' }}</p>
-                  </div>
-                  <button @click="saveLog" class="text-xs bg-primary/10 hover:bg-primary/20 text-primary px-1.5 py-0.5 rounded">
-                    下载
-                  </button>
-                </div>
-                <div class="flex items-center">
-                  <i class="fa fa-file-excel-o text-success mr-2"></i>
-                  <div class="flex-1">
-                    <p class="truncate text-xs">Fuzz报告信息</p>
-                    <p class="truncate text-xs text-dark/50">{{ (isTestCompleted || (!isRunning && packetCount > 0)) ? `fuzz_report_${new Date().getTime()}.txt` : '无' }}</p>
-                  </div>
-                  <button @click="saveLog" class="text-xs bg-primary/10 hover:bg-primary/20 text-primary px-1.5 py-0.5 rounded">
-                    下载
-                  </button>
-                </div>
-              </div>
-            </div>
-          </div>
-        </div>
-        
-        <!-- 崩溃详情区域 -->
-        <div v-if="showCrashDetails && crashDetails" class="bg-white/80 backdrop-blur-sm rounded-xl p-4 border border-red-300 shadow-crash mb-6">
-          <div class="flex justify-between items-center mb-4">
-            <h3 class="font-semibold text-lg text-danger">崩溃详情 #{{ crashDetails.id }}</h3>
-            <div class="flex space-x-2">
-              <button @click="toggleCrashDetailsView" class="text-xs bg-light-gray hover:bg-medium-gray px-2 py-1 rounded border border-dark/10 text-dark/70">
-                查看完整日志
-              </button>
-              <button class="text-xs bg-danger/10 hover:bg-danger/20 text-danger px-2 py-1 rounded">
-                分析崩溃原因
-              </button>
-            </div>
-          </div>
-          
-          <div class="grid grid-cols-1 md:grid-cols-2 gap-4">
-            <div>
-              <h4 class="text-sm font-medium mb-2 text-dark/80">崩溃信息</h4>
-              <div class="bg-light-gray rounded-lg p-3 border border-dark/10 text-sm font-mono h-40 overflow-y-auto scrollbar-thin">
-                <pre>{{ crashDetails.details }}</pre>
-              </div>
-            </div>
-            <div>
-              <h4 class="text-sm font-medium mb-2 text-dark/80">触发数据包内容</h4>
-              <div class="bg-light-gray rounded-lg p-3 border border-dark/10 text-xs font-mono h-40 overflow-y-auto scrollbar-thin">
-                <pre>{{ crashDetails.packetContent }}</pre>
-              </div>
-            </div>
-          </div>
-        </div>
-        </div>
-
-        <!-- 历史记录视图 -->
-        <div v-else>
-          <!-- 返回按钮 -->
-          <div class="bg-white/80 backdrop-blur-sm rounded-xl p-4 border border-orange-200 shadow-card mb-6">
-            <button @click="backToMainView" class="flex items-center space-x-2 text-orange-600 hover:text-orange-700 transition-colors">
-              <i class="fa fa-arrow-left"></i>
-              <span>返回测试界面</span>
-            </button>
-          </div>
-
-          <!-- 历史记录列表 -->
-          <div v-if="!selectedHistoryItem" class="space-y-6">
-            <div class="bg-white/80 backdrop-blur-sm rounded-xl p-6 border border-orange-200 shadow-card">
-              <div class="flex items-center justify-between mb-6">
-                <div class="flex items-center space-x-3">
-                  <div class="bg-orange-100 p-3 rounded-lg">
-                    <i class="fa fa-history text-orange-600 text-xl"></i>
-                  </div>
-                  <div>
-                    <h2 class="text-xl font-bold text-dark">历史测试记录</h2>
-                    <p class="text-sm text-gray-500">共 {{ historyResults.length }} 条记录</p>
-                  </div>
-                </div>
-                
-                <div class="flex items-center space-x-3">
-                  <button v-if="historyResults.length > 0" @click="exportAllHistory" 
-                          class="bg-blue-50 hover:bg-blue-100 text-blue-600 px-4 py-2 rounded-lg transition-colors flex items-center space-x-2"
-                          title="导出所有历史记录">
-                    <i class="fa fa-download"></i>
-                    <span class="text-sm">导出全部</span>
-                  </button>
-                  <button v-if="historyResults.length > 0" @click="clearAllHistory" 
-                          class="bg-red-50 hover:bg-red-100 text-red-600 px-4 py-2 rounded-lg transition-colors flex items-center space-x-2"
-                          title="清空所有历史记录">
-                    <i class="fa fa-trash"></i>
-                    <span class="text-sm">清空全部</span>
-                  </button>
-                </div>
-              </div>
-
-              <div v-if="historyResults.length === 0" class="text-center py-12">
-                <div class="bg-gray-100 p-4 rounded-full w-16 h-16 mx-auto mb-4 flex items-center justify-center">
-                  <i class="fa fa-inbox text-2xl text-gray-400"></i>
-                </div>
-                <p class="text-gray-500">暂无历史测试结果</p>
-                <p class="text-sm text-gray-400 mt-2">完成测试后，结果将自动保存到这里</p>
-              </div>
-              
-              <div v-else class="space-y-4">
-                <div v-for="item in historyResults" :key="item.id" 
-                     class="bg-white border border-gray-200 rounded-lg p-4 hover:shadow-md transition-all duration-300 cursor-pointer"
-                     @click="viewHistoryDetail(item)">
-                  <div class="flex items-center justify-between">
-                    <div class="flex-1">
-                      <div class="flex items-center space-x-4 mb-3">
-                        <h3 class="font-semibold text-lg text-dark">{{ item.timestamp }}</h3>
-                        <span class="bg-primary/10 text-primary px-3 py-1 rounded-full text-sm font-medium">
-                          {{ item.protocol }}
-                        </span>
-                        <span class="bg-secondary/10 text-secondary px-3 py-1 rounded-full text-sm font-medium">
-                          {{ item.fuzzEngine }}
-                        </span>
-                        <span v-if="item.hasCrash" class="bg-red-100 text-red-600 px-3 py-1 rounded-full text-sm font-medium animate-pulse">
-                          <i class="fa fa-exclamation-triangle mr-1"></i>检测到崩溃
-                        </span>
-                      </div>
-                      
-                      
-                      <!-- 协议特定的详细信息 -->
-                      <div class="mt-3 pt-3 border-t border-gray-100">
-                        <!-- SNMP协议特定信息 -->
-                        <div v-if="item.protocol === 'SNMP'" class="space-y-2">
-                          <div class="flex items-center justify-between text-sm">
-                            <span class="text-gray-600 font-medium">协议版本分布:</span>
-                            <div class="flex space-x-4">
-                              <span class="text-blue-600">v1: {{ item.protocolStats?.v1 || 0 }}</span>
-                              <span class="text-green-600">v2c: {{ item.protocolStats?.v2c || 0 }}</span>
-                              <span class="text-purple-600">v3: {{ item.protocolStats?.v3 || 0 }}</span>
-                            </div>
-                          </div>
-                          <div class="flex items-center justify-between text-sm">
-                            <span class="text-gray-600 font-medium">消息类型分布:</span>
-                            <div class="flex space-x-3 text-xs">
-                              <span class="bg-blue-50 text-blue-600 px-2 py-1 rounded">GET: {{ item.messageTypeStats?.get || 0 }}</span>
-                              <span class="bg-green-50 text-green-600 px-2 py-1 rounded">SET: {{ item.messageTypeStats?.set || 0 }}</span>
-                              <span class="bg-yellow-50 text-yellow-600 px-2 py-1 rounded">GETNEXT: {{ item.messageTypeStats?.getnext || 0 }}</span>
-                              <span class="bg-purple-50 text-purple-600 px-2 py-1 rounded">GETBULK: {{ item.messageTypeStats?.getbulk || 0 }}</span>
-                            </div>
-                          </div>
-                        </div>
-                        
-                        <!-- RTSP协议特定信息 -->
-                        <div v-else-if="item.protocol === 'RTSP'" class="space-y-2">
-                          <div class="flex items-center justify-between text-sm">
-                            <span class="text-gray-600 font-medium">AFL-NET统计:</span>
-                            <div class="flex space-x-4">
-                              <span class="text-blue-600">覆盖率: {{ item.rtspStats?.map_size || '0%' }}</span>
-                              <span class="text-green-600">速度: {{ item.rtspStats?.execs_per_sec?.toFixed(1) || 0 }}/sec</span>
-                            </div>
-                          </div>
-                          <div class="flex items-center justify-between text-sm">
-                            <span class="text-gray-600 font-medium">状态机信息:</span>
-                            <div class="flex space-x-3 text-xs">
-                              <span class="bg-blue-50 text-blue-600 px-2 py-1 rounded">路径: {{ item.rtspStats?.paths_total || 0 }}</span>
-                              <span class="bg-green-50 text-green-600 px-2 py-1 rounded">节点: {{ item.rtspStats?.n_nodes || 0 }}</span>
-                              <span class="bg-purple-50 text-purple-600 px-2 py-1 rounded">转换: {{ item.rtspStats?.n_edges || 0 }}</span>
-                              <span class="bg-orange-50 text-orange-600 px-2 py-1 rounded">深度: {{ item.rtspStats?.max_depth || 0 }}</span>
-                            </div>
-                          </div>
-                        </div>
-                        
-                        <!-- MQTT协议特定信息 -->
-                        <div v-else-if="item.protocol === 'MQTT'" class="space-y-2">
-                          <div class="flex items-center justify-between text-sm">
-                            <span class="text-gray-600 font-medium">MBFuzzer统计:</span>
-                            <div class="flex space-x-4">
-                              <span class="text-red-600">发现差异: {{ item.mqttStats?.diff_number?.toLocaleString() || 0 }}</span>
-                              <span class="text-blue-600">有效连接: {{ item.protocolSpecificData?.validConnectNumber?.toLocaleString() || 0 }}</span>
-                            </div>
-                          </div>
-                          <div class="flex items-center justify-between text-sm">
-                            <span class="text-gray-600 font-medium">请求统计:</span>
-                            <div class="flex space-x-3 text-xs">
-                              <span class="bg-blue-50 text-blue-600 px-2 py-1 rounded">客户端: {{ item.protocolSpecificData?.clientRequestCount?.toLocaleString() || 0 }}</span>
-                              <span class="bg-green-50 text-green-600 px-2 py-1 rounded">代理端: {{ item.protocolSpecificData?.brokerRequestCount?.toLocaleString() || 0 }}</span>
-                              <span class="bg-purple-50 text-purple-600 px-2 py-1 rounded">差异率: {{ 
-                                item.protocolSpecificData?.clientRequestCount ? 
-                                (((item.mqttStats?.diff_number || 0) / ((item.protocolSpecificData.clientRequestCount || 0) + (item.protocolSpecificData.brokerRequestCount || 0))) * 100).toFixed(2) : 0 
-                              }}%</span>
-                            </div>
-                          </div>
-                        </div>
-                      </div>
-                    </div>
-                    
-                    <div class="flex items-center space-x-3 ml-6">
-                      <button @click.stop="exportHistoryItem(item)" 
-                              class="bg-blue-50 hover:bg-blue-100 text-blue-600 px-3 py-2 rounded-lg transition-colors flex items-center space-x-1"
-                              title="导出报告">
-                        <i class="fa fa-download"></i>
-                        <span class="text-xs">导出</span>
-                      </button>
-                      <button @click.stop="deleteHistoryItem(item.id)" 
-                              class="bg-red-50 hover:bg-red-100 text-red-600 px-3 py-2 rounded-lg transition-colors flex items-center space-x-1"
-                              title="删除记录">
-                        <i class="fa fa-trash"></i>
-                        <span class="text-xs">删除</span>
-                      </button>
-                      <i class="fa fa-chevron-right text-gray-400 text-lg"></i>
-                    </div>
-                  </div>
-                </div>
-              </div>
-            </div>
-          </div>
-
-          <!-- 历史记录详情 -->
-          <div v-else class="space-y-6">
-            <!-- 返回按钮 -->
-            <div class="bg-white/80 backdrop-blur-sm rounded-xl p-4 border border-orange-200 shadow-card">
-              <div class="flex items-center justify-between">
-                <button @click="backToHistoryList" class="flex items-center space-x-2 text-orange-600 hover:text-orange-700 transition-colors">
-                  <i class="fa fa-arrow-left"></i>
-                  <span>返回历史记录列表</span>
-                </button>
-                <button @click="backToMainView" class="flex items-center space-x-2 text-gray-600 hover:text-gray-700 transition-colors">
-                  <i class="fa fa-home"></i>
-                  <span>返回测试界面</span>
-                </button>
-              </div>
-            </div>
-
-            <!-- 详情头部信息 -->
-            <div class="bg-white/80 backdrop-blur-sm rounded-xl p-6 border border-orange-200 shadow-card">
-              <div class="flex items-center justify-between mb-4">
-                <div class="flex items-center space-x-4">
-                  <div class="bg-orange-100 p-3 rounded-lg">
-                    <i class="fa fa-chart-bar text-orange-600 text-xl"></i>
-                  </div>
-                  <div>
-                    <h2 class="text-xl font-bold text-dark">测试详情</h2>
-                    <p class="text-sm text-gray-500">{{ selectedHistoryItem.timestamp }}</p>
-                  </div>
-                  <span class="bg-primary/10 text-primary px-3 py-1 rounded-full text-sm font-medium">
-                    {{ selectedHistoryItem.protocol }}
-                  </span>
-                  <span class="bg-secondary/10 text-secondary px-3 py-1 rounded-full text-sm font-medium">
-                    {{ selectedHistoryItem.fuzzEngine }}
-                  </span>
-                  <span v-if="selectedHistoryItem.hasCrash" class="bg-red-100 text-red-600 px-3 py-1 rounded-full text-sm font-medium animate-pulse">
-                    <i class="fa fa-exclamation-triangle mr-1"></i>检测到崩溃
-                  </span>
-                </div>
-                <button @click="exportHistoryItem(selectedHistoryItem)" 
-                        class="bg-primary hover:bg-primary/90 text-white px-4 py-2 rounded-lg transition-colors flex items-center space-x-2">
-                  <i class="fa fa-download"></i>
-                  <span>导出报告</span>
-                </button>
-              </div>
-
-              <div class="grid grid-cols-1 md:grid-cols-3 gap-4 text-sm">
-                <div class="bg-gray-50 rounded-lg p-3">
-                  <h4 class="font-medium mb-2 text-gray-800">基本信息</h4>
-                  <div class="space-y-1">
-                    <p><span class="text-gray-600">测试ID:</span> <span class="font-mono">{{ selectedHistoryItem.id }}</span></p>
-                    <p><span class="text-gray-600">目标:</span> <span class="font-mono">{{ selectedHistoryItem.targetHost }}:{{ selectedHistoryItem.targetPort }}</span></p>
-                    <p v-if="selectedHistoryItem.protocol === 'MQTT'"><span class="text-gray-600">有效连接数量:</span> <span>{{ selectedHistoryItem.duration }}</span></p>
-                    <p v-else><span class="text-gray-600">测试时长:</span> <span>{{ selectedHistoryItem.duration }}秒</span></p>
-                  </div>
-                </div>
-                
-                <div class="bg-gray-50 rounded-lg p-3">
-                  <h4 class="font-medium mb-2 text-gray-800">性能统计</h4>
-                  <div class="space-y-1">
-                    <!-- MQTT协议统计 -->
-                    <template v-if="selectedHistoryItem.protocol === 'MQTT'">
-                      <p><span class="text-gray-600">测试引擎:</span> <span class="font-medium">MBFuzzer (智能差异测试)</span></p>
-                      <p><span class="text-gray-600">客户端请求数:</span> <span class="font-medium">{{ selectedHistoryItem.mqttStats?.client_request_count?.toLocaleString() || '851,051' }}</span></p>
-                      <p><span class="text-gray-600">代理端请求数:</span> <span class="font-medium">{{ selectedHistoryItem.mqttStats?.broker_request_count?.toLocaleString() || '523,790' }}</span></p>
-                    </template>
-                    <!-- RTSP协议统计 -->
-                    <template v-else-if="selectedHistoryItem.protocol === 'RTSP'">
-                      <p><span class="text-gray-600">发现路径数:</span> <span class="font-medium">{{ selectedHistoryItem.rtspStats?.paths_total || selectedHistoryItem.totalPackets || 0 }}</span></p>
-                      <p><span class="text-gray-600">状态转换数:</span> <span class="font-medium">{{ selectedHistoryItem.protocolSpecificData?.stateTransitions || selectedHistoryItem.rtspStats?.n_edges || Math.floor((selectedHistoryItem.successRate || 0) * 10) || 0 }}</span></p>
-                      <p><span class="text-gray-600">最大深度:</span> <span class="font-medium">{{ selectedHistoryItem.protocolSpecificData?.maxDepth || selectedHistoryItem.rtspStats?.max_depth || Math.floor((selectedHistoryItem.crashCount || 0) + 5) || 5 }}</span></p>
-                    </template>
-                    <!-- SNMP协议统计 -->
-                    <template v-else>
-                      <p><span class="text-gray-600">总发包数:</span> <span class="font-medium">{{ selectedHistoryItem.totalPackets }}</span></p>
-                      <p><span class="text-gray-600">成功率:</span> <span class="font-medium" :class="selectedHistoryItem.successRate >= 80 ? 'text-green-600' : selectedHistoryItem.successRate >= 60 ? 'text-yellow-600' : 'text-red-600'">{{ selectedHistoryItem.successRate }}%</span></p>
-                      <p><span class="text-gray-600">崩溃数:</span> <span class="font-medium" :class="selectedHistoryItem.crashCount > 0 ? 'text-red-600' : 'text-green-600'">{{ selectedHistoryItem.crashCount }}</span></p>
-                    </template>
-                  </div>
-                </div>
-
-                <div class="bg-gray-50 rounded-lg p-3">
-                  <h4 class="font-medium mb-2 text-gray-800">
-                    {{ selectedHistoryItem.protocol === 'SNMP' ? '协议版本' : 
-                       selectedHistoryItem.protocol === 'RTSP' ? 'AFL-NET统计' : 
-                       'MBFuzzer分析报告' }}
-                  </h4>
-                  <div class="space-y-1">
-                    <!-- SNMP协议版本统计 -->
-                    <template v-if="selectedHistoryItem.protocol === 'SNMP'">
-                      <p><span class="text-gray-600">SNMP v1:</span> <span>{{ selectedHistoryItem.protocolStats?.v1 || 0 }}</span></p>
-                      <p><span class="text-gray-600">SNMP v2c:</span> <span>{{ selectedHistoryItem.protocolStats?.v2c || 0 }}</span></p>
-                      <p><span class="text-gray-600">SNMP v3:</span> <span>{{ selectedHistoryItem.protocolStats?.v3 || 0 }}</span></p>
-                    </template>
-                    <!-- RTSP协议AFL-NET统计 -->
-                    <template v-else-if="selectedHistoryItem.protocol === 'RTSP'">
-                      <p><span class="text-gray-600">执行速度:</span> <span>{{ selectedHistoryItem.rtspStats?.execs_per_sec?.toFixed(2) || 0 }} exec/sec</span></p>
-                      <p><span class="text-gray-600">代码覆盖率:</span> <span>{{ selectedHistoryItem.rtspStats?.map_size || '0%' }}</span></p>
-                      <p><span class="text-gray-600">状态节点:</span> <span>{{ selectedHistoryItem.rtspStats?.n_nodes || 0 }}</span></p>
-                    </template>
-                    <!-- MQTT协议MBFuzzer分析报告 -->
-                    <template v-else-if="selectedHistoryItem.protocol === 'MQTT'">
-                      <div class="space-y-2">
-                        <div class="flex items-center">
-                          <i class="fa fa-file-code-o text-purple-600 mr-2"></i>
-                          <div class="flex-1">
-                            <p class="truncate text-xs font-medium">fuzzing_report.txt</p>
-                            <p class="truncate text-xs text-gray-500">MBFuzzer完整分析报告</p>
-                          </div>
-                          <button class="text-xs bg-purple-50 hover:bg-purple-100 text-purple-600 px-1.5 py-0.5 rounded">
-                            导出
-                          </button>
-                        </div>
-                        
-                        <div class="flex items-center">
-                          <i class="fa fa-file-text-o text-green-600 mr-2"></i>
-                          <div class="flex-1">
-                            <p class="truncate text-xs font-medium">Fuzz日志文件</p>
-                            <p class="truncate text-xs text-gray-500">完整的模糊测试执行日志</p>
-                          </div>
-                          <button class="text-xs bg-green-50 hover:bg-green-100 text-green-600 px-1.5 py-0.5 rounded">
-                            导出
-                          </button>
-                        </div>
-                      </div>
-                    </template>
-                  </div>
-                </div>
-              </div>
-            </div>
-
-            <!-- 协议特定的详细统计 -->
-            <div class="bg-white/80 backdrop-blur-sm rounded-xl p-6 border border-orange-200 shadow-card">
-                <h3 class="font-semibold text-xl mb-6">
-                  {{ selectedHistoryItem.protocol === 'SNMP' ? 'SNMP协议详细统计' : 
-                     selectedHistoryItem.protocol === 'RTSP' ? 'RTSP协议状态机统计' : 
-                     'MQTT协议差异分析统计' }}
-                </h3>
-                
-                <!-- SNMP协议图表 -->
-                <div v-if="selectedHistoryItem.protocol === 'SNMP'" class="grid grid-cols-1 md:grid-cols-2 gap-8">
-                  <!-- 消息类型分布 -->
-                  <div>
-                    <h4 class="text-base font-medium mb-4 text-gray-800 text-center">消息类型分布</h4>
-                    <div class="grid grid-cols-2 gap-4">
-                      <div class="text-center bg-blue-50 rounded-lg p-4">
-                        <div class="text-2xl font-bold text-blue-600">{{ selectedHistoryItem.messageTypeStats?.get || 0 }}</div>
-                        <div class="text-sm text-gray-600">GET</div>
-                        <div class="text-xs text-gray-500">{{ selectedHistoryItem.totalPackets ? Math.round(((selectedHistoryItem.messageTypeStats?.get || 0) / selectedHistoryItem.totalPackets) * 100) : 0 }}%</div>
-                      </div>
-                      <div class="text-center bg-indigo-50 rounded-lg p-4">
-                        <div class="text-2xl font-bold text-indigo-600">{{ selectedHistoryItem.messageTypeStats?.set || 0 }}</div>
-                        <div class="text-sm text-gray-600">SET</div>
-                        <div class="text-xs text-gray-500">{{ selectedHistoryItem.totalPackets ? Math.round(((selectedHistoryItem.messageTypeStats?.set || 0) / selectedHistoryItem.totalPackets) * 100) : 0 }}%</div>
-                      </div>
-                      <div class="text-center bg-pink-50 rounded-lg p-4">
-                        <div class="text-2xl font-bold text-pink-600">{{ selectedHistoryItem.messageTypeStats?.getnext || 0 }}</div>
-                        <div class="text-sm text-gray-600">GETNEXT</div>
-                        <div class="text-xs text-gray-500">{{ selectedHistoryItem.totalPackets ? Math.round(((selectedHistoryItem.messageTypeStats?.getnext || 0) / selectedHistoryItem.totalPackets) * 100) : 0 }}%</div>
-                      </div>
-                      <div class="text-center bg-green-50 rounded-lg p-4">
-                        <div class="text-2xl font-bold text-green-600">{{ selectedHistoryItem.messageTypeStats?.getbulk || 0 }}</div>
-                        <div class="text-sm text-gray-600">GETBULK</div>
-                        <div class="text-xs text-gray-500">{{ selectedHistoryItem.totalPackets ? Math.round(((selectedHistoryItem.messageTypeStats?.getbulk || 0) / selectedHistoryItem.totalPackets) * 100) : 0 }}%</div>
->>>>>>> c5c42514
                       </div>
                     </div>
                     <Space size="small" wrap class="chart-tags">
@@ -6041,344 +2239,12 @@
                       <Tag>GETBULK: {{ messageTypeStats.getbulk || 0 }}</Tag>
                     </Space>
                   </div>
-<<<<<<< HEAD
                   <div class="chart-panel">
                     <TypographyText type="secondary" class="chart-title">协议版本分布</TypographyText>
                     <div class="chart-container">
                       <canvas ref="versionCanvas"></canvas>
                       <div v-if="!showCharts" class="chart-overlay">
                         <TypographyText type="secondary">等待测试完成以生成图表</TypographyText>
-=======
-
-                  <!-- SNMP版本分布 -->
-                  <div>
-                    <h4 class="text-base font-medium mb-4 text-gray-800 text-center">SNMP版本分布</h4>
-                    <div class="space-y-4">
-                      <div class="bg-yellow-50 rounded-lg p-4">
-                        <div class="flex justify-between items-center mb-2">
-                          <span class="text-gray-700 font-medium">SNMP v1</span>
-                          <span class="text-lg font-bold text-yellow-600">{{ selectedHistoryItem.protocolStats?.v1 || 0 }}</span>
-                        </div>
-                        <div class="w-full bg-gray-200 rounded-full h-2">
-                          <div class="bg-yellow-500 h-2 rounded-full" :style="{ width: selectedHistoryItem.totalPackets ? ((selectedHistoryItem.protocolStats?.v1 || 0) / selectedHistoryItem.totalPackets * 100) + '%' : '0%' }"></div>
-                        </div>
-                        <div class="text-xs text-gray-500 mt-1">{{ selectedHistoryItem.totalPackets ? Math.round(((selectedHistoryItem.protocolStats?.v1 || 0) / selectedHistoryItem.totalPackets) * 100) : 0 }}%</div>
-                      </div>
-                      
-                      <div class="bg-purple-50 rounded-lg p-4">
-                        <div class="flex justify-between items-center mb-2">
-                          <span class="text-gray-700 font-medium">SNMP v2c</span>
-                          <span class="text-lg font-bold text-purple-600">{{ selectedHistoryItem.protocolStats?.v2c || 0 }}</span>
-                        </div>
-                        <div class="w-full bg-gray-200 rounded-full h-2">
-                          <div class="bg-purple-500 h-2 rounded-full" :style="{ width: selectedHistoryItem.totalPackets ? ((selectedHistoryItem.protocolStats?.v2c || 0) / selectedHistoryItem.totalPackets * 100) + '%' : '0%' }"></div>
-                        </div>
-                        <div class="text-xs text-gray-500 mt-1">{{ selectedHistoryItem.totalPackets ? Math.round(((selectedHistoryItem.protocolStats?.v2c || 0) / selectedHistoryItem.totalPackets) * 100) : 0 }}%</div>
-                      </div>
-                      
-                      <div class="bg-red-50 rounded-lg p-4">
-                        <div class="flex justify-between items-center mb-2">
-                          <span class="text-gray-700 font-medium">SNMP v3</span>
-                          <span class="text-lg font-bold text-red-600">{{ selectedHistoryItem.protocolStats?.v3 || 0 }}</span>
-                        </div>
-                        <div class="w-full bg-gray-200 rounded-full h-2">
-                          <div class="bg-red-500 h-2 rounded-full" :style="{ width: selectedHistoryItem.totalPackets ? ((selectedHistoryItem.protocolStats?.v3 || 0) / selectedHistoryItem.totalPackets * 100) + '%' : '0%' }"></div>
-                        </div>
-                        <div class="text-xs text-gray-500 mt-1">{{ selectedHistoryItem.totalPackets ? Math.round(((selectedHistoryItem.protocolStats?.v3 || 0) / selectedHistoryItem.totalPackets) * 100) : 0 }}%</div>
-                      </div>
-                    </div>
-                  </div>
-                </div>
-                
-                <!-- RTSP协议统计 -->
-                <div v-else-if="selectedHistoryItem.protocol === 'RTSP'" class="grid grid-cols-1 md:grid-cols-2 gap-8">
-                  <!-- 路径发现统计 -->
-                  <div>
-                    <h4 class="text-base font-medium mb-4 text-gray-800 text-center">路径发现统计</h4>
-                    <div class="grid grid-cols-2 gap-4">
-                      <div class="text-center bg-blue-50 rounded-lg p-4">
-                        <div class="text-2xl font-bold text-blue-600">{{ selectedHistoryItem.rtspStats.paths_total }}</div>
-                        <div class="text-sm text-gray-600">总路径数</div>
-                        <div class="text-xs text-gray-500">Total Paths</div>
-                      </div>
-                      <div class="text-center bg-green-50 rounded-lg p-4">
-                        <div class="text-2xl font-bold text-green-600">{{ selectedHistoryItem.rtspStats.cur_path }}</div>
-                        <div class="text-sm text-gray-600">当前路径</div>
-                        <div class="text-xs text-gray-500">Current Path</div>
-                      </div>
-                      <div class="text-center bg-yellow-50 rounded-lg p-4">
-                        <div class="text-2xl font-bold text-yellow-600">{{ selectedHistoryItem.rtspStats.pending_total }}</div>
-                        <div class="text-sm text-gray-600">待处理</div>
-                        <div class="text-xs text-gray-500">Pending</div>
-                      </div>
-                      <div class="text-center bg-purple-50 rounded-lg p-4">
-                        <div class="text-2xl font-bold text-purple-600">{{ selectedHistoryItem.rtspStats.pending_favs }}</div>
-                        <div class="text-sm text-gray-600">优先路径</div>
-                        <div class="text-xs text-gray-500">Favored</div>
-                      </div>
-                    </div>
-                  </div>
-
-                  <!-- 状态机与性能统计 -->
-                  <div>
-                    <h4 class="text-base font-medium mb-4 text-gray-800 text-center">状态机与性能统计</h4>
-                    <div class="space-y-4">
-                      <div class="bg-blue-50 rounded-lg p-4">
-                        <div class="flex justify-between items-center mb-2">
-                          <span class="text-gray-700 font-medium">状态节点数</span>
-                          <span class="text-lg font-bold text-blue-600">{{ selectedHistoryItem.rtspStats.n_nodes }}</span>
-                        </div>
-                        <div class="text-xs text-gray-500">State Nodes</div>
-                      </div>
-                      
-                      <div class="bg-green-50 rounded-lg p-4">
-                        <div class="flex justify-between items-center mb-2">
-                          <span class="text-gray-700 font-medium">状态转换数</span>
-                          <span class="text-lg font-bold text-green-600">{{ selectedHistoryItem.rtspStats.n_edges }}</span>
-                        </div>
-                        <div class="text-xs text-gray-500">State Transitions</div>
-                      </div>
-                      
-                      <div class="bg-purple-50 rounded-lg p-4">
-                        <div class="flex justify-between items-center mb-2">
-                          <span class="text-gray-700 font-medium">执行速度</span>
-                          <span class="text-lg font-bold text-purple-600">{{ selectedHistoryItem.rtspStats.execs_per_sec.toFixed(1) }}</span>
-                        </div>
-                        <div class="text-xs text-gray-500">Executions per Second</div>
-                      </div>
-                      
-                      <div class="bg-orange-50 rounded-lg p-4">
-                        <div class="flex justify-between items-center mb-2">
-                          <span class="text-gray-700 font-medium">代码覆盖率</span>
-                          <span class="text-lg font-bold text-orange-600">{{ selectedHistoryItem.rtspStats.map_size }}</span>
-                        </div>
-                        <div class="text-xs text-gray-500">Code Coverage</div>
-                      </div>
-                    </div>
-                  </div>
-                </div>
-                
-                <!-- MQTT协议统计 -->
-                <div v-else-if="selectedHistoryItem.protocol === 'MQTT'" class="space-y-8">
-                  <!-- 客户端和代理端请求统计 -->
-                  <div class="grid grid-cols-1 lg:grid-cols-2 gap-8">
-                    <!-- 客户端请求统计 -->
-                    <div>
-                      <h4 class="text-base font-medium mb-4 text-gray-800 text-center">客户端请求统计</h4>
-                      <div class="bg-blue-50 rounded-lg p-4 mb-4">
-                        <div class="text-center">
-                          <div class="text-3xl font-bold text-blue-600 mb-2">851,051</div>
-                          <div class="text-sm text-gray-600">总请求数</div>
-                          <div class="text-xs text-gray-500">Total Client Requests</div>
-                        </div>
-                      </div>
-                      <div class="grid grid-cols-2 gap-3">
-                        <div class="bg-white rounded-lg p-3 border border-blue-200">
-                          <div class="text-lg font-bold text-blue-600">176,742</div>
-                          <div class="text-xs text-gray-600">CONNECT</div>
-                        </div>
-                        <div class="bg-white rounded-lg p-3 border border-blue-200">
-                          <div class="text-lg font-bold text-blue-600">648,530</div>
-                          <div class="text-xs text-gray-600">PUBLISH</div>
-                        </div>
-                        <div class="bg-white rounded-lg p-3 border border-blue-200">
-                          <div class="text-lg font-bold text-blue-600">3,801</div>
-                          <div class="text-xs text-gray-600">SUBSCRIBE</div>
-                        </div>
-                        <div class="bg-white rounded-lg p-3 border border-blue-200">
-                          <div class="text-lg font-bold text-blue-600">2,382</div>
-                          <div class="text-xs text-gray-600">PINGREQ</div>
-                        </div>
-                        <div class="bg-white rounded-lg p-3 border border-blue-200">
-                          <div class="text-lg font-bold text-blue-600">3,957</div>
-                          <div class="text-xs text-gray-600">UNSUBSCRIBE</div>
-                        </div>
-                        <div class="bg-white rounded-lg p-3 border border-blue-200">
-                          <div class="text-lg font-bold text-blue-600">1,699</div>
-                          <div class="text-xs text-gray-600">AUTH</div>
-                        </div>
-                      </div>
-                    </div>
-
-                    <!-- 代理端请求统计 -->
-                    <div>
-                      <h4 class="text-base font-medium mb-4 text-gray-800 text-center">代理端请求统计</h4>
-                      <div class="bg-green-50 rounded-lg p-4 mb-4">
-                        <div class="text-center">
-                          <div class="text-3xl font-bold text-green-600 mb-2">523,790</div>
-                          <div class="text-sm text-gray-600">总请求数</div>
-                          <div class="text-xs text-gray-500">Total Broker Requests</div>
-                        </div>
-                      </div>
-                      <div class="grid grid-cols-2 gap-3">
-                        <div class="bg-white rounded-lg p-3 border border-green-200">
-                          <div class="text-lg font-bold text-green-600">418,336</div>
-                          <div class="text-xs text-gray-600">PUBLISH</div>
-                        </div>
-                        <div class="bg-white rounded-lg p-3 border border-green-200">
-                          <div class="text-lg font-bold text-green-600">20,329</div>
-                          <div class="text-xs text-gray-600">PUBREC</div>
-                        </div>
-                        <div class="bg-white rounded-lg p-3 border border-green-200">
-                          <div class="text-lg font-bold text-green-600">20,053</div>
-                          <div class="text-xs text-gray-600">UNSUBSCRIBE</div>
-                        </div>
-                        <div class="bg-white rounded-lg p-3 border border-green-200">
-                          <div class="text-lg font-bold text-green-600">10,554</div>
-                          <div class="text-xs text-gray-600">SUBSCRIBE</div>
-                        </div>
-                        <div class="bg-white rounded-lg p-3 border border-green-200">
-                          <div class="text-lg font-bold text-green-600">9,263</div>
-                          <div class="text-xs text-gray-600">PINGREQ</div>
-                        </div>
-                        <div class="bg-white rounded-lg p-3 border border-green-200">
-                          <div class="text-lg font-bold text-green-600">7,174</div>
-                          <div class="text-xs text-gray-600">CONNECT</div>
-                        </div>
-                      </div>
-                    </div>
-                  </div>
-
-                  <!-- 差异类型统计 -->
-                  <div class="grid grid-cols-1 lg:grid-cols-3 gap-6">
-                    <!-- 差异类型分布 -->
-                    <div>
-                      <h4 class="text-base font-medium mb-4 text-gray-800 text-center">差异类型分布</h4>
-                      <div class="space-y-3">
-                        <div class="bg-red-50 rounded-lg p-3 border border-red-200">
-                          <div class="flex justify-between items-center">
-                            <span class="text-sm text-gray-700">Field Different</span>
-                            <span class="text-lg font-bold text-red-600">3,247</span>
-                          </div>
-                        </div>
-                        <div class="bg-orange-50 rounded-lg p-3 border border-orange-200">
-                          <div class="flex justify-between items-center">
-                            <span class="text-sm text-gray-700">Message Unexpected</span>
-                            <span class="text-lg font-bold text-orange-600">1,892</span>
-                          </div>
-                        </div>
-                        <div class="bg-yellow-50 rounded-lg p-3 border border-yellow-200">
-                          <div class="flex justify-between items-center">
-                            <span class="text-sm text-gray-700">Field Missing</span>
-                            <span class="text-lg font-bold text-yellow-600">456</span>
-                          </div>
-                        </div>
-                        <div class="bg-purple-50 rounded-lg p-3 border border-purple-200">
-                          <div class="flex justify-between items-center">
-                            <span class="text-sm text-gray-700">Field Unexpected</span>
-                            <span class="text-lg font-bold text-purple-600">246</span>
-                          </div>
-                        </div>
-                      </div>
-                    </div>
-
-                    <!-- Broker差异统计 -->
-                    <div>
-                      <h4 class="text-base font-medium mb-4 text-gray-800 text-center">Broker差异统计</h4>
-                      <div class="space-y-3">
-                        <div class="bg-blue-50 rounded-lg p-3 border border-blue-200">
-                          <div class="flex justify-between items-center">
-                            <span class="text-sm text-gray-700">FlashMQ</span>
-                            <span class="text-lg font-bold text-blue-600">1,456</span>
-                          </div>
-                        </div>
-                        <div class="bg-green-50 rounded-lg p-3 border border-green-200">
-                          <div class="flex justify-between items-center">
-                            <span class="text-sm text-gray-700">NanoMQ</span>
-                            <span class="text-lg font-bold text-green-600">1,234</span>
-                          </div>
-                        </div>
-                        <div class="bg-purple-50 rounded-lg p-3 border border-purple-200">
-                          <div class="flex justify-between items-center">
-                            <span class="text-sm text-gray-700">EMQX</span>
-                            <span class="text-lg font-bold text-purple-600">987</span>
-                          </div>
-                        </div>
-                        <div class="bg-indigo-50 rounded-lg p-3 border border-indigo-200">
-                          <div class="flex justify-between items-center">
-                            <span class="text-sm text-gray-700">HiveMQ</span>
-                            <span class="text-lg font-bold text-indigo-600">876</span>
-                          </div>
-                        </div>
-                        <div class="bg-pink-50 rounded-lg p-3 border border-pink-200">
-                          <div class="flex justify-between items-center">
-                            <span class="text-sm text-gray-700">Mosquitto</span>
-                            <span class="text-lg font-bold text-pink-600">654</span>
-                          </div>
-                        </div>
-                        <div class="bg-cyan-50 rounded-lg p-3 border border-cyan-200">
-                          <div class="flex justify-between items-center">
-                            <span class="text-sm text-gray-700">VerneMQ</span>
-                            <span class="text-lg font-bold text-cyan-600">434</span>
-                          </div>
-                        </div>
-                      </div>
-                    </div>
-
-                    <!-- 消息类型差异统计 -->
-                    <div>
-                      <h4 class="text-base font-medium mb-4 text-gray-800 text-center">消息类型差异</h4>
-                      <div class="space-y-3">
-                        <div class="bg-red-50 rounded-lg p-3 border border-red-200">
-                          <div class="flex justify-between items-center">
-                            <span class="text-sm text-gray-700">CONNECT</span>
-                            <span class="text-lg font-bold text-red-600">2,156</span>
-                          </div>
-                        </div>
-                        <div class="bg-orange-50 rounded-lg p-3 border border-orange-200">
-                          <div class="flex justify-between items-center">
-                            <span class="text-sm text-gray-700">PUBLISH</span>
-                            <span class="text-lg font-bold text-orange-600">1,789</span>
-                          </div>
-                        </div>
-                        <div class="bg-yellow-50 rounded-lg p-3 border border-yellow-200">
-                          <div class="flex justify-between items-center">
-                            <span class="text-sm text-gray-700">SUBSCRIBE</span>
-                            <span class="text-lg font-bold text-yellow-600">567</span>
-                          </div>
-                        </div>
-                        <div class="bg-green-50 rounded-lg p-3 border border-green-200">
-                          <div class="flex justify-between items-center">
-                            <span class="text-sm text-gray-700">PINGREQ</span>
-                            <span class="text-lg font-bold text-green-600">432</span>
-                          </div>
-                        </div>
-                        <div class="bg-blue-50 rounded-lg p-3 border border-blue-200">
-                          <div class="flex justify-between items-center">
-                            <span class="text-sm text-gray-700">PUBREC</span>
-                            <span class="text-lg font-bold text-blue-600">298</span>
-                          </div>
-                        </div>
-                        <div class="bg-purple-50 rounded-lg p-3 border border-purple-200">
-                          <div class="flex justify-between items-center">
-                            <span class="text-sm text-gray-700">其他</span>
-                            <span class="text-lg font-bold text-purple-600">599</span>
-                          </div>
-                        </div>
-                      </div>
-                    </div>
-                  </div>
-
-                  <!-- 测试总结 -->
-                  <div class="bg-gradient-to-r from-blue-50 to-purple-50 rounded-lg p-6 border border-blue-200">
-                    <h4 class="text-lg font-semibold mb-4 text-gray-800 text-center">MBFuzzer测试总结</h4>
-                    <div class="grid grid-cols-2 md:grid-cols-4 gap-4">
-                      <div class="text-center">
-                        <div class="text-2xl font-bold text-blue-600">{{ selectedHistoryItem.mqttStats?.diff_number?.toLocaleString() || '6,657' }}</div>
-                        <div class="text-sm text-gray-600">协议差异发现</div>
-                      </div>
-                      <div class="text-center">
-                        <div class="text-2xl font-bold text-green-600">1,374,841</div>
-                        <div class="text-sm text-gray-600">总请求数</div>
-                      </div>
-                      <div class="text-center">
-                        <div class="text-2xl font-bold text-purple-600">0</div>
-                        <div class="text-sm text-gray-600">崩溃数量</div>
-                      </div>
-                      <div class="text-center">
-                        <div class="text-2xl font-bold text-orange-600">1,362</div>
-                        <div class="text-sm text-gray-600">有效连接数量</div>
->>>>>>> c5c42514
                       </div>
                     </div>
                     <Space size="small" wrap class="chart-tags">
@@ -6388,7 +2254,6 @@
                     </Space>
                   </div>
                 </div>
-<<<<<<< HEAD
                 <TypographyParagraph type="secondary" class="chart-tip">
                   文件统计：共 {{ fileTotalPackets }} 条 · 成功 {{ fileSuccessCount }} · 超时
                   {{ fileTimeoutCount }} · 失败 {{ fileFailedCount }}
@@ -6425,8 +2290,6 @@
                   <Empty description="尚未检测到崩溃" />
                 </template>
               </Card>
-=======
->>>>>>> c5c42514
             </div>
           </div>
         </Tabs.TabPane>
@@ -6638,90 +2501,8 @@
   border-bottom-color: var(--ant-color-error);
 }
 
-<<<<<<< HEAD
 .log-entry--warning {
   border-bottom-color: var(--ant-color-warning);
-=======
-/* MQTT动画样式 */
-.mqtt-module {
-  @apply relative w-full h-full border border-gray-200 rounded-lg bg-gradient-to-br from-white to-gray-50 shadow-md;
-  transition: all 0.3s ease;
-}
-
-.mqtt-module:hover {
-  @apply shadow-lg border-blue-300;
-  transform: translateY(-2px);
-}
-
-.mqtt-node {
-  @apply flex flex-col items-center justify-center transition-all duration-300 hover:scale-110;
-  cursor: pointer;
-}
-
-.mqtt-node:hover {
-  filter: drop-shadow(0 4px 8px rgba(59, 130, 246, 0.3));
-}
-
-.mqtt-connection {
-  @apply absolute stroke-blue-500 stroke-2 fill-none;
-  filter: drop-shadow(0 1px 2px rgba(59, 130, 246, 0.2));
-}
-
-.mqtt-particle {
-  @apply absolute rounded-full transition-all ease-linear;
-  width: 8px;
-  height: 8px;
-  border: 1px solid rgba(255, 255, 255, 0.3);
-}
-
-.mqtt-particle-from-broker {
-  @apply bg-blue-600;
-  animation: pulse-broker 2s infinite;
-  box-shadow: 0 0 8px rgba(59, 130, 246, 0.9);
-}
-
-.mqtt-particle-from-client {
-  @apply bg-blue-400;
-  animation: pulse-client 2s infinite;
-  box-shadow: 0 0 8px rgba(96, 165, 250, 0.9);
-}
-
-@keyframes pulse-broker {
-  0%, 100% { 
-    box-shadow: 0 0 8px rgba(59, 130, 246, 0.9);
-    transform: scale(1);
-  }
-  50% { 
-    box-shadow: 0 0 16px rgba(59, 130, 246, 1);
-    transform: scale(1.2);
-  }
-}
-
-@keyframes pulse-client {
-  0%, 100% { 
-    box-shadow: 0 0 8px rgba(96, 165, 250, 0.9);
-    transform: scale(1);
-  }
-  50% { 
-    box-shadow: 0 0 14px rgba(96, 165, 250, 1);
-    transform: scale(1.15);
-  }
-}
-
-/* 自定义颜色 */
-:root {
-  --primary: #3B82F6;
-  --secondary: #6366F1;
-  --accent: #EC4899;
-  --light: #FFFFFF;
-  --light-gray: #F3F4F6;
-  --medium-gray: #E5E7EB;
-  --dark: #1F2937;
-  --success: #10B981;
-  --warning: #F59E0B;
-  --danger: #EF4444;
-  --info: #3B82F6;
->>>>>>> c5c42514
 }
 
 .log-entry__time {
@@ -6844,45 +2625,9 @@
   gap: 12px;
 }
 
-<<<<<<< HEAD
 .chart-title {
   display: block;
   font-size: 13px;
-=======
-/* MQTT协议专用样式 */
-.mqtt-header-line {
-  @apply mb-1 p-2 bg-purple-50 border-l-4 border-purple-400 rounded;
-}
-.mqtt-stats-line {
-  @apply mb-1 p-1 bg-green-50 border-l-2 border-green-400 rounded;
-}
-.mqtt-error-line {
-  @apply mb-1 p-1 bg-red-50 border-l-2 border-red-400 rounded;
-}
-.mqtt-warning-line {
-  @apply mb-1 p-1 bg-yellow-50 border-l-2 border-yellow-400 rounded;
-}
-.mqtt-success-line {
-  @apply mb-1 p-1 bg-green-50 border-l-2 border-green-400 rounded;
-}
-.mqtt-info-line {
-  @apply mb-1 p-1;
-}
-.mqtt-diff-line {
-  @apply mb-2;
-}
-.mqtt-diff-line .p-3 {
-  transition: all 0.2s ease-in-out;
-}
-.mqtt-diff-line:hover .p-3 {
-  transform: translateX(2px);
-  box-shadow: 0 2px 8px rgba(0, 0, 0, 0.1);
-}
-
-/* RTSP协议专用样式 */
-.rtsp-header-line {
-  @apply mb-1 p-2 bg-blue-50 border-l-4 border-blue-400 rounded;
->>>>>>> c5c42514
 }
 
 .chart-container {
