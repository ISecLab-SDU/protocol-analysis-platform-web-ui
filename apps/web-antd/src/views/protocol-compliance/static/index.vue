<script lang="ts" setup>
<<<<<<< HEAD
import type { UploadFile, UploadProps } from 'ant-design-vue';

import { computed, reactive, ref } from 'vue';
import { useRoute } from 'vue-router';
=======
import type { FormInstance, UploadFile, UploadProps } from 'ant-design-vue';
import type { Rule } from 'ant-design-vue/es/form';

import type {
  ProtocolStaticAnalysisDatabaseInsights,
  FetchProtocolStaticAnalysisDatabaseInsightsPayload,
  ProtocolStaticAnalysisHistoryEntry,
  ProtocolStaticAnalysisJob,
  ProtocolStaticAnalysisProgressEvent,
  ProtocolStaticAnalysisResult,
  ProtocolStaticAnalysisRuleResultStatus,
} from '#/api/protocol-compliance';

import { computed, onBeforeUnmount, onMounted, reactive, ref, watch } from 'vue';

import { Page } from '@vben/common-ui';
>>>>>>> fd46db80

import {
  Button,
  Card,
<<<<<<< HEAD
  Divider,
  Empty,
=======
  Descriptions,
  Divider,
  Drawer,
>>>>>>> fd46db80
  Form,
  FormItem,
  Input,
  message,
<<<<<<< HEAD
  Select,
  SelectOption,
  Space,
  Table,
  TabPane,
  Tabs,
  Tag,
=======
  Space,
  Table,
  Tag,
  Typography,
>>>>>>> fd46db80
  Upload,
} from 'ant-design-vue';

import {
<<<<<<< HEAD
  addAnalysisHistory,
  getAnalysisHistory,
  getDetectionResults,
} from '#/api/protocol-compliance';

// 类型定义
interface DetectionResult {
  id: number;
  rule_desc: string;
  code_snippet: string;
  llm_response: { reason: string; result: string };
}

interface HistoryRecord {
  id: string;
  implementationName: string;
  protocolName: string;
  statistics: {
    noResult: number;
    noViolations: number;
    total: number;
    violations: number;
  };
  createdAt: string;
}

// 路由与标题
const route = useRoute();
const title = computed(() => String(route.meta?.title ?? '静态规则分析'));

// 标签页状态
const activeTab = ref('input');

// 文件列表状态
const rulesFileList = ref<UploadFile[]>([]);
const sourceCodeFileList = ref<UploadFile[]>([]);

// 表单数据
const formData = reactive({
  protocolName: '',
  implementationName: '',
  rulesFile: null as File | null,
  sourceCodeFile: null as File | null,
  selectedModel: '',
});
const formLoading = ref(false);

// 检测结果状态
const detectionResults = ref<DetectionResult[]>([]);
const detectionLoading = ref(false);

// 历史记录状态
const historyRecords = ref<HistoryRecord[]>([]);
const historyLoading = ref(false);

// 上传文件控制
const beforeUploadRules: UploadProps['beforeUpload'] = (file) => {
  rulesFileList.value = [file];
  formData.rulesFile =
    (file as UploadFile<File>).originFileObj ?? (file as any as File);
  return false;
};
const removeRules: UploadProps['onRemove'] = () => {
  rulesFileList.value = [];
  formData.rulesFile = null;
  return true;
};

const beforeUploadSourceCode: UploadProps['beforeUpload'] = (file) => {
  sourceCodeFileList.value = [file];
  formData.sourceCodeFile =
    (file as UploadFile<File>).originFileObj ?? (file as any as File);
  return false;
};
const removeSourceCode: UploadProps['onRemove'] = () => {
  sourceCodeFileList.value = [];
  formData.sourceCodeFile = null;
  return true;
};

// 是否可以开始分析
const canStartAnalysis = computed(() => {
  return !!(
    formData.protocolName &&
    formData.implementationName &&
    formData.rulesFile &&
    formData.sourceCodeFile &&
    formData.selectedModel
  );
});

// 表格列定义
const detectionColumns = [
  { title: '序号', key: 'index', width: 60 },
  {
    title: '原始规则',
    dataIndex: 'rule_desc',
    key: 'rule_desc',
    width: '25%',
    ellipsis: true,
  },
  {
    title: '代码切片',
    dataIndex: 'code_snippet',
    key: 'code_snippet',
    width: '35%',
  },
  {
    title: '分析结果',
    dataIndex: 'llm_response',
    key: 'llm_response',
    width: '40%',
  },
];

const historyColumns = [
  { title: '序号', key: 'index', width: 60 },
  {
    title: '协议实现',
    dataIndex: 'implementationName',
    key: 'implementationName',
    width: '25%',
  },
  {
    title: '协议类型',
    dataIndex: 'protocolName',
    key: 'protocolName',
    width: '20%',
  },
  { title: '分析结果', key: 'statistics', width: '55%' },
];

// 开始分析
async function handleStartAnalysis() {
  if (!formData.protocolName || !formData.implementationName) {
    message.error('请填写协议名称和协议实现名称');
    return;
  }
  if (!formData.rulesFile || !formData.sourceCodeFile) {
    message.error('请上传规则文件和源代码文件');
    return;
  }
  if (!formData.selectedModel) {
    message.error('请选择大模型');
    return;
  }

  formLoading.value = true;
  try {
    message.loading('正在分析结果，请稍候...', 0);
    await new Promise((resolve) => setTimeout(resolve, 5000));
    message.destroy();

    const response = await getDetectionResults(formData.implementationName);
    detectionResults.value = response.items;

    await addAnalysisHistory({
      implementationName: formData.implementationName,
      protocolName: formData.protocolName,
    });

    activeTab.value = 'detection';
    message.success('分析完成');
  } catch (error: any) {
    message.destroy();
    message.error(error.message || '加载失败');
  } finally {
    formLoading.value = false;
  }
}

// 加载历史记录
async function loadHistory() {
  historyLoading.value = true;
  try {
    const response = await getAnalysisHistory();
    historyRecords.value = response.items;
  } catch {
    message.error('加载历史记录失败');
  } finally {
    historyLoading.value = false;
  }
}

// 查看历史记录详情
async function viewHistoryDetail(record: HistoryRecord) {
  formData.implementationName = record.implementationName;
  formData.protocolName = record.protocolName;
  detectionLoading.value = true;
  try {
    const response = await getDetectionResults(record.implementationName);
    detectionResults.value = response.items;
    activeTab.value = 'detection';
  } catch {
    message.error('加载失败');
  } finally {
    detectionLoading.value = false;
=======
  fetchProtocolStaticAnalysisDatabaseInsights,
  fetchProtocolStaticAnalysisProgress,
  fetchProtocolStaticAnalysisResult,
  fetchProtocolStaticAnalysisHistory,
  runProtocolStaticAnalysis,
} from '#/api/protocol-compliance';

const TypographyParagraph = Typography.Paragraph;
const TypographyText = Typography.Text;

const formRef = ref<FormInstance>();
const formState = reactive({
  archive: null as File | null,
  builder: null as File | null,
  config: null as File | null,
  rules: null as File | null,
  notes: '',
});

const archiveFileList = ref<UploadFile[]>([]);
const builderFileList = ref<UploadFile[]>([]);
const configFileList = ref<UploadFile[]>([]);
const rulesFileList = ref<UploadFile[]>([]);
const isSubmitting = ref(false);
const analysisResult = ref<null | ProtocolStaticAnalysisResult>(null);
const activeJob = ref<null | ProtocolStaticAnalysisJob>(null);
const activeJobId = ref<null | string>(null);
const progressLogs = ref<string[]>([]);
const progressError = ref<null | string>(null);
const pollingTimer = ref<null | number>(null);

const PROGRESS_STATUS_META: Record<
  ProtocolStaticAnalysisJob['status'],
  { color: string; label: string }
> = {
  completed: { color: 'success', label: '已完成' },
  failed: { color: 'error', label: '失败' },
  queued: { color: 'default', label: '排队中' },
  running: { color: 'processing', label: '运行中' },
};

const formRules: Record<string, Rule[]> = {
  archive: [
    {
      message: '请上传完整项目压缩包',
      required: true,
      trigger: 'change',
    },
  ],
  builder: [
    {
      message: '请上传 Builder Dockerfile',
      required: true,
      trigger: 'change',
    },
  ],
  config: [
    {
      message: '请上传 TOML 配置文件',
      required: true,
      trigger: 'change',
    },
  ],
  rules: [
    {
      message: '请上传协议规则 JSON 文件',
      required: true,
      trigger: 'change',
    },
  ],
};

const formatter = new Intl.DateTimeFormat(undefined, {
  day: '2-digit',
  hour: '2-digit',
  minute: '2-digit',
  month: '2-digit',
  year: 'numeric',
});

const logFormatter = new Intl.DateTimeFormat(undefined, {
  hour: '2-digit',
  minute: '2-digit',
  second: '2-digit',
});

const STATUS_LABELS: Record<string, string> = {
  compliant: '合规',
  needs_review: '需复核',
  non_compliant: '发现问题',
};

const RULE_RESULT_META: Record<
  ProtocolStaticAnalysisRuleResultStatus,
  { color: string; label: string }
> = {
  no_violation: { color: 'success', label: '未发现违规' },
  unknown: { color: 'default', label: '未判定' },
  violation_found: { color: 'error', label: '发现违规' },
};

interface HistoryInsightSummary {
  noViolation: number;
  total: number;
  unknown: number;
  violation: number;
}

interface HistoryColumn {
  dataIndex: string;
  key: string;
  title: string;
  width?: number;
}

const HISTORY_DEFAULT_LIMIT = 50;

const historyColumns: HistoryColumn[] = [
  { dataIndex: 'jobId', key: 'jobId', title: '任务 ID', width: 220 },
  { dataIndex: 'status', key: 'status', title: '任务状态', width: 120 },
  {
    dataIndex: 'overallStatus',
    key: 'overallStatus',
    title: '整体判定',
    width: 140,
  },
  { dataIndex: 'protocolName', key: 'protocol', title: '协议', width: 160 },
  {
    dataIndex: 'ruleInsights',
    key: 'ruleInsights',
    title: '规则检测结果',
  },
  { dataIndex: 'updatedAt', key: 'updatedAt', title: '更新时间', width: 180 },
];

const historyItems = ref<ProtocolStaticAnalysisHistoryEntry[]>([]);
const historyLoading = ref(false);
const historyError = ref<null | string>(null);
const historyInsightsLoading = ref(false);
const historyInsights = ref<
  Record<string, ProtocolStaticAnalysisDatabaseInsights>
>({});
const historyInsightSummaries = ref<Record<string, HistoryInsightSummary>>({});
const historyInsightErrors = ref<Record<string, string>>({});
const historyInsightDebug = ref<
  Record<
    string,
    {
      payload: FetchProtocolStaticAnalysisDatabaseInsightsPayload & {
        jobId: string;
      };
      responseData?: unknown;
      status?: number;
      statusText?: string;
    }
  >
>({});
const historyDetailVisible = ref(false);
const historyDetailJobId = ref<null | string>(null);

const hasHistory = computed(() => historyItems.value.length > 0);
const historyDetailRecord = computed(() => {
  if (!historyDetailJobId.value) {
    return null;
  }
  return (
    historyItems.value.find(
      (entry) => entry.jobId === historyDetailJobId.value,
    ) ?? null
  );
});
const historyDetailInsight = computed(
  () =>
    (historyDetailJobId.value
      ? historyInsights.value[historyDetailJobId.value] ?? null
      : null),
);
const historyDetailError = computed(() => {
  if (!historyDetailJobId.value) {
    return null;
  }
  return historyInsightErrors.value[historyDetailJobId.value] ?? null;
});
const historyDetailDebug = computed(() => {
  if (!historyDetailJobId.value) {
    return null;
  }
  return historyInsightDebug.value[historyDetailJobId.value] ?? null;
});
const historyDetailTitle = computed(() => {
  const record = historyDetailRecord.value;
  if (!record) {
    return '规则检测详情';
  }
  const protocolSegments: string[] = [];
  if (record.protocolName) {
    protocolSegments.push(record.protocolName);
  }
  if (record.protocolVersion) {
    protocolSegments.push(record.protocolVersion);
  }
  const protocolLabel = protocolSegments.length
    ? protocolSegments.join(' · ')
    : '未知协议';
  return `规则检测详情｜${protocolLabel}`;
});

watch(historyDetailVisible, (visible) => {
  if (!visible) {
    historyDetailJobId.value = null;
  }
});

function resetHistoryInsights() {
  historyInsights.value = {};
  historyInsightSummaries.value = {};
  historyInsightErrors.value = {};
  historyInsightDebug.value = {};
}

function buildInsightSummary(
  insight: ProtocolStaticAnalysisDatabaseInsights,
): HistoryInsightSummary {
  const summary: HistoryInsightSummary = {
    noViolation: 0,
    total: insight.findings.length,
    unknown: 0,
    violation: 0,
  };
  insight.findings.forEach((finding) => {
    if (finding.result === 'violation_found') {
      summary.violation += 1;
      return;
    }
    if (finding.result === 'no_violation') {
      summary.noViolation += 1;
      return;
    }
    summary.unknown += 1;
  });
  return summary;
}

function resolveRuleResultMeta(status: unknown) {
  if (typeof status !== 'string') {
    return null;
  }
  return RULE_RESULT_META[status as ProtocolStaticAnalysisRuleResultStatus] ?? null;
}

function formatDebugJson(source: unknown) {
  if (source === null || source === undefined) {
    return '';
  }
  if (typeof source === 'string') {
    return source;
  }
  try {
    return JSON.stringify(source, null, 2);
  } catch {
    return String(source);
  }
}

function resolveRequestErrorDetail(error: unknown) {
  const result: {
    message: string;
    responseData?: unknown;
    status?: number;
    statusText?: string;
  } = {
    message: '读取数据库内容失败',
  };
  if (!error || typeof error !== 'object') {
    return result;
  }
  const source = error as Record<string, unknown>;
  const response = source.response as Record<string, unknown> | undefined;
  const status = (response?.status ?? response?.code) as number | undefined;
  const statusText = response?.statusText as string | undefined;
  const responseData = response?.data;
  const rawMessage =
    (typeof source.message === 'string' && source.message) || undefined;
  const detailParts: string[] = [];
  if (typeof status === 'number') {
    detailParts.push(`HTTP ${status}`);
  }
  if (statusText) {
    detailParts.push(statusText);
  }
  const dataMessage =
    (responseData &&
      typeof responseData === 'object' &&
      ('error' in responseData
        ? String((responseData as Record<string, unknown>).error)
        : 'message' in responseData
          ? String((responseData as Record<string, unknown>).message)
          : null)) ||
    null;
  if (typeof dataMessage === 'string' && dataMessage) {
    detailParts.push(dataMessage);
  }
  if (!detailParts.length && rawMessage) {
    detailParts.push(rawMessage);
  }
  if (detailParts.length) {
    result.message = `请求失败：${detailParts.join(' / ')}`;
  }
  if (!detailParts.length && error instanceof Error && error.message) {
    result.message = error.message;
  }
  if (typeof status === 'number') {
    result.status = status;
  }
  if (statusText) {
    result.statusText = statusText;
  }
  if (responseData !== undefined) {
    result.responseData = responseData;
  }
  return result;
}

async function loadInsightsForHistory(
  entries: ProtocolStaticAnalysisHistoryEntry[],
  options: { silent?: boolean } = {},
) {
  resetHistoryInsights();
  if (!entries.length) {
    historyInsightsLoading.value = false;
    return;
  }
  const { silent = false } = options;
  historyInsightsLoading.value = true;
  try {
    for (const entry of entries) {
      const payload: FetchProtocolStaticAnalysisDatabaseInsightsPayload & {
        jobId: string;
      } = {
        databasePath: entry.databasePath ?? undefined,
        jobId: entry.jobId,
        workspacePath: entry.workspacePath ?? undefined,
      };
      const referencePath =
        entry.databasePath ?? entry.workspacePath ?? null;
      if (!referencePath) {
        historyInsightErrors.value[entry.jobId] = '缺少数据库路径';
        historyInsightDebug.value[entry.jobId] = {
          payload,
        };
        console.warn(
          '[StaticAnalysis][History] 跳过数据库解析，缺少路径',
          payload,
        );
        continue;
      }
      console.info('[StaticAnalysis][History] 请求数据库详情', payload);
      try {
        const insight = await fetchProtocolStaticAnalysisDatabaseInsights(
          payload,
        );
        historyInsights.value[entry.jobId] = insight;
        historyInsightSummaries.value[entry.jobId] =
          buildInsightSummary(insight);
        historyInsightDebug.value[entry.jobId] = {
          payload,
        };
        console.info('[StaticAnalysis][History] 成功解析数据库详情', {
          jobId: entry.jobId,
          summary: historyInsightSummaries.value[entry.jobId],
        });
      } catch (error) {
        const messageText =
          error instanceof Error ? error.message : String(error ?? '');
        const detail = resolveRequestErrorDetail(error);
        historyInsightErrors.value[entry.jobId] =
          detail.message || messageText || '读取数据库内容失败';
        historyInsightDebug.value[entry.jobId] = {
          payload,
          responseData: detail.responseData,
          status: detail.status,
          statusText: detail.statusText,
        };
        console.error('[StaticAnalysis][History] 解析数据库详情失败', {
          jobId: entry.jobId,
          payload,
          error: detail,
        });
        if (!silent && !historyError.value) {
          historyError.value = '部分历史记录解析失败';
        }
      }
    }
  } finally {
    historyInsightsLoading.value = false;
  }
}

function openHistoryDetail(jobId: string) {
  historyDetailJobId.value = jobId;
  historyDetailVisible.value = true;
}

function resolveHistoryOverallStatus(
  record: ProtocolStaticAnalysisHistoryEntry,
) {
  const summary = historyInsightSummaries.value[record.jobId];
  if (summary) {
    if (summary.violation > 0) {
      return 'non_compliant';
    }
    if (summary.unknown > 0) {
      return 'needs_review';
    }
    if (summary.total > 0) {
      return 'compliant';
    }
  }
  const original = record.overallStatus;
  return typeof original === 'string' && original ? original : null;
}

function resolveHistoryOverallLabel(record: ProtocolStaticAnalysisHistoryEntry) {
  const status = resolveHistoryOverallStatus(record);
  if (!status) {
    return null;
  }
  return STATUS_LABELS[status] ?? status;
}

async function loadHistory(options: { silent?: boolean } = {}) {
  if (historyLoading.value) {
    return;
  }
  const { silent = false } = options;
  historyLoading.value = true;
  historyError.value = null;
  resetHistoryInsights();
  try {
    const response = await fetchProtocolStaticAnalysisHistory({
      limit: HISTORY_DEFAULT_LIMIT,
    });
    const items = response.items ?? [];
    historyItems.value = items;
    await loadInsightsForHistory(items, { silent });
  } catch (error) {
    const messageText =
      error instanceof Error ? error.message : String(error ?? '');
    historyError.value = messageText || '加载历史记录失败';
    if (!silent) {
      message.error(`加载历史记录失败：${messageText}`);
    }
  } finally {
    historyLoading.value = false;
    if (
      historyDetailJobId.value &&
      !historyItems.value.find((entry) => entry.jobId === historyDetailJobId.value)
    ) {
      historyDetailVisible.value = false;
      historyDetailJobId.value = null;
    }
  }
}

async function handleRefreshHistory() {
  await loadHistory();
}

function resolveHistoryValue(
  record: ProtocolStaticAnalysisHistoryEntry | Record<string, unknown>,
  key: unknown,
) {
  if (typeof key !== 'string') {
    return '-';
  }
  const source = record as Record<string, unknown>;
  const candidate = source[key];
  if (candidate === undefined || candidate === null || candidate === '') {
    return '-';
  }
  return candidate;
}

function resolveJobStatusMeta(status: unknown) {
  if (typeof status !== 'string') {
    return null;
  }
  const key = status as ProtocolStaticAnalysisJob['status'];
  return PROGRESS_STATUS_META[key] ?? null;
}

const ANSI_STANDARD_COLORS = [
  '#000000', // black
  '#AA0000', // red
  '#00AA00', // green
  '#AA5500', // yellow/brown
  '#0000AA', // blue
  '#AA00AA', // magenta
  '#00AAAA', // cyan
  '#AAAAAA', // light gray
] as const;

const ANSI_BRIGHT_COLORS = [
  '#555555', // bright black (gray)
  '#FF5555', // bright red
  '#55FF55', // bright green
  '#FFFF55', // bright yellow
  '#5555FF', // bright blue
  '#FF55FF', // bright magenta
  '#55FFFF', // bright cyan
  '#FFFFFF', // bright white
] as const;

const ANSI_ESCAPE_PATTERN = /\u001B\[(\d{1,3}(?:;\d{1,3})*)m/g;

interface AnsiStyleState {
  color: null | string;
  backgroundColor: null | string;
  bold: boolean;
  italic: boolean;
  underline: boolean;
  strikethrough: boolean;
  dim: boolean;
  conceal: boolean;
}

const defaultAnsiStyleState: AnsiStyleState = {
  backgroundColor: null,
  bold: false,
  color: null,
  conceal: false,
  dim: false,
  italic: false,
  strikethrough: false,
  underline: false,
};

function escapeHtml(value: string) {
  return value
    .replaceAll('&', '&amp;')
    .replaceAll('<', '&lt;')
    .replaceAll('>', '&gt;')
    .replaceAll('"', '&quot;')
    .replaceAll("'", '&#39;');
}

function clampRgbComponent(value: number) {
  if (!Number.isFinite(value)) {
    return 0;
  }
  return Math.max(0, Math.min(255, Math.round(value)));
}

function toHexComponent(value: number) {
  return clampRgbComponent(value).toString(16).padStart(2, '0');
}

function rgbToHex(r: number, g: number, b: number) {
  return `#${toHexComponent(r)}${toHexComponent(g)}${toHexComponent(b)}`;
}

function ansi256ToHex(index: number): null | string {
  if (index >= 0 && index <= 7) {
    return ANSI_STANDARD_COLORS[index] ?? null;
  }
  if (index >= 8 && index <= 15) {
    return ANSI_BRIGHT_COLORS[index - 8] ?? null;
  }
  if (index >= 16 && index <= 231) {
    const base = index - 16;
    const r = Math.floor(base / 36);
    const g = Math.floor((base % 36) / 6);
    const b = base % 6;
    const resolve = (component: number) =>
      component === 0 ? 0 : component * 40 + 55;
    return rgbToHex(resolve(r), resolve(g), resolve(b));
  }
  if (index >= 232 && index <= 255) {
    const gray = 8 + (index - 232) * 10;
    return rgbToHex(gray, gray, gray);
  }
  return null;
}

function buildStyleString(state: AnsiStyleState) {
  const declarations: string[] = [];
  if (state.conceal) {
    declarations.push('color: transparent', 'text-shadow: none');
  } else if (state.color) {
    declarations.push(`color: ${state.color}`);
  }
  if (state.backgroundColor) {
    declarations.push(`background-color: ${state.backgroundColor}`);
  }
  if (state.bold) {
    declarations.push('font-weight: 600');
  }
  if (state.italic) {
    declarations.push('font-style: italic');
  }
  const decorations: string[] = [];
  if (state.underline) {
    decorations.push('underline');
  }
  if (state.strikethrough) {
    decorations.push('line-through');
  }
  if (decorations.length > 0) {
    declarations.push(`text-decoration: ${decorations.join(' ')}`);
  }
  if (state.dim) {
    declarations.push('opacity: 0.75');
  }
  return declarations.join('; ');
}

function hasAnsiStyle(state: AnsiStyleState) {
  return Boolean(
    state.conceal ||
      state.color ||
      state.backgroundColor ||
      state.bold ||
      state.italic ||
      state.underline ||
      state.strikethrough ||
      state.dim,
  );
}

function resetAnsiState(target: AnsiStyleState) {
  Object.assign(target, defaultAnsiStyleState);
}

function applyAnsiCodes(state: AnsiStyleState, codes: number[]) {
  if (codes.length === 0) {
    resetAnsiState(state);
    return;
  }
  for (let i = 0; i < codes.length; i += 1) {
    const codeRaw = codes[i];
    if (!Number.isFinite(codeRaw)) {
      continue;
    }
    const code = Number(codeRaw);
    switch (code) {
      case 0: {
        resetAnsiState(state);
        break;
      }
      case 1: {
        state.bold = true;
        state.dim = false;
        break;
      }
      case 2: {
        state.dim = true;
        state.bold = false;
        break;
      }
      case 3: {
        state.italic = true;
        break;
      }
      case 4:
      case 21: {
        state.underline = true;
        break;
      }
      case 5:
      case 6: {
        // Blink/rapid-blink -> ignore for now.
        break;
      }
      case 7: {
        // Inverse not supported; ignore.
        break;
      }
      case 8: {
        state.conceal = true;
        break;
      }
      case 9: {
        state.strikethrough = true;
        break;
      }
      case 22: {
        state.bold = false;
        state.dim = false;
        break;
      }
      case 23: {
        state.italic = false;
        break;
      }
      case 24: {
        state.underline = false;
        break;
      }
      case 27: {
        // Positive image (inverse off) – no-op for now.
        break;
      }
      case 28: {
        state.conceal = false;
        break;
      }
      case 29: {
        state.strikethrough = false;
        break;
      }
      case 39: {
        state.color = null;
        state.conceal = false;
        break;
      }
      case 49: {
        state.backgroundColor = null;
        break;
      }
      default: {
        if (code >= 30 && code <= 37) {
          state.color = ANSI_STANDARD_COLORS[code - 30] ?? null;
          state.conceal = false;
          break;
        }
        if (code >= 40 && code <= 47) {
          state.backgroundColor = ANSI_STANDARD_COLORS[code - 40] ?? null;
          break;
        }
        if (code >= 90 && code <= 97) {
          state.color = ANSI_BRIGHT_COLORS[code - 90] ?? null;
          state.conceal = false;
          break;
        }
        if (code >= 100 && code <= 107) {
          state.backgroundColor = ANSI_BRIGHT_COLORS[code - 100] ?? null;
          break;
        }
        if (code === 38 || code === 48) {
          const isForeground = code === 38;
          const mode = codes[i + 1];
          if (mode === 2 && codes.length >= i + 5) {
            const r = clampRgbComponent(Number(codes[i + 2]));
            const g = clampRgbComponent(Number(codes[i + 3]));
            const b = clampRgbComponent(Number(codes[i + 4]));
            const color = rgbToHex(r, g, b);
            if (isForeground) {
              state.color = color;
              state.conceal = false;
            } else {
              state.backgroundColor = color;
            }
            i += 4;
            break;
          }
          if (mode === 5 && codes.length >= i + 3) {
            const paletteIndex = Number(codes[i + 2]);
            const color = Number.isFinite(paletteIndex)
              ? ansi256ToHex(paletteIndex)
              : null;
            if (color) {
              if (isForeground) {
                state.color = color;
                state.conceal = false;
              } else {
                state.backgroundColor = color;
              }
            }
            i += 2;
            break;
          }
        }
        break;
      }
    }
  }
}

function ansiToHtml(raw: string) {
  if (!raw) {
    return '';
  }
  const normalized = raw
    .replaceAll('\r\n', '\n')
    .replaceAll('\r', '\n')
    // Remove non-SGR escape sequences (cursor movement, erase, etc.).
    .replaceAll(/\u001B\[[0-9;?]*[A-HJKSTfnisu]/g, '')
    // Remove OSC sequences.
    .replaceAll(/\u001B\][^\u0007]*(?:\u0007|\u001B\\)/g, '');

  let result = '';
  let lastIndex = 0;
  const state: AnsiStyleState = { ...defaultAnsiStyleState };
  let hasOpenSpan = false;

  const appendSegment = (segment: string) => {
    if (!segment) {
      return;
    }
    const escaped = escapeHtml(segment).replaceAll('\n', '<br/>');
    result += escaped;
  };

  let match: null | RegExpExecArray;
  while ((match = ANSI_ESCAPE_PATTERN.exec(normalized)) !== null) {
    appendSegment(normalized.slice(lastIndex, match.index));
    lastIndex = match.index + match[0].length;

    const codeText = match[1] ?? '';
    const codeParts = codeText
      .split(';')
      .map((value) => (value === '' ? 0 : Number(value)));
    applyAnsiCodes(state, codeParts);

    if (hasOpenSpan) {
      result += '</span>';
      hasOpenSpan = false;
    }
    if (hasAnsiStyle(state)) {
      result += `<span style="${buildStyleString(state)}">`;
      hasOpenSpan = true;
    }
  }

  appendSegment(normalized.slice(lastIndex));

  if (hasOpenSpan) {
    result += '</span>';
  }

  return result;
}

function formatFileSize(bytes: null | number | undefined) {
  if (!bytes || bytes <= 0) {
    return '0 B';
>>>>>>> fd46db80
  }
  const units = ['B', 'KB', 'MB', 'GB'];
  const exponent = Math.min(
    Math.floor(Math.log(bytes) / Math.log(1024)),
    units.length - 1,
  );
  const value = bytes / 1024 ** exponent;
  const digits = value >= 10 || exponent === 0 ? 0 : 1;
  return `${value.toFixed(digits)} ${units[exponent]}`;
}

<<<<<<< HEAD
// 结果状态颜色
function getResultColor(result: string): string {
  const lowerResult = result.toLowerCase();
  if (lowerResult.includes('no violation')) return 'green';
  if (lowerResult.includes('violation')) return 'red';
  return 'orange';
}

// 结果状态文本
function getResultText(result: string): string {
  const lowerResult = result.toLowerCase();
  if (lowerResult.includes('no violation')) return '✓ 符合规则';
  if (lowerResult.includes('violation')) return '✗ 违反规则';
  return '⚠ 需要审查';
}

// 标签页切换
function handleTabChange(key: string) {
  if (key === 'history') loadHistory();
}

// 检测结果统计
const detectionStatistics = computed(() => {
  const total = detectionResults.value.length;
  let violations = 0;
  let noViolations = 0;
  let noResult = 0;

  detectionResults.value.forEach((item) => {
    const res = item.llm_response.result.toLowerCase();
    if (res.includes('violation')) violations++;
    else if (res.includes('no violation')) noViolations++;
    else noResult++;
  });

  return { total, violations, noViolations, noResult };
=======
function formatIsoDate(value: null | string | undefined) {
  if (!value) {
    return '未知';
  }
  const parsed = new Date(value);
  if (Number.isNaN(parsed.getTime())) {
    return value;
  }
  return formatter.format(parsed);
}

const configMeta = computed(() => {
  const file = formState.config;
  if (!file) {
    return null;
  }
  return {
    name: file.name,
    size: formatFileSize(file.size),
    updatedAt: formatter.format(file.lastModified),
  };
});

const builderMeta = computed(() => {
  const file = formState.builder;
  if (!file) {
    return null;
  }
  return {
    name: file.name,
    size: formatFileSize(file.size),
    updatedAt: formatter.format(file.lastModified),
  };
});

const archiveMeta = computed(() => {
  const file = formState.archive;
  if (!file) {
    return null;
  }
  return {
    name: file.name,
    size: formatFileSize(file.size),
    updatedAt: formatter.format(file.lastModified),
  };
>>>>>>> fd46db80
});

const rulesMeta = computed(() => {
  const file = formState.rules;
  if (!file) {
    return null;
  }
  return {
    name: file.name,
    size: formatFileSize(file.size),
    updatedAt: formatter.format(file.lastModified),
  };
});

const hasSelection = computed(() =>
  Boolean(
    configMeta.value ||
      archiveMeta.value ||
      builderMeta.value ||
      rulesMeta.value ||
      formState.notes.trim(),
  ),
);

const analysisSummary = computed(
  () => analysisResult.value?.modelResponse.summary ?? null,
);
const analysisMetadata = computed(
  () => analysisResult.value?.modelResponse.metadata ?? null,
);
const analysisVerdictCount = computed(
  () => analysisResult.value?.modelResponse.verdicts.length ?? 0,
);
const analysisStatusLabel = computed(() => {
  const status = analysisSummary.value?.overallStatus ?? '';
  if (!status) {
    return '未知';
  }
  return STATUS_LABELS[status] ?? status;
});

const progressStatus = computed<null | ProtocolStaticAnalysisJob['status']>(
  () => activeJob.value?.status ?? null,
);

const progressStatusLabel = computed(() => {
  if (!progressStatus.value) {
    return '未开始';
  }
  return PROGRESS_STATUS_META[progressStatus.value].label;
});

const progressStatusColor = computed(() => {
  if (!progressStatus.value) {
    return 'default';
  }
  return PROGRESS_STATUS_META[progressStatus.value].color;
});

const progressMessage = computed(
  () => activeJob.value?.message ?? '等待任务开始',
);

const progressText = computed(() => {
  if (progressLogs.value.length === 0) {
    return '等待任务开始...';
  }
  return progressLogs.value.join('\n');
});

const progressHtml = computed(() => ansiToHtml(progressText.value));
const canCopyProgressLogs = computed(() => progressLogs.value.length > 0);

function toProgressLine(event: ProtocolStaticAnalysisProgressEvent) {
  const timeLabel = (() => {
    try {
      return logFormatter.format(new Date(event.timestamp));
    } catch {
      return event.timestamp ?? '';
    }
  })();
  const stage = event.stage || 'unknown';
  const messageText = event.message || '';
  return `[${timeLabel}] (${stage}) ${messageText}`;
}

function applyProgressSnapshot(snapshot: ProtocolStaticAnalysisJob) {
  activeJob.value = snapshot;
  activeJobId.value = snapshot.jobId;
  progressError.value = snapshot.error ?? null;
  progressLogs.value = snapshot.events?.length
    ? snapshot.events.map((event) => toProgressLine(event))
    : [];
}

function stopPolling() {
  if (pollingTimer.value !== null) {
    window.clearInterval(pollingTimer.value);
    pollingTimer.value = null;
  }
}

function resetProgressState() {
  stopPolling();
  activeJob.value = null;
  activeJobId.value = null;
  progressLogs.value = [];
  progressError.value = null;
}

async function handleStatusTransition(
  previousStatus: null | ProtocolStaticAnalysisJob['status'],
  snapshot: ProtocolStaticAnalysisJob,
) {
  if (snapshot.status === 'completed') {
    stopPolling();
    isSubmitting.value = false;
    try {
      const result =
        snapshot.result ??
        (await fetchProtocolStaticAnalysisResult(snapshot.jobId));
      analysisResult.value = result;
      const overallStatus = result.modelResponse.summary.overallStatus;
      const label = STATUS_LABELS[overallStatus] ?? overallStatus ?? '完成';
      if (previousStatus !== 'completed') {
        message.success(`静态分析完成，整体评估：${label}`);
      }
    } catch (error) {
      const messageText =
        error instanceof Error ? error.message : String(error ?? '');
      progressError.value = messageText || '无法获取分析结果';
      if (previousStatus !== 'completed') {
        message.error(`获取静态分析结果失败：${messageText}`);
      }
    }
    await loadHistory({ silent: true });
    return;
  }

  if (snapshot.status === 'failed') {
    stopPolling();
    isSubmitting.value = false;
    analysisResult.value = null;
    const failure =
      snapshot.error ?? snapshot.message ?? '静态分析失败，请查看后台日志';
    if (previousStatus !== 'failed') {
      message.error(failure);
    }
    await loadHistory({ silent: true });
  }
}

async function refreshProgress(jobId: string) {
  const previousStatus = activeJob.value?.status ?? null;
  const snapshot = await fetchProtocolStaticAnalysisProgress(jobId);
  applyProgressSnapshot(snapshot);
  await handleStatusTransition(previousStatus, snapshot);
}

function schedulePolling(jobId: string) {
  stopPolling();
  pollingTimer.value = window.setInterval(() => {
    refreshProgress(jobId).catch((error) => {
      progressError.value =
        error instanceof Error ? error.message : String(error ?? '');
    });
  }, 1500);
}

onBeforeUnmount(() => {
  stopPolling();
});

onMounted(() => {
  void loadHistory({ silent: true });
});

async function copyToClipboard(content: string) {
  if (!content) {
    return false;
  }
  try {
    if (
      typeof navigator !== 'undefined' &&
      navigator.clipboard &&
      navigator.clipboard.writeText
    ) {
      await navigator.clipboard.writeText(content);
      return true;
    }
  } catch {
    // Ignore and fall back to execCommand path.
  }
  if (typeof document === 'undefined') {
    return false;
  }
  const textarea = document.createElement('textarea');
  textarea.value = content;
  textarea.setAttribute('readonly', '');
  textarea.style.position = 'absolute';
  textarea.style.left = '-9999px';
  document.body.append(textarea);
  textarea.select();
  try {
    return document.execCommand('copy');
  } catch {
    return false;
  } finally {
    textarea.remove();
  }
}

async function handleCopyProgressLogs() {
  if (!canCopyProgressLogs.value) {
    message.info('暂无日志可复制');
    return;
  }
  const copied = await copyToClipboard(progressLogs.value.join('\n'));
  if (copied) {
    message.success('日志已复制到剪贴板');
  } else {
    message.error('复制失败，请手动选择并复制');
  }
}

const handleBuilderBeforeUpload: UploadProps['beforeUpload'] = (file) => {
  const actual =
    (file as UploadFile<File>).originFileObj ?? (file as unknown as File);
  builderFileList.value = [file];
  formState.builder = actual;
  formRef.value?.clearValidate?.(['builder']);
  return false;
};

const handleBuilderRemove: UploadProps['onRemove'] = () => {
  builderFileList.value = [];
  formState.builder = null;
  formRef.value?.validateFields?.(['builder']);
  return true;
};

const handleConfigBeforeUpload: UploadProps['beforeUpload'] = (file) => {
  const actual =
    (file as UploadFile<File>).originFileObj ?? (file as unknown as File);
  configFileList.value = [file];
  formState.config = actual;
  formRef.value?.clearValidate?.(['config']);
  return false;
};

const handleConfigRemove: UploadProps['onRemove'] = () => {
  configFileList.value = [];
  formState.config = null;
  formRef.value?.validateFields?.(['config']);
  return true;
};

const handleArchiveBeforeUpload: UploadProps['beforeUpload'] = (file) => {
  const actual =
    (file as UploadFile<File>).originFileObj ?? (file as unknown as File);
  archiveFileList.value = [file];
  formState.archive = actual;
  formRef.value?.clearValidate?.(['archive']);
  return false;
};

const handleArchiveRemove: UploadProps['onRemove'] = () => {
  archiveFileList.value = [];
  formState.archive = null;
  formRef.value?.validateFields?.(['archive']);
  return true;
};

const handleRulesBeforeUpload: UploadProps['beforeUpload'] = (file) => {
  const actual =
    (file as UploadFile<File>).originFileObj ?? (file as unknown as File);
  rulesFileList.value = [file];
  formState.rules = actual;
  formRef.value?.clearValidate?.(['rules']);
  return false;
};

const handleRulesRemove: UploadProps['onRemove'] = () => {
  rulesFileList.value = [];
  formState.rules = null;
  formRef.value?.validateFields?.(['rules']);
  return true;
};

function handleReset() {
  formRef.value?.resetFields();
  archiveFileList.value = [];
  builderFileList.value = [];
  configFileList.value = [];
  rulesFileList.value = [];
  formState.archive = null;
  formState.builder = null;
  formState.config = null;
  formState.rules = null;
  formState.notes = '';
  analysisResult.value = null;
  resetProgressState();
}

async function handleSubmit() {
  try {
    await formRef.value?.validate();
  } catch {
    return;
  }

  const { archive, builder, config, rules } = formState;
  if (!archive || !builder || !config || !rules) {
    return;
  }

  resetProgressState();
  isSubmitting.value = true;
  analysisResult.value = null;
  try {
    const snapshot = await runProtocolStaticAnalysis({
      builderDockerfile: builder,
      codeArchive: archive,
      config,
      notes: formState.notes,
      rules,
    });
    applyProgressSnapshot(snapshot);
    await loadHistory({ silent: true });
    await handleStatusTransition(null, snapshot);
    if (snapshot.status === 'queued' || snapshot.status === 'running') {
      schedulePolling(snapshot.jobId);
    }
  } catch (error) {
    const messageText =
      error instanceof Error ? error.message : String(error ?? '');
    progressError.value = messageText || '静态分析启动失败';
    message.error(`启动静态分析失败：${messageText}`);
    analysisResult.value = null;
    isSubmitting.value = false;
  } finally {
    if (
      progressStatus.value !== 'queued' &&
      progressStatus.value !== 'running'
    ) {
      isSubmitting.value = false;
    }
  }
}
</script>

<template>
<<<<<<< HEAD
  <div class="static-analysis-page">
    <div class="page-header">
      <h1>{{ title }}</h1>
      <p>协议合规性静态分析 - 上传文件并输入协议信息查看分析结果</p>
    </div>

    <Card>
      <Tabs v-model:active-key="activeTab" @change="handleTabChange">
        <!-- 输入标签页 -->
        <TabPane key="input" tab="输入协议信息">
          <Form
            :model="formData"
            layout="vertical"
            style="max-width: 800px; margin: 0 auto"
          >
            <!-- 协议+规则 -->
            <div style="display: flex; flex-wrap: wrap; gap: 16px">
              <FormItem label="协议名称" style="flex: 1">
                <Input
                  v-model:value="formData.protocolName"
                  placeholder="输入协议名称"
                  list="protocol-options"
                />
                <datalist id="protocol-options">
                  <option value="CoAP"></option>
                  <option value="DHCPv6"></option>
                  <option value="MQTTv3_1_1"></option>
                  <option value="MQTTv5"></option>
                  <option value="TLSv1_3"></option>
                  <option value="FTP"></option>
                </datalist>
              </FormItem>

              <FormItem label="规则文件" style="flex: 1">
                <Upload
                  :file-list="rulesFileList"
                  :before-upload="beforeUploadRules"
                  :on-remove="removeRules"
                  :max-count="1"
                >
                  <Button block>选择规则文件</Button>
                </Upload>
              </FormItem>
            </div>

            <!-- 协议实现+源代码 -->
            <div
              style="
                display: flex;
                flex-wrap: wrap;
                gap: 16px;
                margin-top: 16px;
              "
            >
              <FormItem label="协议实现名称" style="flex: 1">
                <Input
                  v-model:value="formData.implementationName"
                  placeholder="输入协议实现名称"
                />
              </FormItem>

              <FormItem label="协议源代码实现" style="flex: 1">
                <Upload
                  :file-list="sourceCodeFileList"
                  :before-upload="beforeUploadSourceCode"
                  :on-remove="removeSourceCode"
                  :max-count="1"
                >
                  <Button block>选择源代码文件</Button>
                </Upload>
              </FormItem>
            </div>

            <!-- 大模型选择 -->
            <div
              style="
                display: flex;
                flex-wrap: wrap;
                gap: 16px;
                margin-top: 16px;
              "
            >
              <FormItem label="选择大模型" style="flex: 1">
                <Select
                  v-model:value="formData.selectedModel"
                  placeholder="请选择大模型"
                >
                  <SelectOption value="GPT-4-32k">GPT-4 32k</SelectOption>
                  <SelectOption value="GPT-4-0613">GPT-4 0613</SelectOption>
                  <SelectOption value="GPT-3.5-turbo">
                    GPT-3.5 Turbo
                  </SelectOption>
                  <SelectOption value="Claude-2">Claude 2</SelectOption>
                  <SelectOption value="LLaMA-2-13B">LLaMA 2 13B</SelectOption>
                  <SelectOption value="MPT-7B">MPT-7B</SelectOption>
                  <SelectOption value="Gemini-1">Gemini 1</SelectOption>
                  <SelectOption value="PaLM-2">PaLM 2</SelectOption>
                  <SelectOption value="Falcon-40B">Falcon 40B</SelectOption>
                  <SelectOption value="Vicuna-13B">Vicuna 13B</SelectOption>
                </Select>
              </FormItem>
            </div>

            <FormItem style="margin-top: 24px">
              <Button
                type="primary"
                :loading="formLoading"
                :disabled="!canStartAnalysis"
                @click="handleStartAnalysis"
                block
              >
                开始分析
              </Button>
            </FormItem>
          </Form>
        </TabPane>

        <!-- 检测结果标签页 -->
        <TabPane key="detection" tab="代码切片与检测">
          <div v-if="detectionResults.length === 0">
            <Empty description="暂无检测结果,请先输入协议信息" />
          </div>

          <div v-else>
            <!-- 统计信息 -->
            <div style="margin-bottom: 16px">
              <Space>
                <span>总数: {{ detectionStatistics.total }}</span>
                <Tag color="red">
                  违规: {{ detectionStatistics.violations }}
                </Tag>
                <Tag color="green">
                  符合: {{ detectionStatistics.noViolations }}
                </Tag>
                <Tag color="orange">
                  待定: {{ detectionStatistics.noResult }}
                </Tag>
              </Space>
            </div>

            <!-- 表格 -->
            <Table
              :columns="detectionColumns"
              :data-source="detectionResults"
              :loading="detectionLoading"
              :pagination="{
                pageSize: 10,
                showSizeChanger: true,
                showTotal: (total) => `共 ${total} 条记录`,
              }"
              :scroll="{ x: 1200 }"
            >
              <template #bodyCell="{ column, record, index }">
                <template v-if="column.key === 'index'">
                  {{ index + 1 }}
                </template>
                <template v-else-if="column.key === 'code_snippet'">
                  <pre class="code-snippet">{{ record.code_snippet }}</pre>
                </template>
                <template v-else-if="column.key === 'llm_response'">
                  <div class="analysis-result">
                    <Tag :color="getResultColor(record.llm_response.result)">
                      {{ getResultText(record.llm_response.result) }}
                    </Tag>
                    <Divider style="margin: 8px 0" />
                    <div class="reason-text">
                      <strong>详细说明:</strong>
                      <p>{{ record.llm_response.reason }}</p>
                    </div>
                  </div>
                </template>
              </template>
            </Table>
          </div>
        </TabPane>

        <!-- 历史记录标签页 -->
        <TabPane key="history" tab="历史记录">
          <Table
            :columns="historyColumns"
            :data-source="historyRecords"
            :loading="historyLoading"
            :pagination="{
              pageSize: 10,
              showTotal: (total) => `共 ${total} 条记录`,
            }"
          >
            <template #bodyCell="{ column, record, index }">
              <template v-if="column.key === 'index'">
                {{ index + 1 }}
              </template>
              <template v-else-if="column.key === 'implementationName'">
                <a @click="viewHistoryDetail(record)">{{
                  record.implementationName
                }}</a>
              </template>
              <template v-else-if="column.key === 'statistics'">
                <Space>
                  <span>总数: {{ record.statistics.total }}</span>
                  <Tag color="red">
                    违规: {{ record.statistics.violations }}
                  </Tag>
                  <Tag color="green">
                    符合: {{ record.statistics.noViolations }}
                  </Tag>
                  <Tag color="orange">
                    待定: {{ record.statistics.noResult }}
                  </Tag>
                </Space>
              </template>
            </template>
          </Table>
        </TabPane>
      </Tabs>
    </Card>
  </div>
</template>
=======
  <Page
    description="上传源码压缩包、Builder Dockerfile、协议规则 JSON 与分析配置，一键调度 ProtocolGuard Docker 流水线。"
    title="协议静态分析"
  >
    <div class="static-analysis">
      <Card title="流程说明">
        <div class="intro">
          <TypographyParagraph class="intro-text">
            该流程会在可信环境内串联 ProtocolGuard 的 Builder / Main 双容器。
            请提前确认上传的 artefacts 与论文示例结构保持一致。
          </TypographyParagraph>
          <ul class="guide-list">
            <li>准备协议规则提取结果（JSON）与静态分析配置（TOML）。</li>
            <li>提供完整源码压缩包以及用于构建 Builder 镜像的 Dockerfile。</li>
            <li>可选填写备注，记录协议版本、提交 SHA 或其他上下文信息。</li>
          </ul>
          <TypographyText class="placeholder-hint" type="secondary">
            所有文件会直接挂载到容器内部执行分析，请勿上传未经脱敏的敏感数据。
          </TypographyText>
        </div>
      </Card>

      <Card title="上传分析材料">
        <Form
          ref="formRef"
          :model="formState"
          :rules="formRules"
          colon
          layout="vertical"
        >
          <FormItem label="源码压缩包" name="archive" required>
            <Upload
              :before-upload="handleArchiveBeforeUpload"
              :file-list="archiveFileList"
              :max-count="1"
              :on-remove="handleArchiveRemove"
              accept=".zip,.tar,.gz,.tgz,.bz2,.xz,.7z,application/zip,application/x-tar"
            >
              <Button block type="dashed">选择源码压缩包</Button>
            </Upload>
            <p class="upload-helper">
              压缩包需包含项目完整源码及其构建脚本，保持目录结构以便 Builder
              复现编译过程。
            </p>
          </FormItem>

          <FormItem label="Builder Dockerfile" name="builder" required>
            <Upload
              :before-upload="handleBuilderBeforeUpload"
              :file-list="builderFileList"
              :max-count="1"
              :on-remove="handleBuilderRemove"
            >
              <Button block type="dashed">选择 Dockerfile</Button>
            </Upload>
            <p class="upload-helper">
              Dockerfile 需可独立构建出 Builder 镜像，并在容器运行时写出
              <code>program.bc</code> 等必需 artefact。
            </p>
          </FormItem>

          <FormItem label="协议规则（JSON）" name="rules" required>
            <Upload
              :before-upload="handleRulesBeforeUpload"
              :file-list="rulesFileList"
              :max-count="1"
              :on-remove="handleRulesRemove"
              accept=".json,.JSON,application/json,text/json"
            >
              <Button block type="dashed">选择规则 JSON</Button>
            </Upload>
            <p class="upload-helper">
              上传上一阶段规则抽取的输出（例如 MQTTv5.json），用于驱动 LLM
              切片与一致性检测。
            </p>
          </FormItem>

          <FormItem label="分析配置（.toml）" name="config" required>
            <Upload
              :before-upload="handleConfigBeforeUpload"
              :file-list="configFileList"
              :max-count="1"
              :on-remove="handleConfigRemove"
              accept=".toml,.TOML,text/toml,text/x-toml,application/toml,text/plain"
            >
              <Button block type="dashed">选择配置文件</Button>
            </Upload>
            <p class="upload-helper">
              配置文件将被注入容器的
              <code>/config</code>，我们会自动重写路径指向当前任务工作目录。
            </p>
          </FormItem>

          <FormItem label="备注" name="notes">
            <Input.TextArea
              v-model:value="formState.notes"
              :auto-size="{ minRows: 3, maxRows: 6 }"
              placeholder="可选：说明协议版本、提交记录或其他上下文信息"
            />
          </FormItem>

          <FormItem class="form-actions" :colon="false">
            <Space>
              <Button @click="handleReset">清空</Button>
              <Button
                :loading="isSubmitting"
                type="primary"
                @click="handleSubmit"
              >
                启动分析
              </Button>
            </Space>
          </FormItem>
        </Form>
      </Card>

      <Card title="分析进度">
        <template #extra>
          <Button
            :disabled="!canCopyProgressLogs"
            size="small"
            type="link"
            @click="handleCopyProgressLogs"
          >
            复制日志
          </Button>
        </template>
        <div class="progress-box">
          <Space class="progress-status" wrap>
            <Tag :color="progressStatusColor">{{ progressStatusLabel }}</Tag>
            <span class="progress-message">{{ progressMessage }}</span>
          </Space>
          <div
            aria-live="polite"
            class="progress-text"
            role="log"
            v-html="progressHtml"
          ></div>
          <p v-if="progressError" class="progress-error">
            {{ progressError }}
          </p>
        </div>
      </Card>

      <Card v-if="hasSelection" title="已选文件概览">
        <Descriptions bordered :column="1" size="small">
          <Descriptions.Item v-if="archiveMeta" label="源码压缩包">
            <div class="file-meta">
              <TypographyText strong>{{ archiveMeta.name }}</TypographyText>
              <span class="file-detail">大小：{{ archiveMeta.size }}</span>
              <span class="file-detail">更新：{{ archiveMeta.updatedAt }}</span>
            </div>
          </Descriptions.Item>
          <Descriptions.Item v-if="builderMeta" label="Builder Dockerfile">
            <div class="file-meta">
              <TypographyText strong>{{ builderMeta.name }}</TypographyText>
              <span class="file-detail">大小：{{ builderMeta.size }}</span>
              <span class="file-detail">更新：{{ builderMeta.updatedAt }}</span>
            </div>
          </Descriptions.Item>
          <Descriptions.Item v-if="rulesMeta" label="协议规则 (JSON)">
            <div class="file-meta">
              <TypographyText strong>{{ rulesMeta.name }}</TypographyText>
              <span class="file-detail">大小：{{ rulesMeta.size }}</span>
              <span class="file-detail">更新：{{ rulesMeta.updatedAt }}</span>
            </div>
          </Descriptions.Item>
          <Descriptions.Item v-if="configMeta" label="分析配置 (TOML)">
            <div class="file-meta">
              <TypographyText strong>{{ configMeta.name }}</TypographyText>
              <span class="file-detail">大小：{{ configMeta.size }}</span>
              <span class="file-detail">更新：{{ configMeta.updatedAt }}</span>
            </div>
          </Descriptions.Item>
          <Descriptions.Item label="备注">
            {{ formState.notes.trim() || '未填写' }}
          </Descriptions.Item>
        </Descriptions>
        <TypographyParagraph class="preview-tip" type="secondary">
          上传后即会发送至后端容器，请确认内容无误再启动分析。
        </TypographyParagraph>
      </Card>

      <Card title="历史记录">
        <template #extra>
          <Button
            :loading="historyLoading"
            size="small"
            type="link"
            @click="handleRefreshHistory"
          >
            刷新
          </Button>
        </template>
        <TypographyParagraph
          v-if="historyError && !historyLoading"
          class="history-error"
          type="danger"
        >
          {{ historyError }}
        </TypographyParagraph>
        <TypographyParagraph
          v-else-if="!historyLoading && !hasHistory"
          class="history-tip"
          type="secondary"
        >
          暂无历史记录，提交任务后会显示最近的运行记录。
        </TypographyParagraph>
        <TypographyParagraph v-else class="history-tip" type="secondary">
          历史数据取自任务工作区中的 SQLite 结果数据库，可查看各规则的判定摘要。
        </TypographyParagraph>
        <Table
          :columns="historyColumns"
          :data-source="historyItems"
          :loading="historyLoading"
          :pagination="false"
          :scroll="{ x: 'max-content' }"
          class="history-table"
          row-key="jobId"
          size="small"
        >
          <template #emptyText>
            <span v-if="historyLoading">正在加载历史记录...</span>
            <span v-else-if="historyError">{{ historyError }}</span>
            <span v-else>暂无历史记录</span>
          </template>
          <template #bodyCell="{ column, record }">
            <template v-if="column.key === 'jobId'">
              <TypographyParagraph
                :copyable="{ text: record.jobId }"
                :ellipsis="{ rows: 1, tooltip: record.jobId }"
                class="history-job"
              >
                {{ record.jobId }}
              </TypographyParagraph>
            </template>
            <template v-else-if="column.key === 'status'">
              <Tag
                :color="resolveJobStatusMeta(record.status)?.color ?? 'default'"
              >
                {{
                  resolveJobStatusMeta(record.status)?.label ?? record.status
                }}
              </Tag>
            </template>
            <template v-else-if="column.key === 'overallStatus'">
              <span
                v-if="resolveHistoryOverallStatus(record)"
                class="status-tag"
                :class="[`status-${resolveHistoryOverallStatus(record)}`]"
              >
                {{ resolveHistoryOverallLabel(record) }}
              </span>
              <span v-else>-</span>
            </template>
            <template v-else-if="column.key === 'protocol'">
              <span v-if="record.protocolName">
                {{ record.protocolName }}
                <template v-if="record.protocolVersion">
                  ({{ record.protocolVersion }})
                </template>
              </span>
              <span v-else>-</span>
            </template>
            <template v-else-if="column.key === 'ruleInsights'">
              <div class="history-insight">
                <template v-if="historyInsightErrors[record.jobId]">
                  <TypographyParagraph
                    class="history-insight-error"
                    type="danger"
                  >
                    {{ historyInsightErrors[record.jobId] }}
                  </TypographyParagraph>
                  <TypographyParagraph
                    v-if="historyInsightDebug[record.jobId]?.status"
                    class="history-insight-meta"
                    type="secondary"
                  >
                    响应状态：HTTP
                    {{ historyInsightDebug[record.jobId]?.status }}
                    {{
                      historyInsightDebug[record.jobId]?.statusText
                        ? `(${historyInsightDebug[record.jobId]?.statusText})`
                        : ''
                    }}
                  </TypographyParagraph>
                  <TypographyParagraph
                    v-if="record.workspacePath"
                    class="history-insight-meta"
                    type="secondary"
                  >
                    工作目录：{{ record.workspacePath }}
                  </TypographyParagraph>
                  <pre
                    v-if="historyInsightDebug[record.jobId]?.payload"
                    class="history-insight-debug"
                  >
{{ formatDebugJson(historyInsightDebug[record.jobId]?.payload) }}
                  </pre>
                  <pre
                    v-if="historyInsightDebug[record.jobId]?.responseData"
                    class="history-insight-debug"
                  >
{{ formatDebugJson(historyInsightDebug[record.jobId]?.responseData) }}
                  </pre>
                </template>
                <template v-else-if="historyInsights[record.jobId]">
                  <div class="history-insight-summary">
                    <span class="history-insight-counts">
                      <span
                        class="history-insight-count history-insight-count--violation"
                      >
                        违规
                        {{
                          historyInsightSummaries[record.jobId]?.violation ?? 0
                        }}
                      </span>
                      <span class="history-insight-count">
                        合规
                        {{
                          historyInsightSummaries[record.jobId]?.noViolation ??
                          0
                        }}
                      </span>
                      <span class="history-insight-count">
                        未判定
                        {{
                          historyInsightSummaries[record.jobId]?.unknown ?? 0
                        }}
                      </span>
                    </span>
                    <Button
                      size="small"
                      type="link"
                      @click="openHistoryDetail(record.jobId)"
                    >
                      查看详情
                    </Button>
                  </div>
                  <TypographyParagraph
                    v-if="historyInsights[record.jobId]?.warnings?.length"
                    class="history-insight-warning"
                    type="warning"
                  >
                    {{ historyInsights[record.jobId]?.warnings?.[0] }}
                  </TypographyParagraph>
                  <TypographyParagraph
                    v-if="historyInsights[record.jobId]?.workspacePath"
                    class="history-insight-meta"
                    type="secondary"
                  >
                    工作目录：{{ historyInsights[record.jobId]?.workspacePath }}
                  </TypographyParagraph>
                  <TypographyParagraph
                    v-else-if="record.workspacePath"
                    class="history-insight-meta"
                    type="secondary"
                  >
                    工作目录：{{ record.workspacePath }}
                  </TypographyParagraph>
                </template>
                <template v-else>
                  <span class="history-insight-loading">
                    {{ historyInsightsLoading ? '解析中…' : '暂无数据' }}
                  </span>
                </template>
              </div>
            </template>
            <template v-else-if="column.key === 'updatedAt'">
              {{ formatIsoDate(record.completedAt ?? record.updatedAt) }}
            </template>
            <template v-else>
              {{ resolveHistoryValue(record, column.dataIndex) }}
            </template>
          </template>
        </Table>
      </Card>

      <Card v-if="analysisResult" title="最新分析结果">
        <Descriptions bordered :column="1" size="small">
          <Descriptions.Item label="整体评估">
            <div class="analysis-overview">
              <span
                class="status-tag"
                :class="[
                  `status-${analysisSummary?.overallStatus ?? 'unknown'}`,
                ]"
              >
                {{ analysisStatusLabel }}
              </span>
              <span class="analysis-detail">
                合规 {{ analysisSummary?.compliantCount ?? 0 }} · 需复核
                {{ analysisSummary?.needsReviewCount ?? 0 }} · 不合规
                {{ analysisSummary?.nonCompliantCount ?? 0 }}
              </span>
            </div>
          </Descriptions.Item>
          <Descriptions.Item v-if="analysisMetadata" label="协议信息">
            {{ analysisMetadata.protocol }}
            {{ analysisMetadata.protocolVersion || '' }} ｜ 规则集：
            {{ analysisMetadata.ruleSet }}
          </Descriptions.Item>
          <Descriptions.Item label="生成时间">
            {{ formatIsoDate(analysisMetadata?.generatedAt) }}
          </Descriptions.Item>
          <Descriptions.Item label="判定条目">
            共 {{ analysisVerdictCount }} 条
          </Descriptions.Item>
        </Descriptions>
        <TypographyParagraph
          v-if="analysisSummary?.notes"
          class="preview-tip"
          type="secondary"
        >
          {{ analysisSummary?.notes }}
        </TypographyParagraph>
      </Card>

      <Drawer
        v-model:open="historyDetailVisible"
        :title="historyDetailTitle"
        :width="720"
        class="history-detail-drawer"
        destroy-on-close
        placement="right"
      >
        <template v-if="historyDetailRecord">
          <TypographyParagraph
            class="history-detail-meta"
            type="secondary"
          >
            任务 ID：{{ historyDetailRecord?.jobId }}
          </TypographyParagraph>
          <TypographyParagraph
            v-if="historyDetailInsight?.workspacePath || historyDetailRecord?.workspacePath"
            :ellipsis="{
              rows: 1,
              tooltip:
                historyDetailInsight?.workspacePath ||
                historyDetailRecord?.workspacePath,
            }"
            class="history-detail-meta"
            type="secondary"
          >
            工作目录：
            {{
              historyDetailInsight?.workspacePath ||
              historyDetailRecord?.workspacePath
            }}
          </TypographyParagraph>
          <TypographyParagraph
            v-if="historyDetailInsight?.databasePath"
            :ellipsis="{
              rows: 1,
              tooltip: historyDetailInsight?.databasePath,
            }"
            class="history-detail-meta"
            type="secondary"
          >
            数据库：{{ historyDetailInsight?.databasePath }}
          </TypographyParagraph>
          <TypographyParagraph
            v-if="historyDetailInsight?.extractedAt"
            class="history-detail-meta"
            type="secondary"
          >
            提取时间：{{ formatIsoDate(historyDetailInsight?.extractedAt) }}
          </TypographyParagraph>
          <TypographyParagraph
            v-if="historyDetailError"
            class="history-detail-error"
            type="danger"
          >
            {{ historyDetailError }}
          </TypographyParagraph>
          <TypographyParagraph
            v-if="historyDetailDebug?.status"
            class="history-detail-meta"
            type="secondary"
          >
            响应状态：HTTP {{ historyDetailDebug?.status }}
            {{ historyDetailDebug?.statusText || '' }}
          </TypographyParagraph>
          <pre
            v-if="historyDetailDebug?.payload"
            class="history-detail-debug"
          >
{{ formatDebugJson(historyDetailDebug?.payload) }}
          </pre>
          <pre
            v-if="historyDetailDebug?.responseData"
            class="history-detail-debug"
          >
{{ formatDebugJson(historyDetailDebug?.responseData) }}
          </pre>
          <TypographyParagraph
            v-if="historyDetailInsight?.warnings?.length"
            class="history-detail-warning"
            type="warning"
          >
            {{ historyDetailInsight?.warnings?.[0] }}
          </TypographyParagraph>
          <template v-if="historyDetailInsight?.findings?.length">
            <div
              v-for="(finding, index) in historyDetailInsight?.findings"
              :key="`${finding.ruleDesc}-${index}`"
              class="history-detail-item"
            >
              <div class="history-detail-header">
                <TypographyText class="history-detail-rule" strong>
                  {{ finding.ruleDesc }}
                </TypographyText>
                <Tag
                  :color="
                    resolveRuleResultMeta(finding.result)?.color ?? 'default'
                  "
                >
                  {{
                    resolveRuleResultMeta(finding.result)?.label ??
                    finding.resultLabel
                  }}
                </Tag>
              </div>
              <TypographyParagraph
                v-if="finding.reason"
                class="history-detail-reason"
              >
                {{ finding.reason }}
              </TypographyParagraph>
              <ul
                v-if="finding.violations?.length"
                class="history-detail-violations"
              >
                <li
                  v-for="(violation, violationIndex) in finding.violations"
                  :key="violationIndex"
                >
                  <span v-if="violation.filename">
                    {{ violation.filename }}
                  </span>
                  <span v-if="violation.functionName">
                    · {{ violation.functionName }}
                  </span>
                  <span v-if="violation.codeLines?.length">
                    · 行 {{ violation.codeLines.join(', ') }}
                  </span>
                </li>
              </ul>
              <div
                v-if="finding.codeSnippet"
                class="history-detail-snippet"
              >
                <pre>{{ finding.codeSnippet }}</pre>
              </div>
              <div
                v-if="finding.llmRaw"
                class="history-detail-raw"
              >
                <pre>{{ formatDebugJson(finding.llmRaw) }}</pre>
              </div>
              <Divider
                v-if="
                  historyDetailInsight?.findings &&
                  index < historyDetailInsight.findings.length - 1
                "
              />
            </div>
          </template>
          <template v-else-if="historyInsightsLoading">
            <TypographyParagraph type="secondary">
              正在从数据库解析规则详情...
            </TypographyParagraph>
          </template>
          <template v-else>
            <TypographyParagraph type="secondary">
              暂无可展示的数据。
            </TypographyParagraph>
          </template>
        </template>
        <template v-else>
          <TypographyParagraph type="secondary">
            请选择历史记录查看详情。
          </TypographyParagraph>
        </template>
      </Drawer>
    </div>
  </Page>
</template>

<style scoped>
.static-analysis {
  display: flex;
  flex-direction: column;
  gap: 16px;
}

.intro {
  display: flex;
  flex-direction: column;
  gap: 12px;
}

.intro-text {
  margin: 0;
  line-height: 1.6;
}

.guide-list {
  padding-left: 20px;
  margin: 0;
  font-size: 13px;
  line-height: 1.6;
  color: var(--ant-text-color);
}

.placeholder-hint {
  font-size: 13px;
}

.upload-helper {
  margin-top: 8px;
  margin-bottom: 0;
  font-size: 13px;
  color: var(--ant-text-color-secondary);
}
>>>>>>> fd46db80

.form-actions {
  margin-bottom: 0;
}

.file-meta {
  display: flex;
  flex-direction: column;
  gap: 4px;
}

.file-detail {
  font-size: 12px;
  color: var(--ant-text-color-secondary);
}

.progress-box {
  display: flex;
  flex-direction: column;
  gap: 12px;
}

.progress-status {
  display: inline-flex;
  gap: 8px;
  align-items: center;
  font-size: 13px;
}

.progress-message {
  color: var(--ant-text-color-secondary);
}

.progress-text {
  min-height: 120px;
  max-height: 240px;
  padding: 12px;
  overflow-y: auto;
  font-family:
    ui-monospace, SFMono-Regular, SFMono, Menlo, Monaco, Consolas,
    'Liberation Mono', 'Courier New', monospace;
  font-size: 12px;
  line-height: 1.45;
  color: var(--ant-text-color);
  word-break: break-word;
  white-space: pre-wrap;
  background-color: var(--ant-color-bg-container);
  border: 1px solid var(--ant-color-border);
  border-radius: var(--ant-border-radius);
}

.progress-text span {
  white-space: pre-wrap;
}

.progress-text br {
  line-height: inherit;
}

.progress-error {
  margin: 0;
  font-size: 12px;
  color: var(--ant-color-error);
}

<<<<<<< HEAD
.page-header p {
  margin: 8px 0 0;
  color: rgb(0 0 0 / 65%);
}

.code-snippet {
  max-height: 200px;
  padding: 8px;
  margin: 0;
  overflow-y: auto;
  font-family: 'Fira Code', Consolas, monospace;
  font-size: 12px;
  line-height: 1.6;
  word-break: break-all;
  white-space: pre-wrap;
  background: #f5f5f5;
  border-radius: 4px;
}

.analysis-result {
  padding: 8px 0;
}

.reason-text {
  margin-top: 8px;
}

.reason-text p {
  margin: 4px 0;
  line-height: 1.6;
  word-break: break-word;
  white-space: pre-wrap;
}
=======
.preview-tip {
  margin-top: 12px;
  margin-bottom: 0;
  font-size: 12px;
}

.analysis-overview {
  display: flex;
  flex-direction: column;
  gap: 6px;
}

.status-tag {
  display: inline-flex;
  align-items: center;
  width: fit-content;
  padding: 2px 10px;
  font-size: 12px;
  font-weight: 600;
  border-radius: 999px;
}

.status-compliant {
  color: #52c41a;
  background-color: rgb(82 196 26 / 15%);
}

.status-needs_review {
  color: #fa8c16;
  background-color: rgb(250 140 22 / 15%);
}

.status-non_compliant {
  color: #f5222d;
  background-color: rgb(245 34 45 / 15%);
}

.status-unknown {
  color: #8c8c8c;
  background-color: rgb(140 140 140 / 15%);
}

.analysis-detail {
  font-size: 13px;
  color: var(--ant-text-color-secondary);
}

.history-tip {
  margin-bottom: 12px;
  font-size: 12px;
  color: var(--ant-text-color-secondary);
}

.history-error {
  margin-bottom: 12px;
  font-size: 12px;
  color: var(--ant-color-error);
}

.history-table {
  margin-top: 8px;
}

.history-insight {
  display: flex;
  flex-direction: column;
  gap: 4px;
}

.history-insight-summary {
  display: flex;
  align-items: center;
  justify-content: space-between;
  gap: 8px;
}

.history-insight-counts {
  display: inline-flex;
  flex-wrap: wrap;
  gap: 8px;
  font-size: 12px;
  color: var(--ant-text-color-secondary);
}

.history-insight-count {
  display: inline-flex;
  gap: 4px;
  align-items: center;
}

.history-insight-count--violation {
  color: var(--ant-color-error);
}

.history-insight-loading {
  font-size: 12px;
  color: var(--ant-text-color-secondary);
}

.history-insight-warning,
.history-insight-error {
  margin: 0;
  font-size: 12px;
}

.history-insight-meta {
  margin: 0;
  font-size: 12px;
  color: var(--ant-text-color-secondary);
}

.history-insight-debug {
  margin: 4px 0;
  padding: 8px;
  overflow-x: auto;
  font-family:
    ui-monospace, SFMono-Regular, SFMono, Menlo, Monaco, Consolas,
    'Liberation Mono', 'Courier New', monospace;
  font-size: 11px;
  line-height: 1.5;
  color: var(--ant-text-color-secondary);
  background-color: var(--ant-color-bg-container);
  border: 1px dashed var(--ant-color-border);
  border-radius: var(--ant-border-radius-sm);
}

.history-detail-drawer .ant-drawer-body {
  padding-top: 12px;
}

.history-detail-meta {
  margin-bottom: 8px;
  font-size: 12px;
  color: var(--ant-text-color-secondary);
}

.history-detail-warning {
  margin-bottom: 16px;
  font-size: 12px;
}

.history-detail-error {
  margin-bottom: 12px;
  font-size: 12px;
  color: var(--ant-color-error);
}

.history-detail-debug {
  margin: 8px 0;
  padding: 10px;
  overflow-x: auto;
  font-family:
    ui-monospace, SFMono-Regular, SFMono, Menlo, Monaco, Consolas,
    'Liberation Mono', 'Courier New', monospace;
  font-size: 11px;
  line-height: 1.5;
  color: var(--ant-text-color-secondary);
  background-color: var(--ant-color-bg-container);
  border: 1px dashed var(--ant-color-border);
  border-radius: var(--ant-border-radius-sm);
}

.history-detail-item {
  display: flex;
  flex-direction: column;
  gap: 8px;
  margin-bottom: 16px;
}

.history-detail-header {
  display: flex;
  justify-content: space-between;
  gap: 12px;
  align-items: flex-start;
}

.history-detail-rule {
  flex: 1;
  min-width: 0;
}

.history-detail-reason {
  margin: 0;
  font-size: 13px;
  line-height: 1.6;
}

.history-detail-violations {
  margin: 0;
  padding-left: 18px;
  font-size: 12px;
  color: var(--ant-text-color-secondary);
}

.history-detail-violations li {
  margin-bottom: 4px;
}

.history-detail-snippet {
  margin: 0;
}

.history-detail-snippet pre {
  margin: 0;
  padding: 12px;
  overflow-x: auto;
  font-family:
    ui-monospace, SFMono-Regular, SFMono, Menlo, Monaco, Consolas,
    'Liberation Mono', 'Courier New', monospace;
  font-size: 12px;
  line-height: 1.45;
  color: var(--ant-text-color);
  background-color: var(--ant-color-bg-container);
  border: 1px solid var(--ant-color-border);
  border-radius: var(--ant-border-radius-sm);
}

.history-detail-raw {
  margin: 0;
}

.history-detail-raw pre {
  margin: 0;
  padding: 12px;
  overflow-x: auto;
  font-family:
    ui-monospace, SFMono-Regular, SFMono, Menlo, Monaco, Consolas,
    'Liberation Mono', 'Courier New', monospace;
  font-size: 12px;
  line-height: 1.45;
  color: var(--ant-text-color);
  background-color: var(--ant-color-bg-container);
  border: 1px solid var(--ant-color-border);
  border-radius: var(--ant-border-radius-sm);
}

.history-job {
  margin-bottom: 0;
  font-family:
    ui-monospace, SFMono-Regular, SFMono, Menlo, Monaco, Consolas,
    'Liberation Mono', 'Courier New', monospace;
  font-size: 12px;
}

@media (max-width: 768px) {
  .guide-list {
    font-size: 12px;
  }
}

@media (min-width: 768px) {
  .analysis-overview {
    flex-direction: row;
    align-items: center;
  }
}
>>>>>>> fd46db80
</style><|MERGE_RESOLUTION|>--- conflicted
+++ resolved
@@ -1,10 +1,4 @@
 <script lang="ts" setup>
-<<<<<<< HEAD
-import type { UploadFile, UploadProps } from 'ant-design-vue';
-
-import { computed, reactive, ref } from 'vue';
-import { useRoute } from 'vue-router';
-=======
 import type { FormInstance, UploadFile, UploadProps } from 'ant-design-vue';
 import type { Rule } from 'ant-design-vue/es/form';
 
@@ -21,240 +15,25 @@
 import { computed, onBeforeUnmount, onMounted, reactive, ref, watch } from 'vue';
 
 import { Page } from '@vben/common-ui';
->>>>>>> fd46db80
 
 import {
   Button,
   Card,
-<<<<<<< HEAD
-  Divider,
-  Empty,
-=======
   Descriptions,
   Divider,
   Drawer,
->>>>>>> fd46db80
   Form,
   FormItem,
   Input,
   message,
-<<<<<<< HEAD
-  Select,
-  SelectOption,
-  Space,
-  Table,
-  TabPane,
-  Tabs,
-  Tag,
-=======
   Space,
   Table,
   Tag,
   Typography,
->>>>>>> fd46db80
   Upload,
 } from 'ant-design-vue';
 
 import {
-<<<<<<< HEAD
-  addAnalysisHistory,
-  getAnalysisHistory,
-  getDetectionResults,
-} from '#/api/protocol-compliance';
-
-// 类型定义
-interface DetectionResult {
-  id: number;
-  rule_desc: string;
-  code_snippet: string;
-  llm_response: { reason: string; result: string };
-}
-
-interface HistoryRecord {
-  id: string;
-  implementationName: string;
-  protocolName: string;
-  statistics: {
-    noResult: number;
-    noViolations: number;
-    total: number;
-    violations: number;
-  };
-  createdAt: string;
-}
-
-// 路由与标题
-const route = useRoute();
-const title = computed(() => String(route.meta?.title ?? '静态规则分析'));
-
-// 标签页状态
-const activeTab = ref('input');
-
-// 文件列表状态
-const rulesFileList = ref<UploadFile[]>([]);
-const sourceCodeFileList = ref<UploadFile[]>([]);
-
-// 表单数据
-const formData = reactive({
-  protocolName: '',
-  implementationName: '',
-  rulesFile: null as File | null,
-  sourceCodeFile: null as File | null,
-  selectedModel: '',
-});
-const formLoading = ref(false);
-
-// 检测结果状态
-const detectionResults = ref<DetectionResult[]>([]);
-const detectionLoading = ref(false);
-
-// 历史记录状态
-const historyRecords = ref<HistoryRecord[]>([]);
-const historyLoading = ref(false);
-
-// 上传文件控制
-const beforeUploadRules: UploadProps['beforeUpload'] = (file) => {
-  rulesFileList.value = [file];
-  formData.rulesFile =
-    (file as UploadFile<File>).originFileObj ?? (file as any as File);
-  return false;
-};
-const removeRules: UploadProps['onRemove'] = () => {
-  rulesFileList.value = [];
-  formData.rulesFile = null;
-  return true;
-};
-
-const beforeUploadSourceCode: UploadProps['beforeUpload'] = (file) => {
-  sourceCodeFileList.value = [file];
-  formData.sourceCodeFile =
-    (file as UploadFile<File>).originFileObj ?? (file as any as File);
-  return false;
-};
-const removeSourceCode: UploadProps['onRemove'] = () => {
-  sourceCodeFileList.value = [];
-  formData.sourceCodeFile = null;
-  return true;
-};
-
-// 是否可以开始分析
-const canStartAnalysis = computed(() => {
-  return !!(
-    formData.protocolName &&
-    formData.implementationName &&
-    formData.rulesFile &&
-    formData.sourceCodeFile &&
-    formData.selectedModel
-  );
-});
-
-// 表格列定义
-const detectionColumns = [
-  { title: '序号', key: 'index', width: 60 },
-  {
-    title: '原始规则',
-    dataIndex: 'rule_desc',
-    key: 'rule_desc',
-    width: '25%',
-    ellipsis: true,
-  },
-  {
-    title: '代码切片',
-    dataIndex: 'code_snippet',
-    key: 'code_snippet',
-    width: '35%',
-  },
-  {
-    title: '分析结果',
-    dataIndex: 'llm_response',
-    key: 'llm_response',
-    width: '40%',
-  },
-];
-
-const historyColumns = [
-  { title: '序号', key: 'index', width: 60 },
-  {
-    title: '协议实现',
-    dataIndex: 'implementationName',
-    key: 'implementationName',
-    width: '25%',
-  },
-  {
-    title: '协议类型',
-    dataIndex: 'protocolName',
-    key: 'protocolName',
-    width: '20%',
-  },
-  { title: '分析结果', key: 'statistics', width: '55%' },
-];
-
-// 开始分析
-async function handleStartAnalysis() {
-  if (!formData.protocolName || !formData.implementationName) {
-    message.error('请填写协议名称和协议实现名称');
-    return;
-  }
-  if (!formData.rulesFile || !formData.sourceCodeFile) {
-    message.error('请上传规则文件和源代码文件');
-    return;
-  }
-  if (!formData.selectedModel) {
-    message.error('请选择大模型');
-    return;
-  }
-
-  formLoading.value = true;
-  try {
-    message.loading('正在分析结果，请稍候...', 0);
-    await new Promise((resolve) => setTimeout(resolve, 5000));
-    message.destroy();
-
-    const response = await getDetectionResults(formData.implementationName);
-    detectionResults.value = response.items;
-
-    await addAnalysisHistory({
-      implementationName: formData.implementationName,
-      protocolName: formData.protocolName,
-    });
-
-    activeTab.value = 'detection';
-    message.success('分析完成');
-  } catch (error: any) {
-    message.destroy();
-    message.error(error.message || '加载失败');
-  } finally {
-    formLoading.value = false;
-  }
-}
-
-// 加载历史记录
-async function loadHistory() {
-  historyLoading.value = true;
-  try {
-    const response = await getAnalysisHistory();
-    historyRecords.value = response.items;
-  } catch {
-    message.error('加载历史记录失败');
-  } finally {
-    historyLoading.value = false;
-  }
-}
-
-// 查看历史记录详情
-async function viewHistoryDetail(record: HistoryRecord) {
-  formData.implementationName = record.implementationName;
-  formData.protocolName = record.protocolName;
-  detectionLoading.value = true;
-  try {
-    const response = await getDetectionResults(record.implementationName);
-    detectionResults.value = response.items;
-    activeTab.value = 'detection';
-  } catch {
-    message.error('加载失败');
-  } finally {
-    detectionLoading.value = false;
-=======
   fetchProtocolStaticAnalysisDatabaseInsights,
   fetchProtocolStaticAnalysisProgress,
   fetchProtocolStaticAnalysisResult,
@@ -1091,7 +870,6 @@
 function formatFileSize(bytes: null | number | undefined) {
   if (!bytes || bytes <= 0) {
     return '0 B';
->>>>>>> fd46db80
   }
   const units = ['B', 'KB', 'MB', 'GB'];
   const exponent = Math.min(
@@ -1103,44 +881,6 @@
   return `${value.toFixed(digits)} ${units[exponent]}`;
 }
 
-<<<<<<< HEAD
-// 结果状态颜色
-function getResultColor(result: string): string {
-  const lowerResult = result.toLowerCase();
-  if (lowerResult.includes('no violation')) return 'green';
-  if (lowerResult.includes('violation')) return 'red';
-  return 'orange';
-}
-
-// 结果状态文本
-function getResultText(result: string): string {
-  const lowerResult = result.toLowerCase();
-  if (lowerResult.includes('no violation')) return '✓ 符合规则';
-  if (lowerResult.includes('violation')) return '✗ 违反规则';
-  return '⚠ 需要审查';
-}
-
-// 标签页切换
-function handleTabChange(key: string) {
-  if (key === 'history') loadHistory();
-}
-
-// 检测结果统计
-const detectionStatistics = computed(() => {
-  const total = detectionResults.value.length;
-  let violations = 0;
-  let noViolations = 0;
-  let noResult = 0;
-
-  detectionResults.value.forEach((item) => {
-    const res = item.llm_response.result.toLowerCase();
-    if (res.includes('violation')) violations++;
-    else if (res.includes('no violation')) noViolations++;
-    else noResult++;
-  });
-
-  return { total, violations, noViolations, noResult };
-=======
 function formatIsoDate(value: null | string | undefined) {
   if (!value) {
     return '未知';
@@ -1186,7 +926,6 @@
     size: formatFileSize(file.size),
     updatedAt: formatter.format(file.lastModified),
   };
->>>>>>> fd46db80
 });
 
 const rulesMeta = computed(() => {
@@ -1539,225 +1278,6 @@
 </script>
 
 <template>
-<<<<<<< HEAD
-  <div class="static-analysis-page">
-    <div class="page-header">
-      <h1>{{ title }}</h1>
-      <p>协议合规性静态分析 - 上传文件并输入协议信息查看分析结果</p>
-    </div>
-
-    <Card>
-      <Tabs v-model:active-key="activeTab" @change="handleTabChange">
-        <!-- 输入标签页 -->
-        <TabPane key="input" tab="输入协议信息">
-          <Form
-            :model="formData"
-            layout="vertical"
-            style="max-width: 800px; margin: 0 auto"
-          >
-            <!-- 协议+规则 -->
-            <div style="display: flex; flex-wrap: wrap; gap: 16px">
-              <FormItem label="协议名称" style="flex: 1">
-                <Input
-                  v-model:value="formData.protocolName"
-                  placeholder="输入协议名称"
-                  list="protocol-options"
-                />
-                <datalist id="protocol-options">
-                  <option value="CoAP"></option>
-                  <option value="DHCPv6"></option>
-                  <option value="MQTTv3_1_1"></option>
-                  <option value="MQTTv5"></option>
-                  <option value="TLSv1_3"></option>
-                  <option value="FTP"></option>
-                </datalist>
-              </FormItem>
-
-              <FormItem label="规则文件" style="flex: 1">
-                <Upload
-                  :file-list="rulesFileList"
-                  :before-upload="beforeUploadRules"
-                  :on-remove="removeRules"
-                  :max-count="1"
-                >
-                  <Button block>选择规则文件</Button>
-                </Upload>
-              </FormItem>
-            </div>
-
-            <!-- 协议实现+源代码 -->
-            <div
-              style="
-                display: flex;
-                flex-wrap: wrap;
-                gap: 16px;
-                margin-top: 16px;
-              "
-            >
-              <FormItem label="协议实现名称" style="flex: 1">
-                <Input
-                  v-model:value="formData.implementationName"
-                  placeholder="输入协议实现名称"
-                />
-              </FormItem>
-
-              <FormItem label="协议源代码实现" style="flex: 1">
-                <Upload
-                  :file-list="sourceCodeFileList"
-                  :before-upload="beforeUploadSourceCode"
-                  :on-remove="removeSourceCode"
-                  :max-count="1"
-                >
-                  <Button block>选择源代码文件</Button>
-                </Upload>
-              </FormItem>
-            </div>
-
-            <!-- 大模型选择 -->
-            <div
-              style="
-                display: flex;
-                flex-wrap: wrap;
-                gap: 16px;
-                margin-top: 16px;
-              "
-            >
-              <FormItem label="选择大模型" style="flex: 1">
-                <Select
-                  v-model:value="formData.selectedModel"
-                  placeholder="请选择大模型"
-                >
-                  <SelectOption value="GPT-4-32k">GPT-4 32k</SelectOption>
-                  <SelectOption value="GPT-4-0613">GPT-4 0613</SelectOption>
-                  <SelectOption value="GPT-3.5-turbo">
-                    GPT-3.5 Turbo
-                  </SelectOption>
-                  <SelectOption value="Claude-2">Claude 2</SelectOption>
-                  <SelectOption value="LLaMA-2-13B">LLaMA 2 13B</SelectOption>
-                  <SelectOption value="MPT-7B">MPT-7B</SelectOption>
-                  <SelectOption value="Gemini-1">Gemini 1</SelectOption>
-                  <SelectOption value="PaLM-2">PaLM 2</SelectOption>
-                  <SelectOption value="Falcon-40B">Falcon 40B</SelectOption>
-                  <SelectOption value="Vicuna-13B">Vicuna 13B</SelectOption>
-                </Select>
-              </FormItem>
-            </div>
-
-            <FormItem style="margin-top: 24px">
-              <Button
-                type="primary"
-                :loading="formLoading"
-                :disabled="!canStartAnalysis"
-                @click="handleStartAnalysis"
-                block
-              >
-                开始分析
-              </Button>
-            </FormItem>
-          </Form>
-        </TabPane>
-
-        <!-- 检测结果标签页 -->
-        <TabPane key="detection" tab="代码切片与检测">
-          <div v-if="detectionResults.length === 0">
-            <Empty description="暂无检测结果,请先输入协议信息" />
-          </div>
-
-          <div v-else>
-            <!-- 统计信息 -->
-            <div style="margin-bottom: 16px">
-              <Space>
-                <span>总数: {{ detectionStatistics.total }}</span>
-                <Tag color="red">
-                  违规: {{ detectionStatistics.violations }}
-                </Tag>
-                <Tag color="green">
-                  符合: {{ detectionStatistics.noViolations }}
-                </Tag>
-                <Tag color="orange">
-                  待定: {{ detectionStatistics.noResult }}
-                </Tag>
-              </Space>
-            </div>
-
-            <!-- 表格 -->
-            <Table
-              :columns="detectionColumns"
-              :data-source="detectionResults"
-              :loading="detectionLoading"
-              :pagination="{
-                pageSize: 10,
-                showSizeChanger: true,
-                showTotal: (total) => `共 ${total} 条记录`,
-              }"
-              :scroll="{ x: 1200 }"
-            >
-              <template #bodyCell="{ column, record, index }">
-                <template v-if="column.key === 'index'">
-                  {{ index + 1 }}
-                </template>
-                <template v-else-if="column.key === 'code_snippet'">
-                  <pre class="code-snippet">{{ record.code_snippet }}</pre>
-                </template>
-                <template v-else-if="column.key === 'llm_response'">
-                  <div class="analysis-result">
-                    <Tag :color="getResultColor(record.llm_response.result)">
-                      {{ getResultText(record.llm_response.result) }}
-                    </Tag>
-                    <Divider style="margin: 8px 0" />
-                    <div class="reason-text">
-                      <strong>详细说明:</strong>
-                      <p>{{ record.llm_response.reason }}</p>
-                    </div>
-                  </div>
-                </template>
-              </template>
-            </Table>
-          </div>
-        </TabPane>
-
-        <!-- 历史记录标签页 -->
-        <TabPane key="history" tab="历史记录">
-          <Table
-            :columns="historyColumns"
-            :data-source="historyRecords"
-            :loading="historyLoading"
-            :pagination="{
-              pageSize: 10,
-              showTotal: (total) => `共 ${total} 条记录`,
-            }"
-          >
-            <template #bodyCell="{ column, record, index }">
-              <template v-if="column.key === 'index'">
-                {{ index + 1 }}
-              </template>
-              <template v-else-if="column.key === 'implementationName'">
-                <a @click="viewHistoryDetail(record)">{{
-                  record.implementationName
-                }}</a>
-              </template>
-              <template v-else-if="column.key === 'statistics'">
-                <Space>
-                  <span>总数: {{ record.statistics.total }}</span>
-                  <Tag color="red">
-                    违规: {{ record.statistics.violations }}
-                  </Tag>
-                  <Tag color="green">
-                    符合: {{ record.statistics.noViolations }}
-                  </Tag>
-                  <Tag color="orange">
-                    待定: {{ record.statistics.noResult }}
-                  </Tag>
-                </Space>
-              </template>
-            </template>
-          </Table>
-        </TabPane>
-      </Tabs>
-    </Card>
-  </div>
-</template>
-=======
   <Page
     description="上传源码压缩包、Builder Dockerfile、协议规则 JSON 与分析配置，一键调度 ProtocolGuard Docker 流水线。"
     title="协议静态分析"
@@ -2383,7 +1903,6 @@
   font-size: 13px;
   color: var(--ant-text-color-secondary);
 }
->>>>>>> fd46db80
 
 .form-actions {
   margin-bottom: 0;
@@ -2449,41 +1968,6 @@
   color: var(--ant-color-error);
 }
 
-<<<<<<< HEAD
-.page-header p {
-  margin: 8px 0 0;
-  color: rgb(0 0 0 / 65%);
-}
-
-.code-snippet {
-  max-height: 200px;
-  padding: 8px;
-  margin: 0;
-  overflow-y: auto;
-  font-family: 'Fira Code', Consolas, monospace;
-  font-size: 12px;
-  line-height: 1.6;
-  word-break: break-all;
-  white-space: pre-wrap;
-  background: #f5f5f5;
-  border-radius: 4px;
-}
-
-.analysis-result {
-  padding: 8px 0;
-}
-
-.reason-text {
-  margin-top: 8px;
-}
-
-.reason-text p {
-  margin: 4px 0;
-  line-height: 1.6;
-  word-break: break-word;
-  white-space: pre-wrap;
-}
-=======
 .preview-tip {
   margin-top: 12px;
   margin-bottom: 0;
@@ -2740,5 +2224,4 @@
     align-items: center;
   }
 }
->>>>>>> fd46db80
 </style>