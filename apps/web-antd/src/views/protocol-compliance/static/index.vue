<script lang="ts" setup>
<<<<<<< HEAD
import { computed, onMounted, ref } from 'vue';
import { useRoute } from 'vue-router';

=======
import { ref, reactive, computed } from 'vue';
import { useRoute } from 'vue-router';
import type { UploadFile, UploadProps } from 'ant-design-vue';
>>>>>>> 6d6d46d3
import {
  Button,
  Card,
<<<<<<< HEAD
  Divider,
  Empty,
  message,
  Space,
  Tag,
=======
  Tabs,
  TabPane,
  Form,
  FormItem,
  Input,
  Button,
  Table,
  Tag,
  Space,
  message,
  Divider,
  Empty,
  Upload,
  Select,
  SelectOption
>>>>>>> 6d6d46d3
} from 'ant-design-vue';
import { getDetectionResults, addAnalysisHistory, getAnalysisHistory } from '#/api/protocol-compliance';

// 类型定义
<<<<<<< HEAD
type RuleItem = {
  analysis: string;
  code?: string;
  rule: string;
};

type RawAnalysisResult = {
  reason: string;
  result: string;
};
=======
interface DetectionResult {
  id: number;
  rule_desc: string;
  code_snippet: string;
  llm_response: { result: string; reason: string };
}

interface HistoryRecord {
  id: string;
  implementationName: string;
  protocolName: string;
  statistics: { total: number; violations: number; noViolations: number; noResult: number };
  createdAt: string;
}
>>>>>>> 6d6d46d3

// 路由与标题
const route = useRoute();
const title = computed(() => String(route.meta?.title ?? '静态规则分析'));

<<<<<<< HEAD
// 状态管理
const analysisGroups = ref<Record<string, RuleItem[]>>({});
const analysisResults = ref<Record<string, RawAnalysisResult>>({});
const lastFetchError = ref<null | string>(null);
const dataLoaded = ref(false); // 新增：标记数据是否已加载

// 分组展开状态
const groupExpanded = ref<Record<string, boolean>>({}); // 控制分组展开/收起

// 左侧分页
const itemsPerPage = 5;
const currentPage = ref(1);
const totalPages = ref(1);
const currentRules = ref<RuleItem[]>([]);
const activeAnalysisKey = ref<null | string>(null);

// 右侧当前分析结果
const currentResult = ref<null | RawAnalysisResult>(null);
const currentRule = ref<null | string>(null);

// 加载规则与分析结果
async function loadData() {
  try {
    // 1. 加载规则数据
    const rulesRes = await fetch('/rule.json');
    const rulesObj = await rulesRes.json();
    const rulesData: RuleItem[] = Object.entries(rulesObj).map(
      ([rule, code]) => ({
        analysis: '默认规则组',
        rule,
        code: code as string,
      }),
    );

    // 2. 加载分析结果
    const resultsRes = await fetch('/rules.json');
    const rawResults: Record<string, string> = await resultsRes.json();

    // 解析结果
    const parsedResults: Record<string, RawAnalysisResult> = {};
    Object.entries(rawResults).forEach(([rule, resultStr]) => {
      try {
        if (!resultStr.trim()) {
          parsedResults[rule] = { result: '未分析', reason: '无分析结果' };
          return;
        }
        const parsed = JSON.parse(resultStr) as RawAnalysisResult;
        parsedResults[rule] = parsed;
      } catch (error) {
        parsedResults[rule] = {
          result: '解析错误',
          reason: `分析结果格式错误: ${(error as Error).message}`,
        };
      }
    });

    // 3. 分组处理
    const groups: Record<string, RuleItem[]> = {};
    rulesData.forEach((item) => {
      if (!groups[item.analysis]) {
        groups[item.analysis] = [];
        groupExpanded.value[item.analysis] = false; // 初始化为收起状态
      }
      groups[item.analysis].push(item);
    });

    analysisGroups.value = groups;
    analysisResults.value = parsedResults;
    lastFetchError.value = null;
    dataLoaded.value = true; // 标记数据已加载
    message.success('数据加载成功');
  } catch (error: any) {
    lastFetchError.value = `加载数据失败: ${error.message}`;
    message.error(lastFetchError.value);
  }
}
=======
// 标签页状态
const activeTab = ref('input');

// 文件列表状态
const rulesFileList = ref<UploadFile[]>([]);
const sourceCodeFileList = ref<UploadFile[]>([]);

// 表单数据
const formData = reactive({
  protocolName: '',
  implementationName: '',
  rulesFile: null as File | null,
  sourceCodeFile: null as File | null,
  selectedModel: ''
});
const formLoading = ref(false);

// 检测结果状态
const detectionResults = ref<DetectionResult[]>([]);
const detectionLoading = ref(false);

// 历史记录状态
const historyRecords = ref<HistoryRecord[]>([]);
const historyLoading = ref(false);

// 上传文件控制
const beforeUploadRules: UploadProps['beforeUpload'] = (file) => {
  rulesFileList.value = [file];
  formData.rulesFile = (file as UploadFile<File>).originFileObj ?? (file as any as File);
  return false;
};
const removeRules: UploadProps['onRemove'] = () => {
  rulesFileList.value = [];
  formData.rulesFile = null;
  return true;
};

const beforeUploadSourceCode: UploadProps['beforeUpload'] = (file) => {
  sourceCodeFileList.value = [file];
  formData.sourceCodeFile = (file as UploadFile<File>).originFileObj ?? (file as any as File);
  return false;
};
const removeSourceCode: UploadProps['onRemove'] = () => {
  sourceCodeFileList.value = [];
  formData.sourceCodeFile = null;
  return true;
};
>>>>>>> 6d6d46d3

// 是否可以开始分析
const canStartAnalysis = computed(() => {
  return !!(
    formData.protocolName &&
    formData.implementationName &&
    formData.rulesFile &&
    formData.sourceCodeFile &&
    formData.selectedModel
  );
});

<<<<<<< HEAD
// 切换规则组展开/收起
function toggleAnalysisGroup(key: string) {
  // 切换状态
  groupExpanded.value[key] = !groupExpanded.value[key];

  // 处理展开状态
  if (groupExpanded.value[key]) {
    activeAnalysisKey.value = key;
    currentPage.value = 1;
    currentRules.value = analysisGroups.value[key] || [];
    totalPages.value = Math.ceil(
      (currentRules.value.length || 0) / itemsPerPage,
    );
  } else {
    activeAnalysisKey.value = null;
    currentRules.value = [];
    currentResult.value = null;
    currentRule.value = null;
=======
// 表格列定义
const detectionColumns = [
  { title: '序号', key: 'index', width: 60 },
  { title: '原始规则', dataIndex: 'rule_desc', key: 'rule_desc', width: '25%', ellipsis: true },
  { title: '代码切片', dataIndex: 'code_snippet', key: 'code_snippet', width: '35%' },
  { title: '分析结果', dataIndex: 'llm_response', key: 'llm_response', width: '40%' }
];

const historyColumns = [
  { title: '序号', key: 'index', width: 60 },
  { title: '协议实现', dataIndex: 'implementationName', key: 'implementationName', width: '25%' },
  { title: '协议类型', dataIndex: 'protocolName', key: 'protocolName', width: '20%' },
  { title: '分析结果', key: 'statistics', width: '55%' }
];

// 开始分析
async function handleStartAnalysis() {
  if (!formData.protocolName || !formData.implementationName) {
    message.error('请填写协议名称和协议实现名称');
    return;
  }
  if (!formData.rulesFile || !formData.sourceCodeFile) {
    message.error('请上传规则文件和源代码文件');
    return;
  }
  if (!formData.selectedModel) {
    message.error('请选择大模型');
    return;
>>>>>>> 6d6d46d3
  }

<<<<<<< HEAD
// 查看分析结果
function viewAnalysisResult(rule: string) {
  currentRule.value = rule;
  currentResult.value = analysisResults.value[rule] || {
    result: '未找到',
    reason: '未找到对应的分析结果',
  };
}
=======
  formLoading.value = true;
  try {
    message.loading('正在分析结果，请稍候...', 0);
    await new Promise(resolve => setTimeout(resolve, 5000));
    message.destroy();

    const response = await getDetectionResults(formData.implementationName);
    detectionResults.value = response.items;
>>>>>>> 6d6d46d3

    await addAnalysisHistory({
      implementationName: formData.implementationName,
      protocolName: formData.protocolName
    });

    activeTab.value = 'detection';
    message.success('分析完成');
  } catch (error: any) {
    message.destroy();
    message.error(error.message || '加载失败');
  } finally {
    formLoading.value = false;
  }
}

// 加载历史记录
async function loadHistory() {
  historyLoading.value = true;
  try {
    const response = await getAnalysisHistory();
    historyRecords.value = response.items;
  } catch (error: any) {
    message.error('加载历史记录失败');
  } finally {
    historyLoading.value = false;
  }
}

// 查看历史记录详情
async function viewHistoryDetail(record: HistoryRecord) {
  formData.implementationName = record.implementationName;
  formData.protocolName = record.protocolName;
  detectionLoading.value = true;
  try {
    const response = await getDetectionResults(record.implementationName);
    detectionResults.value = response.items;
    activeTab.value = 'detection';
  } catch (error: any) {
    message.error('加载失败');
  } finally {
    detectionLoading.value = false;
  }
}

// 结果状态颜色
function getResultColor(result: string): string {
  const lowerResult = result.toLowerCase();
  if (lowerResult.includes('no violation')) return 'green';
  if (lowerResult.includes('violation')) return 'red';
  return 'orange';
}

// 结果状态文本
function getResultText(result: string): string {
  const lowerResult = result.toLowerCase();
  if (lowerResult.includes('no violation')) return '✓ 符合规则';
  if (lowerResult.includes('violation')) return '✗ 违反规则';
  return '⚠ 需要审查';
}

// 标签页切换
function handleTabChange(key: string) {
  if (key === 'history') loadHistory();
}

// 检测结果统计
const detectionStatistics = computed(() => {
  const total = detectionResults.value.length;
  let violations = 0;
  let noViolations = 0;
  let noResult = 0;

  detectionResults.value.forEach(item => {
    const res = item.llm_response.result.toLowerCase();
    if (res.includes('violation')) violations++;
    else if (res.includes('no violation')) noViolations++;
    else noResult++;
  });

  return { total, violations, noViolations, noResult };
});
</script>

<template>
<<<<<<< HEAD
  <div class="static-analysis-page">
    <div class="page-header">
      <h1>{{ title }}</h1>
      <p>静态规则分析结果展示，左侧为规则与代码，右侧为对应分析结果</p>
      <Space v-if="lastFetchError" class="error提示">
        <span class="text-danger">{{ lastFetchError }}</span>
        <Button size="small" @click="loadData">重新加载</Button>
      </Space>
    </div>

    <div class="analysis-container">
      <!-- 左侧：规则与代码 -->
      <Card class="analysis-left" title="规则与代码列表">
        <template #extra>
          <Space>
            <span>规则组数: {{ Object.keys(analysisGroups).length }}</span>
            <Button size="small" @click="loadData">刷新</Button>
          </Space>
        </template>

        <!-- 初始状态显示空提示 -->
        <div v-if="!dataLoaded">
          <Empty description="请点击刷新按钮加载数据" />
        </div>

        <div v-else-if="Object.keys(analysisGroups).length === 0">
          <Empty description="未加载到规则数据" />
        </div>

        <div v-else>
          <div
            v-for="(rules, groupName, idx) in analysisGroups"
            :key="groupName"
            class="group-wrapper"
          >
            <Card
              size="small"
              class="group-card cursor-pointer"
              :class="{ 'active-group': groupExpanded[groupName] }"
              @click="toggleAnalysisGroup(groupName)"
            >
              <template #title>
                <Space>
                  <span>{{ idx + 1 }}. {{ groupName }}</span>
                  <Tag color="blue">{{ rules.length }} 条规则</Tag>
                  <!-- 展开/收起图标 -->
                  <span class="expand-icon">{{
                    groupExpanded[groupName] ? '▼' : '►'
                  }}</span>
                </Space>
              </template>

              <!-- 仅在展开状态显示规则列表 -->
              <div v-if="groupExpanded[groupName]" class="group-rules">
                <div
                  v-for="(item, i) in currentPageSlice"
                  :key="i"
                  class="rule-item cursor-pointer"
                  @click.stop="viewAnalysisResult(item.rule)"
                >
                  <div class="rule-header">
                    <span class="rule-index"
                      >{{ (currentPage - 1) * itemsPerPage + i + 1 }}.</span
                    >
                    <span class="rule-content">{{ item.rule }}</span>
                  </div>

                  <Divider orientation="left">对应代码</Divider>
                  <pre class="rule-code">{{ item.code || '无对应代码' }}</pre>
                </div>

                <Space class="pagination-controls" @click.stop>
                  <Button
                    size="small"
                    :disabled="currentPage === 1"
                    @click="prevPage($event)"
                  >
                    上一页
                  </Button>
                  <span>
                    第 {{ currentPage }} 页 / 共 {{ totalPages }} 页
                  </span>
                  <Button
                    size="small"
                    :disabled="currentPage >= totalPages"
                    @click="nextPage($event)"
                  >
                    下一页
                  </Button>
                </Space>
              </div>
            </Card>
          </div>
        </div>
      </Card>

      <!-- 右侧：分析结果 -->
      <Card class="analysis-right" title="分析结果详情">
        <template #extra>
          <Tag
            :color="
              currentResult?.result.includes('no violation')
                ? 'green'
                : currentResult?.result.includes('violation')
                  ? 'red'
                  : 'orange'
            "
          >
            {{ currentResult ? resultStatusText : '未选择规则' }}
          </Tag>
        </template>

        <div v-if="!currentResult">
          <Empty description="请从左侧选择规则查看分析结果" />
        </div>
=======
<div class="static-analysis-page">
  <div class="page-header">
    <h1>{{ title }}</h1>
    <p>协议合规性静态分析 - 上传文件并输入协议信息查看分析结果</p>
  </div>

  <Card>
    <Tabs v-model:activeKey="activeTab" @change="handleTabChange">

      <!-- 输入标签页 -->
      <TabPane key="input" tab="输入协议信息">
        <Form :model="formData" layout="vertical" style="max-width: 800px; margin: 0 auto;">
          <!-- 协议+规则 -->
          <div style="display: flex; gap: 16px; flex-wrap: wrap;">
            <FormItem label="协议名称" style="flex: 1;">
              <Input v-model:value="formData.protocolName" placeholder="输入协议名称" list="protocol-options" />
              <datalist id="protocol-options">
                <option value="CoAP"></option>
                <option value="DHCPv6"></option>
                <option value="MQTTv3_1_1"></option>
                <option value="MQTTv5"></option>
                <option value="TLSv1_3"></option>
                <option value="FTP"></option>
              </datalist>
            </FormItem>

            <FormItem label="规则文件" style="flex: 1;">
              <Upload :file-list="rulesFileList" :before-upload="beforeUploadRules" :on-remove="removeRules" :max-count="1">
                <Button block>选择规则文件</Button>
              </Upload>
            </FormItem>
          </div>
>>>>>>> 6d6d46d3

          <!-- 协议实现+源代码 -->
          <div style="display: flex; gap: 16px; flex-wrap: wrap; margin-top: 16px;">
            <FormItem label="协议实现名称" style="flex: 1;">
              <Input v-model:value="formData.implementationName" placeholder="输入协议实现名称" />
            </FormItem>

            <FormItem label="协议源代码实现" style="flex: 1;">
              <Upload :file-list="sourceCodeFileList" :before-upload="beforeUploadSourceCode" :on-remove="removeSourceCode" :max-count="1">
                <Button block>选择源代码文件</Button>
              </Upload>
            </FormItem>
          </div>

          <!-- 大模型选择 -->
          <div style="display: flex; gap: 16px; flex-wrap: wrap; margin-top: 16px;">
            <FormItem label="选择大模型" style="flex: 1;">
              <Select v-model:value="formData.selectedModel" placeholder="请选择大模型">
                <SelectOption value="GPT-4-32k">GPT-4 32k</SelectOption>
                <SelectOption value="GPT-4-0613">GPT-4 0613</SelectOption>
                <SelectOption value="GPT-3.5-turbo">GPT-3.5 Turbo</SelectOption>
                <SelectOption value="Claude-2">Claude 2</SelectOption>
                <SelectOption value="LLaMA-2-13B">LLaMA 2 13B</SelectOption>
                <SelectOption value="MPT-7B">MPT-7B</SelectOption>
                <SelectOption value="Gemini-1">Gemini 1</SelectOption>
                <SelectOption value="PaLM-2">PaLM 2</SelectOption>
                <SelectOption value="Falcon-40B">Falcon 40B</SelectOption>
                <SelectOption value="Vicuna-13B">Vicuna 13B</SelectOption>
              </Select>
            </FormItem>
          </div>

          <FormItem style="margin-top: 24px;">
            <Button type="primary" :loading="formLoading" :disabled="!canStartAnalysis" @click="handleStartAnalysis" block>
              开始分析
            </Button>
          </FormItem>
        </Form>
      </TabPane>

      <!-- 检测结果标签页 -->
      <TabPane key="detection" tab="代码切片与检测">
        <div v-if="detectionResults.length === 0">
          <Empty description="暂无检测结果,请先输入协议信息" />
        </div>

        <div v-else>
          <!-- 统计信息 -->
          <div style="margin-bottom: 16px;">
            <Space>
              <span>总数: {{ detectionStatistics.total }}</span>
              <Tag color="red">违规: {{ detectionStatistics.violations }}</Tag>
              <Tag color="green">符合: {{ detectionStatistics.noViolations }}</Tag>
              <Tag color="orange">待定: {{ detectionStatistics.noResult }}</Tag>
            </Space>
          </div>

          <!-- 表格 -->
          <Table
            :columns="detectionColumns"
            :data-source="detectionResults"
            :loading="detectionLoading"
            :pagination="{ pageSize: 10, showSizeChanger: true, showTotal: (total) => `共 ${total} 条记录` }"
            :scroll="{ x: 1200 }"
          >
            <template #bodyCell="{ column, record, index }">
              <template v-if="column.key === 'index'">
                {{ index + 1 }}
              </template>
              <template v-else-if="column.key === 'code_snippet'">
                <pre class="code-snippet">{{ record.code_snippet }}</pre>
              </template>
              <template v-else-if="column.key === 'llm_response'">
                <div class="analysis-result">
                  <Tag :color="getResultColor(record.llm_response.result)">
                    {{ getResultText(record.llm_response.result) }}
                  </Tag>
                  <Divider style="margin: 8px 0;" />
                  <div class="reason-text">
                    <strong>详细说明:</strong>
                    <p>{{ record.llm_response.reason }}</p>
                  </div>
                </div>
              </template>
            </template>
          </Table>
        </div>
      </TabPane>

      <!-- 历史记录标签页 -->
      <TabPane key="history" tab="历史记录">
        <Table
          :columns="historyColumns"
          :data-source="historyRecords"
          :loading="historyLoading"
          :pagination="{ pageSize: 10, showTotal: (total) => `共 ${total} 条记录` }"
        >
          <template #bodyCell="{ column, record, index }">
            <template v-if="column.key === 'index'">
              {{ index + 1 }}
            </template>
            <template v-else-if="column.key === 'implementationName'">
              <a @click="viewHistoryDetail(record)">{{ record.implementationName }}</a>
            </template>
            <template v-else-if="column.key === 'statistics'">
              <Space>
                <span>总数: {{ record.statistics.total }}</span>
                <Tag color="red">违规: {{ record.statistics.violations }}</Tag>
                <Tag color="green">符合: {{ record.statistics.noViolations }}</Tag>
                <Tag color="orange">待定: {{ record.statistics.noResult }}</Tag>
              </Space>
            </template>
          </template>
        </Table>
      </TabPane>

    </Tabs>
  </Card>
</div>
</template>

<style scoped>
.static-analysis-page {
  padding: 24px;
}
.page-header {
  margin-bottom: 24px;
}
.page-header h1 {
  margin: 0;
  font-size: 20px;
  font-weight: 600;
}
.page-header p {
  margin: 8px 0 0;
  color: rgb(0 0 0 / 65%);
}
<<<<<<< HEAD

.analysis-container {
  display: flex;
  gap: 24px;
  height: calc(100vh - 160px);
}

.analysis-left,
.analysis-right {
  display: flex;
  flex: 1;
  flex-direction: column;
  overflow: auto;
}

.group-wrapper {
  margin-bottom: 16px;
}

.group-card {
  transition: all 0.3s;
}

.group-card.active-group {
  border-color: #1890ff;
  box-shadow: 0 2px 8px rgb(24 144 255 / 20%);
}

.expand-icon {
  font-size: 14px;
  color: #1890ff;
  transition: transform 0.2s;
}

.group-rules {
  padding-top: 8px;
  margin-top: 8px;
  border-top: 1px dashed #e8e8e8;
}

.rule-item {
  padding: 12px;
  margin-bottom: 12px;
  border: 1px solid #e8e8e8;
  border-radius: 4px;
  transition: all 0.2s;
}

.rule-item:hover {
  background-color: #f0f7ff;
  border-color: #1890ff;
}

.rule-header {
  margin-bottom: 8px;
  word-break: normal;
  overflow-wrap: anywhere;
}

.rule-index {
  display: inline-block;
  width: 30px;
  color: rgb(0 0 0 / 50%);
}

.rule-content {
  font-weight: 500;
}

.rule-code {
  max-height: 200px;
  padding: 8px;
  margin: 0;
  overflow: auto;
  font-family: 'Fira Code', monospace;
  font-size: 13px;
  line-height: 1.6;
  white-space: pre-wrap;
  background: #f5f5f5;
  border-radius: 4px;
}

.pagination-controls {
  display: flex;
  justify-content: center;
  padding: 8px;
  margin-top: 16px;
}

.result-details {
  padding: 8px 0;
}

.result-rule p,
.result-description p {
  margin: 8px 0;
=======
.code-snippet {
  margin: 0;
  padding: 8px;
  background: #f5f5f5;
  border-radius: 4px;
  font-family: "Fira Code", "Consolas", monospace;
  font-size: 12px;
  line-height: 1.6;
  white-space: pre-wrap;
  word-break: break-all;
  max-height: 200px;
  overflow-y: auto;
}
.analysis-result {
  padding: 8px 0;
}
.reason-text {
  margin-top: 8px;
}
.reason-text p {
  margin: 4px 0;
>>>>>>> 6d6d46d3
  line-height: 1.6;
  word-break: normal;
  overflow-wrap: anywhere;
  white-space: pre-wrap;
}
<<<<<<< HEAD

.status-text {
  margin: 8px 0;
  font-size: 16px;
  font-weight: 500;
}

/* 状态颜色类 */
.text-success {
  color: #52c41a;
}

.text-error {
  color: #f5222d;
}

.text-warning {
  color: #faad14;
}

.text-gray {
  color: #8c8c8c;
}
</style>
=======
</style>
>>>>>>> 6d6d46d3
<|MERGE_RESOLUTION|>--- conflicted
+++ resolved
@@ -1,153 +1,59 @@
 <script lang="ts" setup>
-<<<<<<< HEAD
-import { computed, onMounted, ref } from 'vue';
+import type { UploadFile, UploadProps } from 'ant-design-vue';
+
+import { computed, reactive, ref } from 'vue';
 import { useRoute } from 'vue-router';
 
-=======
-import { ref, reactive, computed } from 'vue';
-import { useRoute } from 'vue-router';
-import type { UploadFile, UploadProps } from 'ant-design-vue';
->>>>>>> 6d6d46d3
 import {
   Button,
   Card,
-<<<<<<< HEAD
   Divider,
   Empty,
-  message,
-  Space,
-  Tag,
-=======
-  Tabs,
-  TabPane,
   Form,
   FormItem,
   Input,
-  Button,
+  message,
+  Select,
+  SelectOption,
+  Space,
   Table,
+  TabPane,
+  Tabs,
   Tag,
-  Space,
-  message,
-  Divider,
-  Empty,
   Upload,
-  Select,
-  SelectOption
->>>>>>> 6d6d46d3
 } from 'ant-design-vue';
-import { getDetectionResults, addAnalysisHistory, getAnalysisHistory } from '#/api/protocol-compliance';
+
+import {
+  addAnalysisHistory,
+  getAnalysisHistory,
+  getDetectionResults,
+} from '#/api/protocol-compliance';
 
 // 类型定义
-<<<<<<< HEAD
-type RuleItem = {
-  analysis: string;
-  code?: string;
-  rule: string;
-};
-
-type RawAnalysisResult = {
-  reason: string;
-  result: string;
-};
-=======
 interface DetectionResult {
   id: number;
   rule_desc: string;
   code_snippet: string;
-  llm_response: { result: string; reason: string };
+  llm_response: { reason: string; result: string };
 }
 
 interface HistoryRecord {
   id: string;
   implementationName: string;
   protocolName: string;
-  statistics: { total: number; violations: number; noViolations: number; noResult: number };
+  statistics: {
+    noResult: number;
+    noViolations: number;
+    total: number;
+    violations: number;
+  };
   createdAt: string;
 }
->>>>>>> 6d6d46d3
 
 // 路由与标题
 const route = useRoute();
 const title = computed(() => String(route.meta?.title ?? '静态规则分析'));
 
-<<<<<<< HEAD
-// 状态管理
-const analysisGroups = ref<Record<string, RuleItem[]>>({});
-const analysisResults = ref<Record<string, RawAnalysisResult>>({});
-const lastFetchError = ref<null | string>(null);
-const dataLoaded = ref(false); // 新增：标记数据是否已加载
-
-// 分组展开状态
-const groupExpanded = ref<Record<string, boolean>>({}); // 控制分组展开/收起
-
-// 左侧分页
-const itemsPerPage = 5;
-const currentPage = ref(1);
-const totalPages = ref(1);
-const currentRules = ref<RuleItem[]>([]);
-const activeAnalysisKey = ref<null | string>(null);
-
-// 右侧当前分析结果
-const currentResult = ref<null | RawAnalysisResult>(null);
-const currentRule = ref<null | string>(null);
-
-// 加载规则与分析结果
-async function loadData() {
-  try {
-    // 1. 加载规则数据
-    const rulesRes = await fetch('/rule.json');
-    const rulesObj = await rulesRes.json();
-    const rulesData: RuleItem[] = Object.entries(rulesObj).map(
-      ([rule, code]) => ({
-        analysis: '默认规则组',
-        rule,
-        code: code as string,
-      }),
-    );
-
-    // 2. 加载分析结果
-    const resultsRes = await fetch('/rules.json');
-    const rawResults: Record<string, string> = await resultsRes.json();
-
-    // 解析结果
-    const parsedResults: Record<string, RawAnalysisResult> = {};
-    Object.entries(rawResults).forEach(([rule, resultStr]) => {
-      try {
-        if (!resultStr.trim()) {
-          parsedResults[rule] = { result: '未分析', reason: '无分析结果' };
-          return;
-        }
-        const parsed = JSON.parse(resultStr) as RawAnalysisResult;
-        parsedResults[rule] = parsed;
-      } catch (error) {
-        parsedResults[rule] = {
-          result: '解析错误',
-          reason: `分析结果格式错误: ${(error as Error).message}`,
-        };
-      }
-    });
-
-    // 3. 分组处理
-    const groups: Record<string, RuleItem[]> = {};
-    rulesData.forEach((item) => {
-      if (!groups[item.analysis]) {
-        groups[item.analysis] = [];
-        groupExpanded.value[item.analysis] = false; // 初始化为收起状态
-      }
-      groups[item.analysis].push(item);
-    });
-
-    analysisGroups.value = groups;
-    analysisResults.value = parsedResults;
-    lastFetchError.value = null;
-    dataLoaded.value = true; // 标记数据已加载
-    message.success('数据加载成功');
-  } catch (error: any) {
-    lastFetchError.value = `加载数据失败: ${error.message}`;
-    message.error(lastFetchError.value);
-  }
-}
-=======
 // 标签页状态
 const activeTab = ref('input');
 
@@ -161,7 +67,7 @@
   implementationName: '',
   rulesFile: null as File | null,
   sourceCodeFile: null as File | null,
-  selectedModel: ''
+  selectedModel: '',
 });
 const formLoading = ref(false);
 
@@ -176,7 +82,8 @@
 // 上传文件控制
 const beforeUploadRules: UploadProps['beforeUpload'] = (file) => {
   rulesFileList.value = [file];
-  formData.rulesFile = (file as UploadFile<File>).originFileObj ?? (file as any as File);
+  formData.rulesFile =
+    (file as UploadFile<File>).originFileObj ?? (file as any as File);
   return false;
 };
 const removeRules: UploadProps['onRemove'] = () => {
@@ -187,7 +94,8 @@
 
 const beforeUploadSourceCode: UploadProps['beforeUpload'] = (file) => {
   sourceCodeFileList.value = [file];
-  formData.sourceCodeFile = (file as UploadFile<File>).originFileObj ?? (file as any as File);
+  formData.sourceCodeFile =
+    (file as UploadFile<File>).originFileObj ?? (file as any as File);
   return false;
 };
 const removeSourceCode: UploadProps['onRemove'] = () => {
@@ -195,7 +103,6 @@
   formData.sourceCodeFile = null;
   return true;
 };
->>>>>>> 6d6d46d3
 
 // 是否可以开始分析
 const canStartAnalysis = computed(() => {
@@ -208,39 +115,45 @@
   );
 });
 
-<<<<<<< HEAD
-// 切换规则组展开/收起
-function toggleAnalysisGroup(key: string) {
-  // 切换状态
-  groupExpanded.value[key] = !groupExpanded.value[key];
-
-  // 处理展开状态
-  if (groupExpanded.value[key]) {
-    activeAnalysisKey.value = key;
-    currentPage.value = 1;
-    currentRules.value = analysisGroups.value[key] || [];
-    totalPages.value = Math.ceil(
-      (currentRules.value.length || 0) / itemsPerPage,
-    );
-  } else {
-    activeAnalysisKey.value = null;
-    currentRules.value = [];
-    currentResult.value = null;
-    currentRule.value = null;
-=======
 // 表格列定义
 const detectionColumns = [
   { title: '序号', key: 'index', width: 60 },
-  { title: '原始规则', dataIndex: 'rule_desc', key: 'rule_desc', width: '25%', ellipsis: true },
-  { title: '代码切片', dataIndex: 'code_snippet', key: 'code_snippet', width: '35%' },
-  { title: '分析结果', dataIndex: 'llm_response', key: 'llm_response', width: '40%' }
+  {
+    title: '原始规则',
+    dataIndex: 'rule_desc',
+    key: 'rule_desc',
+    width: '25%',
+    ellipsis: true,
+  },
+  {
+    title: '代码切片',
+    dataIndex: 'code_snippet',
+    key: 'code_snippet',
+    width: '35%',
+  },
+  {
+    title: '分析结果',
+    dataIndex: 'llm_response',
+    key: 'llm_response',
+    width: '40%',
+  },
 ];
 
 const historyColumns = [
   { title: '序号', key: 'index', width: 60 },
-  { title: '协议实现', dataIndex: 'implementationName', key: 'implementationName', width: '25%' },
-  { title: '协议类型', dataIndex: 'protocolName', key: 'protocolName', width: '20%' },
-  { title: '分析结果', key: 'statistics', width: '55%' }
+  {
+    title: '协议实现',
+    dataIndex: 'implementationName',
+    key: 'implementationName',
+    width: '25%',
+  },
+  {
+    title: '协议类型',
+    dataIndex: 'protocolName',
+    key: 'protocolName',
+    width: '20%',
+  },
+  { title: '分析结果', key: 'statistics', width: '55%' },
 ];
 
 // 开始分析
@@ -256,32 +169,20 @@
   if (!formData.selectedModel) {
     message.error('请选择大模型');
     return;
->>>>>>> 6d6d46d3
   }
 
-<<<<<<< HEAD
-// 查看分析结果
-function viewAnalysisResult(rule: string) {
-  currentRule.value = rule;
-  currentResult.value = analysisResults.value[rule] || {
-    result: '未找到',
-    reason: '未找到对应的分析结果',
-  };
-}
-=======
   formLoading.value = true;
   try {
     message.loading('正在分析结果，请稍候...', 0);
-    await new Promise(resolve => setTimeout(resolve, 5000));
+    await new Promise((resolve) => setTimeout(resolve, 5000));
     message.destroy();
 
     const response = await getDetectionResults(formData.implementationName);
     detectionResults.value = response.items;
->>>>>>> 6d6d46d3
 
     await addAnalysisHistory({
       implementationName: formData.implementationName,
-      protocolName: formData.protocolName
+      protocolName: formData.protocolName,
     });
 
     activeTab.value = 'detection';
@@ -300,7 +201,7 @@
   try {
     const response = await getAnalysisHistory();
     historyRecords.value = response.items;
-  } catch (error: any) {
+  } catch {
     message.error('加载历史记录失败');
   } finally {
     historyLoading.value = false;
@@ -316,7 +217,7 @@
     const response = await getDetectionResults(record.implementationName);
     detectionResults.value = response.items;
     activeTab.value = 'detection';
-  } catch (error: any) {
+  } catch {
     message.error('加载失败');
   } finally {
     detectionLoading.value = false;
@@ -351,7 +252,7 @@
   let noViolations = 0;
   let noResult = 0;
 
-  detectionResults.value.forEach(item => {
+  detectionResults.value.forEach((item) => {
     const res = item.llm_response.result.toLowerCase();
     if (res.includes('violation')) violations++;
     else if (res.includes('no violation')) noViolations++;
@@ -363,443 +264,270 @@
 </script>
 
 <template>
-<<<<<<< HEAD
   <div class="static-analysis-page">
     <div class="page-header">
       <h1>{{ title }}</h1>
-      <p>静态规则分析结果展示，左侧为规则与代码，右侧为对应分析结果</p>
-      <Space v-if="lastFetchError" class="error提示">
-        <span class="text-danger">{{ lastFetchError }}</span>
-        <Button size="small" @click="loadData">重新加载</Button>
-      </Space>
+      <p>协议合规性静态分析 - 上传文件并输入协议信息查看分析结果</p>
     </div>
 
-    <div class="analysis-container">
-      <!-- 左侧：规则与代码 -->
-      <Card class="analysis-left" title="规则与代码列表">
-        <template #extra>
-          <Space>
-            <span>规则组数: {{ Object.keys(analysisGroups).length }}</span>
-            <Button size="small" @click="loadData">刷新</Button>
-          </Space>
-        </template>
-
-        <!-- 初始状态显示空提示 -->
-        <div v-if="!dataLoaded">
-          <Empty description="请点击刷新按钮加载数据" />
-        </div>
-
-        <div v-else-if="Object.keys(analysisGroups).length === 0">
-          <Empty description="未加载到规则数据" />
-        </div>
-
-        <div v-else>
-          <div
-            v-for="(rules, groupName, idx) in analysisGroups"
-            :key="groupName"
-            class="group-wrapper"
+    <Card>
+      <Tabs v-model:active-key="activeTab" @change="handleTabChange">
+        <!-- 输入标签页 -->
+        <TabPane key="input" tab="输入协议信息">
+          <Form
+            :model="formData"
+            layout="vertical"
+            style="max-width: 800px; margin: 0 auto"
           >
-            <Card
-              size="small"
-              class="group-card cursor-pointer"
-              :class="{ 'active-group': groupExpanded[groupName] }"
-              @click="toggleAnalysisGroup(groupName)"
+            <!-- 协议+规则 -->
+            <div style="display: flex; flex-wrap: wrap; gap: 16px">
+              <FormItem label="协议名称" style="flex: 1">
+                <Input
+                  v-model:value="formData.protocolName"
+                  placeholder="输入协议名称"
+                  list="protocol-options"
+                />
+                <datalist id="protocol-options">
+                  <option value="CoAP"></option>
+                  <option value="DHCPv6"></option>
+                  <option value="MQTTv3_1_1"></option>
+                  <option value="MQTTv5"></option>
+                  <option value="TLSv1_3"></option>
+                  <option value="FTP"></option>
+                </datalist>
+              </FormItem>
+
+              <FormItem label="规则文件" style="flex: 1">
+                <Upload
+                  :file-list="rulesFileList"
+                  :before-upload="beforeUploadRules"
+                  :on-remove="removeRules"
+                  :max-count="1"
+                >
+                  <Button block>选择规则文件</Button>
+                </Upload>
+              </FormItem>
+            </div>
+
+            <!-- 协议实现+源代码 -->
+            <div
+              style="
+                display: flex;
+                flex-wrap: wrap;
+                gap: 16px;
+                margin-top: 16px;
+              "
             >
-              <template #title>
-                <Space>
-                  <span>{{ idx + 1 }}. {{ groupName }}</span>
-                  <Tag color="blue">{{ rules.length }} 条规则</Tag>
-                  <!-- 展开/收起图标 -->
-                  <span class="expand-icon">{{
-                    groupExpanded[groupName] ? '▼' : '►'
-                  }}</span>
-                </Space>
+              <FormItem label="协议实现名称" style="flex: 1">
+                <Input
+                  v-model:value="formData.implementationName"
+                  placeholder="输入协议实现名称"
+                />
+              </FormItem>
+
+              <FormItem label="协议源代码实现" style="flex: 1">
+                <Upload
+                  :file-list="sourceCodeFileList"
+                  :before-upload="beforeUploadSourceCode"
+                  :on-remove="removeSourceCode"
+                  :max-count="1"
+                >
+                  <Button block>选择源代码文件</Button>
+                </Upload>
+              </FormItem>
+            </div>
+
+            <!-- 大模型选择 -->
+            <div
+              style="
+                display: flex;
+                flex-wrap: wrap;
+                gap: 16px;
+                margin-top: 16px;
+              "
+            >
+              <FormItem label="选择大模型" style="flex: 1">
+                <Select
+                  v-model:value="formData.selectedModel"
+                  placeholder="请选择大模型"
+                >
+                  <SelectOption value="GPT-4-32k">GPT-4 32k</SelectOption>
+                  <SelectOption value="GPT-4-0613">GPT-4 0613</SelectOption>
+                  <SelectOption value="GPT-3.5-turbo">
+                    GPT-3.5 Turbo
+                  </SelectOption>
+                  <SelectOption value="Claude-2">Claude 2</SelectOption>
+                  <SelectOption value="LLaMA-2-13B">LLaMA 2 13B</SelectOption>
+                  <SelectOption value="MPT-7B">MPT-7B</SelectOption>
+                  <SelectOption value="Gemini-1">Gemini 1</SelectOption>
+                  <SelectOption value="PaLM-2">PaLM 2</SelectOption>
+                  <SelectOption value="Falcon-40B">Falcon 40B</SelectOption>
+                  <SelectOption value="Vicuna-13B">Vicuna 13B</SelectOption>
+                </Select>
+              </FormItem>
+            </div>
+
+            <FormItem style="margin-top: 24px">
+              <Button
+                type="primary"
+                :loading="formLoading"
+                :disabled="!canStartAnalysis"
+                @click="handleStartAnalysis"
+                block
+              >
+                开始分析
+              </Button>
+            </FormItem>
+          </Form>
+        </TabPane>
+
+        <!-- 检测结果标签页 -->
+        <TabPane key="detection" tab="代码切片与检测">
+          <div v-if="detectionResults.length === 0">
+            <Empty description="暂无检测结果,请先输入协议信息" />
+          </div>
+
+          <div v-else>
+            <!-- 统计信息 -->
+            <div style="margin-bottom: 16px">
+              <Space>
+                <span>总数: {{ detectionStatistics.total }}</span>
+                <Tag color="red">
+                  违规: {{ detectionStatistics.violations }}
+                </Tag>
+                <Tag color="green">
+                  符合: {{ detectionStatistics.noViolations }}
+                </Tag>
+                <Tag color="orange">
+                  待定: {{ detectionStatistics.noResult }}
+                </Tag>
+              </Space>
+            </div>
+
+            <!-- 表格 -->
+            <Table
+              :columns="detectionColumns"
+              :data-source="detectionResults"
+              :loading="detectionLoading"
+              :pagination="{
+                pageSize: 10,
+                showSizeChanger: true,
+                showTotal: (total) => `共 ${total} 条记录`,
+              }"
+              :scroll="{ x: 1200 }"
+            >
+              <template #bodyCell="{ column, record, index }">
+                <template v-if="column.key === 'index'">
+                  {{ index + 1 }}
+                </template>
+                <template v-else-if="column.key === 'code_snippet'">
+                  <pre class="code-snippet">{{ record.code_snippet }}</pre>
+                </template>
+                <template v-else-if="column.key === 'llm_response'">
+                  <div class="analysis-result">
+                    <Tag :color="getResultColor(record.llm_response.result)">
+                      {{ getResultText(record.llm_response.result) }}
+                    </Tag>
+                    <Divider style="margin: 8px 0" />
+                    <div class="reason-text">
+                      <strong>详细说明:</strong>
+                      <p>{{ record.llm_response.reason }}</p>
+                    </div>
+                  </div>
+                </template>
               </template>
-
-              <!-- 仅在展开状态显示规则列表 -->
-              <div v-if="groupExpanded[groupName]" class="group-rules">
-                <div
-                  v-for="(item, i) in currentPageSlice"
-                  :key="i"
-                  class="rule-item cursor-pointer"
-                  @click.stop="viewAnalysisResult(item.rule)"
-                >
-                  <div class="rule-header">
-                    <span class="rule-index"
-                      >{{ (currentPage - 1) * itemsPerPage + i + 1 }}.</span
-                    >
-                    <span class="rule-content">{{ item.rule }}</span>
-                  </div>
-
-                  <Divider orientation="left">对应代码</Divider>
-                  <pre class="rule-code">{{ item.code || '无对应代码' }}</pre>
-                </div>
-
-                <Space class="pagination-controls" @click.stop>
-                  <Button
-                    size="small"
-                    :disabled="currentPage === 1"
-                    @click="prevPage($event)"
-                  >
-                    上一页
-                  </Button>
-                  <span>
-                    第 {{ currentPage }} 页 / 共 {{ totalPages }} 页
-                  </span>
-                  <Button
-                    size="small"
-                    :disabled="currentPage >= totalPages"
-                    @click="nextPage($event)"
-                  >
-                    下一页
-                  </Button>
-                </Space>
-              </div>
-            </Card>
+            </Table>
           </div>
-        </div>
-      </Card>
-
-      <!-- 右侧：分析结果 -->
-      <Card class="analysis-right" title="分析结果详情">
-        <template #extra>
-          <Tag
-            :color="
-              currentResult?.result.includes('no violation')
-                ? 'green'
-                : currentResult?.result.includes('violation')
-                  ? 'red'
-                  : 'orange'
-            "
-          >
-            {{ currentResult ? resultStatusText : '未选择规则' }}
-          </Tag>
-        </template>
-
-        <div v-if="!currentResult">
-          <Empty description="请从左侧选择规则查看分析结果" />
-        </div>
-=======
-<div class="static-analysis-page">
-  <div class="page-header">
-    <h1>{{ title }}</h1>
-    <p>协议合规性静态分析 - 上传文件并输入协议信息查看分析结果</p>
-  </div>
-
-  <Card>
-    <Tabs v-model:activeKey="activeTab" @change="handleTabChange">
-
-      <!-- 输入标签页 -->
-      <TabPane key="input" tab="输入协议信息">
-        <Form :model="formData" layout="vertical" style="max-width: 800px; margin: 0 auto;">
-          <!-- 协议+规则 -->
-          <div style="display: flex; gap: 16px; flex-wrap: wrap;">
-            <FormItem label="协议名称" style="flex: 1;">
-              <Input v-model:value="formData.protocolName" placeholder="输入协议名称" list="protocol-options" />
-              <datalist id="protocol-options">
-                <option value="CoAP"></option>
-                <option value="DHCPv6"></option>
-                <option value="MQTTv3_1_1"></option>
-                <option value="MQTTv5"></option>
-                <option value="TLSv1_3"></option>
-                <option value="FTP"></option>
-              </datalist>
-            </FormItem>
-
-            <FormItem label="规则文件" style="flex: 1;">
-              <Upload :file-list="rulesFileList" :before-upload="beforeUploadRules" :on-remove="removeRules" :max-count="1">
-                <Button block>选择规则文件</Button>
-              </Upload>
-            </FormItem>
-          </div>
->>>>>>> 6d6d46d3
-
-          <!-- 协议实现+源代码 -->
-          <div style="display: flex; gap: 16px; flex-wrap: wrap; margin-top: 16px;">
-            <FormItem label="协议实现名称" style="flex: 1;">
-              <Input v-model:value="formData.implementationName" placeholder="输入协议实现名称" />
-            </FormItem>
-
-            <FormItem label="协议源代码实现" style="flex: 1;">
-              <Upload :file-list="sourceCodeFileList" :before-upload="beforeUploadSourceCode" :on-remove="removeSourceCode" :max-count="1">
-                <Button block>选择源代码文件</Button>
-              </Upload>
-            </FormItem>
-          </div>
-
-          <!-- 大模型选择 -->
-          <div style="display: flex; gap: 16px; flex-wrap: wrap; margin-top: 16px;">
-            <FormItem label="选择大模型" style="flex: 1;">
-              <Select v-model:value="formData.selectedModel" placeholder="请选择大模型">
-                <SelectOption value="GPT-4-32k">GPT-4 32k</SelectOption>
-                <SelectOption value="GPT-4-0613">GPT-4 0613</SelectOption>
-                <SelectOption value="GPT-3.5-turbo">GPT-3.5 Turbo</SelectOption>
-                <SelectOption value="Claude-2">Claude 2</SelectOption>
-                <SelectOption value="LLaMA-2-13B">LLaMA 2 13B</SelectOption>
-                <SelectOption value="MPT-7B">MPT-7B</SelectOption>
-                <SelectOption value="Gemini-1">Gemini 1</SelectOption>
-                <SelectOption value="PaLM-2">PaLM 2</SelectOption>
-                <SelectOption value="Falcon-40B">Falcon 40B</SelectOption>
-                <SelectOption value="Vicuna-13B">Vicuna 13B</SelectOption>
-              </Select>
-            </FormItem>
-          </div>
-
-          <FormItem style="margin-top: 24px;">
-            <Button type="primary" :loading="formLoading" :disabled="!canStartAnalysis" @click="handleStartAnalysis" block>
-              开始分析
-            </Button>
-          </FormItem>
-        </Form>
-      </TabPane>
-
-      <!-- 检测结果标签页 -->
-      <TabPane key="detection" tab="代码切片与检测">
-        <div v-if="detectionResults.length === 0">
-          <Empty description="暂无检测结果,请先输入协议信息" />
-        </div>
-
-        <div v-else>
-          <!-- 统计信息 -->
-          <div style="margin-bottom: 16px;">
-            <Space>
-              <span>总数: {{ detectionStatistics.total }}</span>
-              <Tag color="red">违规: {{ detectionStatistics.violations }}</Tag>
-              <Tag color="green">符合: {{ detectionStatistics.noViolations }}</Tag>
-              <Tag color="orange">待定: {{ detectionStatistics.noResult }}</Tag>
-            </Space>
-          </div>
-
-          <!-- 表格 -->
+        </TabPane>
+
+        <!-- 历史记录标签页 -->
+        <TabPane key="history" tab="历史记录">
           <Table
-            :columns="detectionColumns"
-            :data-source="detectionResults"
-            :loading="detectionLoading"
-            :pagination="{ pageSize: 10, showSizeChanger: true, showTotal: (total) => `共 ${total} 条记录` }"
-            :scroll="{ x: 1200 }"
+            :columns="historyColumns"
+            :data-source="historyRecords"
+            :loading="historyLoading"
+            :pagination="{
+              pageSize: 10,
+              showTotal: (total) => `共 ${total} 条记录`,
+            }"
           >
             <template #bodyCell="{ column, record, index }">
               <template v-if="column.key === 'index'">
                 {{ index + 1 }}
               </template>
-              <template v-else-if="column.key === 'code_snippet'">
-                <pre class="code-snippet">{{ record.code_snippet }}</pre>
+              <template v-else-if="column.key === 'implementationName'">
+                <a @click="viewHistoryDetail(record)">{{
+                  record.implementationName
+                }}</a>
               </template>
-              <template v-else-if="column.key === 'llm_response'">
-                <div class="analysis-result">
-                  <Tag :color="getResultColor(record.llm_response.result)">
-                    {{ getResultText(record.llm_response.result) }}
+              <template v-else-if="column.key === 'statistics'">
+                <Space>
+                  <span>总数: {{ record.statistics.total }}</span>
+                  <Tag color="red">
+                    违规: {{ record.statistics.violations }}
                   </Tag>
-                  <Divider style="margin: 8px 0;" />
-                  <div class="reason-text">
-                    <strong>详细说明:</strong>
-                    <p>{{ record.llm_response.reason }}</p>
-                  </div>
-                </div>
+                  <Tag color="green">
+                    符合: {{ record.statistics.noViolations }}
+                  </Tag>
+                  <Tag color="orange">
+                    待定: {{ record.statistics.noResult }}
+                  </Tag>
+                </Space>
               </template>
             </template>
           </Table>
-        </div>
-      </TabPane>
-
-      <!-- 历史记录标签页 -->
-      <TabPane key="history" tab="历史记录">
-        <Table
-          :columns="historyColumns"
-          :data-source="historyRecords"
-          :loading="historyLoading"
-          :pagination="{ pageSize: 10, showTotal: (total) => `共 ${total} 条记录` }"
-        >
-          <template #bodyCell="{ column, record, index }">
-            <template v-if="column.key === 'index'">
-              {{ index + 1 }}
-            </template>
-            <template v-else-if="column.key === 'implementationName'">
-              <a @click="viewHistoryDetail(record)">{{ record.implementationName }}</a>
-            </template>
-            <template v-else-if="column.key === 'statistics'">
-              <Space>
-                <span>总数: {{ record.statistics.total }}</span>
-                <Tag color="red">违规: {{ record.statistics.violations }}</Tag>
-                <Tag color="green">符合: {{ record.statistics.noViolations }}</Tag>
-                <Tag color="orange">待定: {{ record.statistics.noResult }}</Tag>
-              </Space>
-            </template>
-          </template>
-        </Table>
-      </TabPane>
-
-    </Tabs>
-  </Card>
-</div>
+        </TabPane>
+      </Tabs>
+    </Card>
+  </div>
 </template>
 
 <style scoped>
 .static-analysis-page {
   padding: 24px;
 }
+
 .page-header {
   margin-bottom: 24px;
 }
+
 .page-header h1 {
   margin: 0;
   font-size: 20px;
   font-weight: 600;
 }
+
 .page-header p {
   margin: 8px 0 0;
   color: rgb(0 0 0 / 65%);
 }
-<<<<<<< HEAD
-
-.analysis-container {
-  display: flex;
-  gap: 24px;
-  height: calc(100vh - 160px);
-}
-
-.analysis-left,
-.analysis-right {
-  display: flex;
-  flex: 1;
-  flex-direction: column;
-  overflow: auto;
-}
-
-.group-wrapper {
-  margin-bottom: 16px;
-}
-
-.group-card {
-  transition: all 0.3s;
-}
-
-.group-card.active-group {
-  border-color: #1890ff;
-  box-shadow: 0 2px 8px rgb(24 144 255 / 20%);
-}
-
-.expand-icon {
-  font-size: 14px;
-  color: #1890ff;
-  transition: transform 0.2s;
-}
-
-.group-rules {
-  padding-top: 8px;
-  margin-top: 8px;
-  border-top: 1px dashed #e8e8e8;
-}
-
-.rule-item {
-  padding: 12px;
-  margin-bottom: 12px;
-  border: 1px solid #e8e8e8;
-  border-radius: 4px;
-  transition: all 0.2s;
-}
-
-.rule-item:hover {
-  background-color: #f0f7ff;
-  border-color: #1890ff;
-}
-
-.rule-header {
-  margin-bottom: 8px;
-  word-break: normal;
-  overflow-wrap: anywhere;
-}
-
-.rule-index {
-  display: inline-block;
-  width: 30px;
-  color: rgb(0 0 0 / 50%);
-}
-
-.rule-content {
-  font-weight: 500;
-}
-
-.rule-code {
+
+.code-snippet {
   max-height: 200px;
   padding: 8px;
   margin: 0;
-  overflow: auto;
-  font-family: 'Fira Code', monospace;
-  font-size: 13px;
+  overflow-y: auto;
+  font-family: 'Fira Code', Consolas, monospace;
+  font-size: 12px;
   line-height: 1.6;
+  word-break: break-all;
   white-space: pre-wrap;
   background: #f5f5f5;
   border-radius: 4px;
 }
 
-.pagination-controls {
-  display: flex;
-  justify-content: center;
-  padding: 8px;
-  margin-top: 16px;
-}
-
-.result-details {
-  padding: 8px 0;
-}
-
-.result-rule p,
-.result-description p {
-  margin: 8px 0;
-=======
-.code-snippet {
-  margin: 0;
-  padding: 8px;
-  background: #f5f5f5;
-  border-radius: 4px;
-  font-family: "Fira Code", "Consolas", monospace;
-  font-size: 12px;
-  line-height: 1.6;
-  white-space: pre-wrap;
-  word-break: break-all;
-  max-height: 200px;
-  overflow-y: auto;
-}
 .analysis-result {
   padding: 8px 0;
 }
+
 .reason-text {
   margin-top: 8px;
 }
+
 .reason-text p {
   margin: 4px 0;
->>>>>>> 6d6d46d3
   line-height: 1.6;
-  word-break: normal;
-  overflow-wrap: anywhere;
+  word-break: break-word;
   white-space: pre-wrap;
 }
-<<<<<<< HEAD
-
-.status-text {
-  margin: 8px 0;
-  font-size: 16px;
-  font-weight: 500;
-}
-
-/* 状态颜色类 */
-.text-success {
-  color: #52c41a;
-}
-
-.text-error {
-  color: #f5222d;
-}
-
-.text-warning {
-  color: #faad14;
-}
-
-.text-gray {
-  color: #8c8c8c;
-}
-</style>
-=======
-</style>
->>>>>>> 6d6d46d3
+</style>